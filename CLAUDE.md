--- conflicted
+++ resolved
@@ -425,15 +425,13 @@
 
 ## Key Reminders
 
-<<<<<<< HEAD
-1. **DEVELOPMENT MODE MATTERS**:
-   - **Vercel Build Mode**: NO local dev servers - Test only on Vercel previews
-   - **Local Dev Mode**: User runs `bun dev:all` - Claude acts as code generator only
-2. **CONTEXT IS CRITICAL** - Always use context files and GitHub comments
-3. **QUALITY GATES FIRST** - Build/lint must pass before commit (Vercel Build Mode)
-4. **WORKTREE CLEANUP** - Remove before merging to prevent errors
-5. **USE TEMPLATES** - Always use issue templates with file references
-6. **BIOME NOT ESLINT** - Use `bun run lint`, not ESLint commands
+1. **WORKTREES ARE MANDATORY** - ANY code change requires a worktree, no exceptions
+2. **NO LOCAL DEV SERVERS** - Test only on Vercel previews
+3. **CONTEXT IS CRITICAL** - Always use context files and GitHub comments
+4. **QUALITY GATES FIRST** - Build/lint must pass before commit
+5. **WORKTREE CLEANUP** - Remove before merging to prevent errors
+6. **USE TEMPLATES** - Always use issue templates with file references
+7. **BIOME NOT ESLINT** - Use `bun run lint`, not ESLint commands
 
 ## Convex Guidelines
 
@@ -957,13 +955,4 @@
     },
 });
 ```
-- Convex storage stores items as `Blob` objects. You must convert all items to/from a `Blob` when using Convex storage.
-=======
-1. **WORKTREES ARE MANDATORY** - ANY code change requires a worktree, no exceptions
-2. **NO LOCAL DEV SERVERS** - Test only on Vercel previews
-3. **CONTEXT IS CRITICAL** - Always use context files and GitHub comments
-4. **QUALITY GATES FIRST** - Build/lint must pass before commit
-5. **WORKTREE CLEANUP** - Remove before merging to prevent errors
-6. **USE TEMPLATES** - Always use issue templates with file references
-7. **BIOME NOT ESLINT** - Use `bun run lint`, not ESLint commands
->>>>>>> 0af838ed
+- Convex storage stores items as `Blob` objects. You must convert all items to/from a `Blob` when using Convex storage.