--- conflicted
+++ resolved
@@ -73,37 +73,24 @@
 ### 2. Git Worktree Setup
 
 #### Automated Setup (Recommended)
-<<<<<<< HEAD
 
 ##### Standard Setup with Isolated Convex Environment
 ```bash
 # Use the automated setup script for complete worktree initialization
 ./scripts/setup-worktree.sh <username>/<feature_name>
-=======
-```bash
-# Use the automated setup script for complete worktree initialization
-./scripts/setup-worktree.sh <feature_name>
->>>>>>> be22d7bd
 
 # This script automatically:
 # - Ensures main branch is up-to-date
 # - Creates worktree at worktrees/<feature_name>
-<<<<<<< HEAD
 # - Creates branch <username>/<feature_name>
 # - Installs dependencies with pnpm install
 # - Pulls environment variables from Vercel (if available)
 # - Creates isolated Convex dev deployment
 # - Updates environment variables with isolated Convex URLs
-=======
-# - Creates branch jeevanpillay/<feature_name>
-# - Installs dependencies with pnpm install
-# - Copies .env.local configuration
->>>>>>> be22d7bd
 # - Syncs environment variables to Convex
 # - Provides next steps guidance
 
 # Example:
-<<<<<<< HEAD
 ./scripts/setup-worktree.sh jeevanpillay/add-dark-mode
 
 # To skip isolated Convex deployment and use shared environment:
@@ -144,9 +131,6 @@
 
 # Using pnpm scripts:
 pnpm worktree:multi alice/my-feature --local-convex
-=======
-./scripts/setup-worktree.sh add-dark-mode
->>>>>>> be22d7bd
 ```
 
 #### Manual Setup (Advanced)
