--- conflicted
+++ resolved
@@ -7,7 +7,6 @@
 export default async function Page({
 	params,
 }: {
-<<<<<<< HEAD
   params: Promise<{ slug?: string[] }>;
 }) {
   const resolvedParams = await params;
@@ -33,39 +32,11 @@
   return getPages().map((page) => ({
     slug: page.slugs,
   }));
-=======
-	params: Promise<{ slug?: string[] }>;
-}) {
-	const resolvedParams = await params;
-	const page = getPage(resolvedParams.slug);
-
-	if (page == null) {
-		notFound();
-	}
-
-	const MDX = page.data.body;
-
-	return (
-		<DocsPage toc={page.data.toc}>
-			<DocsBody>
-				<h1>{page.data.title}</h1>
-				<MDX components={{ ...defaultMdxComponents }} />
-			</DocsBody>
-		</DocsPage>
-	);
-}
-
-export async function generateStaticParams() {
-	return getPages().map((page) => ({
-		slug: page.slugs,
-	}));
->>>>>>> 3695e2a9
 }
 
 export async function generateMetadata({
 	params,
 }: { params: Promise<{ slug?: string[] }> }): Promise<Metadata> {
-<<<<<<< HEAD
   const resolvedParams = await params;
   const page = getPage(resolvedParams.slug);
 
@@ -84,24 +55,4 @@
       description: page.data.description,
     },
   };
-=======
-	const resolvedParams = await params;
-	const page = getPage(resolvedParams.slug);
-
-	if (page == null) notFound();
-
-	return {
-		title: page.data.title,
-		description: page.data.description,
-		openGraph: {
-			title: page.data.title,
-			description: page.data.description,
-		},
-		twitter: {
-			card: "summary_large_image",
-			title: page.data.title,
-			description: page.data.description,
-		},
-	};
->>>>>>> 3695e2a9
 }