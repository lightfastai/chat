/* eslint-disable */
/**
 * Generated `api` utility.
 *
 * THIS CODE IS AUTOMATICALLY GENERATED.
 *
 * To regenerate, run `npx convex dev`.
 * @module
 */

import type {
	ApiFromModules,
	FilterApi,
	FunctionReference,
} from "convex/server";
import type * as auth from "../auth.js";
import type * as env from "../env.js";
import type * as feedback from "../feedback.js";
import type * as files from "../files.js";
import type * as http from "../http.js";
import type * as lib_ai_client from "../lib/ai_client.js";
import type * as lib_ai_tools from "../lib/ai_tools.js";
import type * as lib_auth from "../lib/auth.js";
import type * as lib_conversation from "../lib/conversation.js";
import type * as lib_database from "../lib/database.js";
import type * as lib_encryption from "../lib/encryption.js";
import type * as lib_errors from "../lib/errors.js";
import type * as lib_message_builder from "../lib/message_builder.js";
<<<<<<< HEAD
import type * as lib_message_service from "../lib/message_service.js";
=======
>>>>>>> da35e833
import type * as messages from "../messages.js";
import type * as messages_actions from "../messages/actions.js";
import type * as messages_helpers from "../messages/helpers.js";
import type * as messages_mutations from "../messages/mutations.js";
import type * as messages_queries from "../messages/queries.js";
import type * as messages_tools from "../messages/tools.js";
import type * as messages_types from "../messages/types.js";
import type * as setup from "../setup.js";
import type * as share from "../share.js";
import type * as threads from "../threads.js";
import type * as titles from "../titles.js";
import type * as userSettings from "../userSettings.js";
import type * as users from "../users.js";
import type * as validators from "../validators.js";

/**
 * A utility for referencing Convex functions in your app's API.
 *
 * Usage:
 * ```js
 * const myFunctionReference = api.myModule.myFunction;
 * ```
 */
declare const fullApi: ApiFromModules<{
	auth: typeof auth;
	env: typeof env;
	feedback: typeof feedback;
	files: typeof files;
	http: typeof http;
	"lib/ai_client": typeof lib_ai_client;
	"lib/ai_tools": typeof lib_ai_tools;
	"lib/auth": typeof lib_auth;
<<<<<<< HEAD
=======
	"lib/conversation": typeof lib_conversation;
>>>>>>> da35e833
	"lib/database": typeof lib_database;
	"lib/encryption": typeof lib_encryption;
	"lib/errors": typeof lib_errors;
	"lib/message_builder": typeof lib_message_builder;
<<<<<<< HEAD
	"lib/message_service": typeof lib_message_service;
=======
>>>>>>> da35e833
	"messages/actions": typeof messages_actions;
	"messages/helpers": typeof messages_helpers;
	"messages/mutations": typeof messages_mutations;
	"messages/queries": typeof messages_queries;
	"messages/tools": typeof messages_tools;
	"messages/types": typeof messages_types;
	messages: typeof messages;
	setup: typeof setup;
	share: typeof share;
	threads: typeof threads;
	titles: typeof titles;
	userSettings: typeof userSettings;
	users: typeof users;
	validators: typeof validators;
}>;
export declare const api: FilterApi<
	typeof fullApi,
	FunctionReference<any, "public">
>;
export declare const internal: FilterApi<
	typeof fullApi,
	FunctionReference<any, "internal">
>;<|MERGE_RESOLUTION|>--- conflicted
+++ resolved
@@ -26,10 +26,6 @@
 import type * as lib_encryption from "../lib/encryption.js";
 import type * as lib_errors from "../lib/errors.js";
 import type * as lib_message_builder from "../lib/message_builder.js";
-<<<<<<< HEAD
-import type * as lib_message_service from "../lib/message_service.js";
-=======
->>>>>>> da35e833
 import type * as messages from "../messages.js";
 import type * as messages_actions from "../messages/actions.js";
 import type * as messages_helpers from "../messages/helpers.js";
@@ -62,18 +58,11 @@
 	"lib/ai_client": typeof lib_ai_client;
 	"lib/ai_tools": typeof lib_ai_tools;
 	"lib/auth": typeof lib_auth;
-<<<<<<< HEAD
-=======
 	"lib/conversation": typeof lib_conversation;
->>>>>>> da35e833
 	"lib/database": typeof lib_database;
 	"lib/encryption": typeof lib_encryption;
 	"lib/errors": typeof lib_errors;
 	"lib/message_builder": typeof lib_message_builder;
-<<<<<<< HEAD
-	"lib/message_service": typeof lib_message_service;
-=======
->>>>>>> da35e833
 	"messages/actions": typeof messages_actions;
 	"messages/helpers": typeof messages_helpers;
 	"messages/mutations": typeof messages_mutations;
