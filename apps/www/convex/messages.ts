/**
 * Messages API
 *
 * All message-related Convex functions (queries, mutations, actions) are defined here.
 * The messages/ directory contains pure utility functions that are used by these functions.
 * This architecture eliminates circular dependencies by keeping database operations
 * separate from utility functions.
 */

import { getAuthUserId } from "@convex-dev/auth/server";
import {
	type CoreMessage,
	type TextStreamPart,
	type ToolSet,
<<<<<<< HEAD
	smoothStream,
=======
>>>>>>> 2e40df75
	stepCountIs,
	streamText,
} from "ai";
import { v } from "convex/values";
import {
	type ModelId,
	getModelById,
<<<<<<< HEAD
	getProviderFromModelId,
=======
	getModelConfig,
	getProviderFromModelId,
	isThinkingMode,
>>>>>>> 2e40df75
} from "../src/lib/ai/schemas.js";
import { internal } from "./_generated/api.js";
import type { Doc, Id } from "./_generated/dataModel.js";
import {
	type ActionCtx,
	internalAction,
	internalMutation,
	internalQuery,
	mutation,
	query,
} from "./_generated/server.js";
import { createAIClient } from "./lib/ai_client.js";
import { createWebSearchTool } from "./lib/ai_tools.js";
import { getAuthenticatedUserId } from "./lib/auth.js";
import { getOrThrow, getWithOwnership } from "./lib/database.js";
import { requireResource, throwConflictError } from "./lib/errors.js";
import { createSystemPrompt } from "./lib/message_builder.js";
import { getModelStreamingDelay } from "./lib/streaming_config.js";
import {
	branchInfoValidator,
	clientIdValidator,
	messageTypeValidator,
	modelIdValidator,
	modelProviderValidator,
	shareIdValidator,
	shareSettingsValidator,
	streamIdValidator,
	threadUsageValidator,
	tokenUsageValidator,
} from "./validators.js";

// Import utility functions from messages/ directory
import {
	clearGenerationFlagUtil,
	createStreamingMessageUtil,
	generateStreamId,
	handleAIResponseError,
	streamAIResponse,
	updateThreadUsage,
	updateThreadUsageUtil,
} from "./messages/helpers.js";
import {
	type AISDKUsage,
	type MessageUsageUpdate,
	formatUsageData,
	messageReturnValidator,
} from "./messages/types.js";

// Type definitions for multimodal content
type TextPart = { type: "text"; text: string };
type ImagePart = { type: "image"; image: string | URL };
type FilePart = {
	type: "file";
	data: string | URL;
	mediaType: string;
};

export type MultimodalContent = string | Array<TextPart | ImagePart | FilePart>;

// Export types
export type {
	MessageUsageUpdate,
	AISDKUsage,
} from "./messages/types.js";

// ===== QUERIES =====

export const listByClientId = query({
	args: {
		clientId: clientIdValidator,
	},
	returns: v.array(messageReturnValidator),
	handler: async (ctx, args) => {
		const userId = await getAuthUserId(ctx);
		if (!userId) {
			return [];
		}

		// First get the thread by clientId
		const thread = await ctx.db
			.query("threads")
			.withIndex("by_user_client", (q) =>
				q.eq("userId", userId).eq("clientId", args.clientId),
			)
			.first();

		if (!thread) {
			return [];
		}

		// Then get messages for this thread
		return await ctx.db
			.query("messages")
			.withIndex("by_thread", (q) => q.eq("threadId", thread._id))
			.order("desc")
			.take(50);
	},
});

export const list = query({
	args: {
		threadId: v.id("threads"),
	},
	returns: v.array(messageReturnValidator),
	handler: async (ctx, args) => {
		const userId = await getAuthUserId(ctx);
		if (!userId) {
			return [];
		}

		// Verify the user owns this thread
		const thread = await ctx.db.get(args.threadId);
		if (!thread || thread.userId !== userId) {
			return [];
		}

		return await ctx.db
			.query("messages")
			.withIndex("by_thread", (q) => q.eq("threadId", args.threadId))
			.order("desc")
			.take(50);
	},
});

export const getThreadUsage = query({
	args: {
		threadId: v.id("threads"),
	},
	returns: v.object({
		totalInputTokens: v.number(),
		totalOutputTokens: v.number(),
		totalTokens: v.number(),
		totalReasoningTokens: v.number(),
		totalCachedInputTokens: v.number(),
		messageCount: v.number(),
		modelStats: v.array(
			v.object({
				model: v.string(),
				inputTokens: v.number(),
				outputTokens: v.number(),
				totalTokens: v.number(),
				reasoningTokens: v.optional(v.number()),
				cachedInputTokens: v.optional(v.number()),
				messageCount: v.number(),
			}),
		),
	}),
	handler: async (ctx, args) => {
		const userId = await getAuthUserId(ctx);
		if (!userId) {
			return {
				totalInputTokens: 0,
				totalOutputTokens: 0,
				totalTokens: 0,
				totalReasoningTokens: 0,
				totalCachedInputTokens: 0,
				messageCount: 0,
				modelStats: [],
			};
		}

		// Verify the user owns this thread
		const thread = await ctx.db.get(args.threadId);
		if (!thread || thread.userId !== userId) {
			return {
				totalInputTokens: 0,
				totalOutputTokens: 0,
				totalTokens: 0,
				totalReasoningTokens: 0,
				totalCachedInputTokens: 0,
				messageCount: 0,
				modelStats: [],
			};
		}

		// Return usage from thread table (fast O(1) lookup!)
		const usage = thread.usage;
		if (!usage) {
			return {
				totalInputTokens: 0,
				totalOutputTokens: 0,
				totalTokens: 0,
				totalReasoningTokens: 0,
				totalCachedInputTokens: 0,
				messageCount: 0,
				modelStats: [],
			};
		}

		// Convert modelStats record to array format
		const modelStats = Object.entries(usage.modelStats || {}).map(
			([model, stats]) => ({
				model,
				inputTokens: stats.inputTokens,
				outputTokens: stats.outputTokens,
				totalTokens: stats.totalTokens,
				reasoningTokens: stats.reasoningTokens || 0,
				cachedInputTokens: stats.cachedInputTokens || 0,
				messageCount: stats.messageCount,
			}),
		);

		return {
			totalInputTokens: usage.totalInputTokens,
			totalOutputTokens: usage.totalOutputTokens,
			totalTokens: usage.totalTokens,
			totalReasoningTokens: usage.totalReasoningTokens,
			totalCachedInputTokens: usage.totalCachedInputTokens,
			messageCount: usage.messageCount,
			modelStats,
		};
	},
});

// Internal function to get recent conversation context
export const getRecentContext = internalQuery({
	args: {
		threadId: v.id("threads"),
	},
	returns: v.array(
		v.object({
			body: v.string(),
			messageType: messageTypeValidator,
			attachments: v.optional(v.array(v.id("files"))),
		}),
	),
	handler: async (ctx, args) => {
		const messages = await ctx.db
			.query("messages")
			.withIndex("by_thread", (q) => q.eq("threadId", args.threadId))
			.order("desc")
			.take(10);

		return messages
			.reverse() // Get chronological order
			.filter((msg: Doc<"messages">) => msg.isComplete !== false) // Only include complete messages
			.map((msg: Doc<"messages">) => ({
				body: msg.body,
				messageType: msg.messageType,
				attachments: msg.attachments,
			}));
	},
});

// Internal query to get thread by ID
export const getThreadById = internalQuery({
	args: {
		threadId: v.id("threads"),
	},
	returns: v.union(
		v.object({
			_id: v.id("threads"),
			_creationTime: v.number(),
			userId: v.id("users"),
			clientId: v.optional(clientIdValidator),
			title: v.string(),
			createdAt: v.number(),
			lastMessageAt: v.number(),
			isGenerating: v.optional(v.boolean()),
			isTitleGenerating: v.optional(v.boolean()),
			pinned: v.optional(v.boolean()),
			// Branch information
			branchedFrom: branchInfoValidator,
			// Share functionality
			isPublic: v.optional(v.boolean()),
			shareId: v.optional(shareIdValidator),
			sharedAt: v.optional(v.number()),
			shareSettings: shareSettingsValidator,
			usage: threadUsageValidator,
		}),
		v.null(),
	),
	handler: async (ctx, args) => {
		return await ctx.db.get(args.threadId);
	},
});

// ===== MUTATIONS =====

// Internal mutation to build message content with attachments
export const buildMessageContent = internalMutation({
	args: {
		text: v.string(),
		attachmentIds: v.optional(v.array(v.id("files"))),
		provider: v.optional(
			v.union(
				v.literal("openai"),
				v.literal("anthropic"),
				v.literal("openrouter"),
			),
		),
		modelId: v.optional(modelIdValidator),
	},
	returns: v.union(
		v.string(),
		v.array(
			v.union(
				v.object({ type: v.literal("text"), text: v.string() }),
				v.object({
					type: v.literal("image"),
					image: v.union(v.string(), v.any()),
				}),
				v.object({
					type: v.literal("file"),
					data: v.union(v.string(), v.any()),
					mediaType: v.string(),
				}),
			),
		),
	),
	handler: async (ctx, args) => {
		// If no attachments, return simple text content
		if (!args.attachmentIds || args.attachmentIds.length === 0) {
			return args.text;
		}

		// Get model configuration to check capabilities
		const modelConfig = args.modelId ? getModelById(args.modelId) : null;
		const hasVisionSupport = modelConfig?.features.vision ?? false;
		const hasPdfSupport = modelConfig?.features.pdfSupport ?? false;

		// Build content array with text and files
		const content = [{ type: "text" as const, text: args.text }] as Array<
			TextPart | ImagePart | FilePart
		>;

		// Fetch each file with its URL
		for (const fileId of args.attachmentIds) {
			const file = await ctx.runQuery(internal.files.getFileWithUrl, {
				fileId,
			});
			if (!file || !file.url) continue;

			// Handle images
			if (file.fileType.startsWith("image/")) {
				if (!hasVisionSupport) {
					// Model doesn't support vision
					if (content[0] && "text" in content[0]) {
						content[0].text += `\n\n[Attached image: ${file.fileName}]\n⚠️ Note: ${modelConfig?.displayName || "This model"} cannot view images. Please switch to GPT-4o, GPT-4o Mini, or any Claude model to analyze this image.`;
					}
				} else {
					// Model supports vision - all models use URLs (no base64 needed)
					content.push({
						type: "image" as const,
						image: file.url,
					});
				}
			}
			// Handle PDFs
			else if (file.fileType === "application/pdf") {
				if (hasPdfSupport && args.provider === "anthropic") {
					// Claude supports PDFs as file type
					content.push({
						type: "file" as const,
						data: file.url,
						mediaType: "application/pdf",
					});
				} else {
					// PDF not supported - add as text description
					const description = `\n[Attached PDF: ${file.fileName} (${(file.fileSize / 1024).toFixed(1)}KB)] - Note: PDF content analysis requires Claude models.`;
					content.push({
						type: "text" as const,
						text: description,
					});
				}
			}
			// For other file types, add as text description
			else {
				const description = `\n[Attached file: ${file.fileName} (${file.fileType}, ${(file.fileSize / 1024).toFixed(1)}KB)]`;

				if (content[0] && "text" in content[0]) {
					content[0].text += description;
				}
			}
		}

		return content;
	},
});

export const send = mutation({
	args: {
		threadId: v.id("threads"),
		body: v.string(),
		modelId: v.optional(modelIdValidator), // Use the validated modelId
		attachments: v.optional(v.array(v.id("files"))), // Add attachments support
		webSearchEnabled: v.optional(v.boolean()),
	},
	returns: v.object({
		messageId: v.id("messages"),
	}),
	handler: async (ctx, args) => {
		const userId = await getAuthenticatedUserId(ctx);

		// Verify the user owns this thread and check generation status
		const thread = await getWithOwnership(
			ctx.db,
			"threads",
			args.threadId,
			userId,
		);

		// Prevent new messages while AI is generating
		if (thread.isGenerating) {
			throwConflictError(
				"Please wait for the current AI response to complete before sending another message",
			);
		}

		// CRITICAL FIX: Set generation flag IMMEDIATELY to prevent race conditions
		await ctx.db.patch(args.threadId, {
			isGenerating: true,
			lastMessageAt: Date.now(),
		});

		// Use default model if none provided
		const modelId = args.modelId || "gpt-4o-mini";

		// Derive provider from modelId (type-safe)
		const provider = getProviderFromModelId(modelId as ModelId);

		// Insert user message after setting generation flag
		const messageId = await ctx.db.insert("messages", {
			threadId: args.threadId,
			body: args.body,
			timestamp: Date.now(),
			messageType: "user",
			model: provider,
			modelId: modelId,
			attachments: args.attachments,
		});

		// Schedule AI response using the modelId
		await ctx.scheduler.runAfter(0, internal.messages.generateAIResponse, {
			threadId: args.threadId,
			userMessage: args.body,
			modelId: modelId,
			attachments: args.attachments,
			webSearchEnabled: args.webSearchEnabled,
		});

		// Check if this is the first user message in the thread (for title generation)
		const userMessages = await ctx.db
			.query("messages")
			.withIndex("by_thread", (q) => q.eq("threadId", args.threadId))
			.filter((q) => q.eq(q.field("messageType"), "user"))
			.collect();

		// If this is the first user message, schedule title generation
		if (userMessages.length === 1) {
			await ctx.scheduler.runAfter(100, internal.titles.generateTitle, {
				threadId: args.threadId,
				userMessage: args.body,
			});
		}

		return { messageId };
	},
});

// Combined mutation for creating thread + sending first message (optimistic flow)
export const createThreadAndSend = mutation({
	args: {
		title: v.string(),
		clientId: v.string(),
		body: v.string(),
		modelId: v.optional(modelIdValidator),
		attachments: v.optional(v.array(v.id("files"))), // Add attachments support
		webSearchEnabled: v.optional(v.boolean()),
	},
	returns: v.object({
		threadId: v.id("threads"),
		userMessageId: v.id("messages"),
		assistantMessageId: v.id("messages"),
	}),
	handler: async (ctx, args) => {
		const userId = await getAuthenticatedUserId(ctx);

		// Check for collision if clientId is provided (extremely rare with nanoid)
		const existing = await ctx.db
			.query("threads")
			.withIndex("by_client_id", (q) => q.eq("clientId", args.clientId))
			.first();

		if (existing) {
			throwConflictError(
				`Thread with clientId ${args.clientId} already exists`,
			);
		}

		// Use default model if none provided
		const modelId = args.modelId || "gpt-4o-mini";
		const provider = getProviderFromModelId(modelId as ModelId);

		// Create thread atomically with generation flag set
		const now = Date.now();
		const threadId = await ctx.db.insert("threads", {
			clientId: args.clientId,
			title: args.title,
			userId: userId,
			createdAt: now,
			lastMessageAt: now,
			isTitleGenerating: true,
			isGenerating: true, // Set immediately to prevent race conditions
			// Initialize usage field so header displays even with 0 tokens
			usage: {
				totalInputTokens: 0,
				totalOutputTokens: 0,
				totalTokens: 0,
				totalReasoningTokens: 0,
				totalCachedInputTokens: 0,
				messageCount: 0,
				modelStats: {},
			},
		});

		// Insert user message
		const userMessageId = await ctx.db.insert("messages", {
			threadId,
			body: args.body,
			timestamp: now,
			messageType: "user",
			model: provider,
			modelId: modelId,
			attachments: args.attachments,
		});

		// Generate unique stream ID for assistant message
		const streamId = generateStreamId();

		// Create assistant message placeholder immediately
		const assistantMessageId = await ctx.db.insert("messages", {
			threadId,
			body: "", // Will be updated as chunks arrive
			timestamp: now + 1, // Ensure it comes after user message
			messageType: "assistant",
			model: provider,
			modelId: modelId,
			isStreaming: true,
			streamId: streamId,
			isComplete: false,
			thinkingStartedAt: now,
			streamVersion: 0, // Initialize version counter
			parts: [], // Initialize empty parts array for tool calls
			usage: undefined, // Initialize usage tracking
		});

		// Schedule AI response with the pre-created message ID
		await ctx.scheduler.runAfter(
			0,
			internal.messages.generateAIResponseWithMessage,
			{
				threadId,
				userMessage: args.body,
				modelId: modelId,
				attachments: args.attachments,
				webSearchEnabled: args.webSearchEnabled,
				messageId: assistantMessageId,
				streamId: streamId,
			},
		);

		// Schedule title generation (this is the first message)
		await ctx.scheduler.runAfter(100, internal.titles.generateTitle, {
			threadId,
			userMessage: args.body,
		});

		return {
			threadId,
			userMessageId,
			assistantMessageId,
		};
	},
});

// Internal mutation to create initial streaming message
export const createStreamingMessage = internalMutation({
	args: {
		threadId: v.id("threads"),
		streamId: streamIdValidator,
		provider: modelProviderValidator,
		modelId: modelIdValidator,
		usedUserApiKey: v.optional(v.boolean()),
	},
	returns: v.id("messages"),
	handler: async (ctx, args) => {
		const now = Date.now();
		return await ctx.db.insert("messages", {
			threadId: args.threadId,
			body: "", // Will be updated as chunks arrive
			timestamp: now,
			messageType: "assistant",
			model: args.provider,
			isStreaming: true,
			streamId: args.streamId,
			isComplete: false,
			thinkingStartedAt: now,
			streamVersion: 0, // Initialize version counter
			modelId: args.modelId,
			usedUserApiKey: args.usedUserApiKey,
			parts: [], // Initialize empty parts array for tool calls
			usage: undefined, // Initialize usage tracking
		});
	},
});

// Internal mutation to update streaming message content
export const updateStreamingMessage = internalMutation({
	args: {
		messageId: v.id("messages"),
		content: v.string(),
	},
	returns: v.null(),
	handler: async (ctx, args) => {
		// For backward compatibility, we'll update the body directly
		// but in the new streaming logic, use appendStreamChunk instead
		await ctx.db.patch(args.messageId, {
			body: args.content,
			streamVersion:
				((await ctx.db.get(args.messageId))?.streamVersion || 0) + 1,
		});

		return null;
	},
});

// Internal mutation to update message API key status
export const updateMessageApiKeyStatus = internalMutation({
	args: {
		messageId: v.id("messages"),
		usedUserApiKey: v.boolean(),
	},
	returns: v.null(),
	handler: async (ctx, args) => {
		await ctx.db.patch(args.messageId, {
			usedUserApiKey: args.usedUserApiKey,
		});
		return null;
	},
});

// Internal mutation to update thread usage
export const updateThreadUsageMutation = internalMutation({
	args: {
		threadId: v.id("threads"),
		usage: v.object({
			promptTokens: v.number(),
			completionTokens: v.number(),
			totalTokens: v.number(),
			reasoningTokens: v.number(),
			cachedTokens: v.number(),
			modelId: modelIdValidator,
		}),
	},
	returns: v.null(),
	handler: async (ctx, args) => {
		const { threadId, usage } = args;
		const messageUsage: MessageUsageUpdate = {
			inputTokens: usage.promptTokens,
			outputTokens: usage.completionTokens,
			totalTokens: usage.totalTokens,
			reasoningTokens: usage.reasoningTokens,
			cachedInputTokens: usage.cachedTokens,
		};

		await updateThreadUsage(ctx, threadId, usage.modelId, messageUsage);
		return null;
	},
});

// Internal mutation to update message with error
export const updateMessageError = internalMutation({
	args: {
		messageId: v.id("messages"),
		errorMessage: v.string(),
	},
	returns: v.null(),
	handler: async (ctx, args) => {
		await ctx.db.patch(args.messageId, {
			body: args.errorMessage,
			isStreaming: false,
			isComplete: true,
			thinkingCompletedAt: Date.now(),
		});
		return null;
	},
});

// Internal mutation to mark streaming as complete (original version)
export const completeStreamingMessageLegacy = internalMutation({
	args: {
		messageId: v.id("messages"),
		usage: tokenUsageValidator,
	},
	returns: v.null(),
	handler: async (ctx, args) => {
		// Verify the message exists
		await getOrThrow(ctx.db, "messages", args.messageId);

		// Update the message with completion status and usage
		await ctx.db.patch(args.messageId, {
			isStreaming: false,
			isComplete: true,
			thinkingCompletedAt: Date.now(),
			usage: args.usage,
		});

		// Thread usage has already been updated via updateUsage during streaming
		// No need to update again here to avoid double counting

		return null;
	},
});

// Internal mutation to mark streaming as complete and update thread usage
export const completeStreamingMessage = internalMutation({
	args: {
		messageId: v.id("messages"),
		streamId: streamIdValidator,
		fullText: v.string(),
		usage: tokenUsageValidator,
	},
	returns: v.null(),
	handler: async (ctx, args) => {
		// Verify the message exists and get current parts
		const message = await getOrThrow(ctx.db, "messages", args.messageId);

		// Combine consecutive text parts to reduce storage
		const currentParts = message.parts || [];
		const combinedParts: typeof currentParts = [];

		for (const part of currentParts) {
			const lastPart = combinedParts[combinedParts.length - 1];

			// If current part is text and last part is also text, combine them
			if (part.type === "text" && lastPart?.type === "text") {
				lastPart.text += part.text;
			} else {
				// Otherwise, add the part as is
				combinedParts.push(part);
			}
		}

		// Update the message with completion status, full text, and combined parts
		await ctx.db.patch(args.messageId, {
			body: args.fullText,
			parts: combinedParts,
			isStreaming: false,
			isComplete: true,
			thinkingCompletedAt: Date.now(),
			usage: args.usage,
		});

		// Thread usage has already been updated via updateUsage during streaming
		// No need to update again here to avoid double counting

		return null;
	},
});

// Internal mutation to create error message
export const createErrorMessage = internalMutation({
	args: {
		threadId: v.id("threads"),
		streamId: streamIdValidator,
		provider: modelProviderValidator,
		modelId: v.optional(modelIdValidator),
		errorMessage: v.string(),
	},
	returns: v.null(),
	handler: async (ctx, args) => {
		const now = Date.now();
		await ctx.db.insert("messages", {
			threadId: args.threadId,
			body: args.errorMessage,
			timestamp: now,
			messageType: "assistant",
			model: args.provider,
			modelId: args.modelId,
			isStreaming: false,
			streamId: args.streamId,
			isComplete: true,
			thinkingStartedAt: now,
			thinkingCompletedAt: now,
			parts: [], // Initialize empty parts array for tool calls
			usage: undefined, // Initialize usage tracking
		});

		return null;
	},
});

// Internal mutation to update thinking state
export const updateThinkingState = internalMutation({
	args: {
		messageId: v.id("messages"),
		isThinking: v.boolean(),
		hasThinkingContent: v.boolean(),
	},
	returns: v.null(),
	handler: async (ctx, args) => {
		await ctx.db.patch(args.messageId, {
			isThinking: args.isThinking,
			hasThinkingContent: args.hasThinkingContent,
		});
		return null;
	},
});

// Internal mutation to update thinking content
export const updateThinkingContent = internalMutation({
	args: {
		messageId: v.id("messages"),
		thinkingContent: v.string(),
	},
	returns: v.null(),
	handler: async (ctx, args) => {
		await ctx.db.patch(args.messageId, {
			thinkingContent: args.thinkingContent,
		});
		return null;
	},
});

// Internal mutation to clear the generation flag
export const clearGenerationFlag = internalMutation({
	args: {
		threadId: v.id("threads"),
	},
	returns: v.null(),
	handler: async (ctx, args) => {
		await ctx.db.patch(args.threadId, {
			isGenerating: false,
		});
	},
});

// ===== Message Parts Mutations (Vercel AI SDK v5) =====

// Internal mutation to add a text part to a message
export const addTextPart = internalMutation({
	args: {
		messageId: v.id("messages"),
		text: v.string(),
	},
	returns: v.null(),
	handler: async (ctx, args) => {
		const message = await ctx.db.get(args.messageId);
		if (!message) return null;

		const currentParts = message.parts || [];
		const updatedParts = [
			...currentParts,
			{
				type: "text" as const,
				text: args.text,
			},
		];

		await ctx.db.patch(args.messageId, {
			parts: updatedParts,
		});

		return null;
	},
});

// Internal mutation to add a reasoning part to a message
export const addReasoningPart = internalMutation({
	args: {
		messageId: v.id("messages"),
		text: v.string(),
		providerMetadata: v.optional(v.any()),
	},
	returns: v.null(),
	handler: async (ctx, args) => {
		const message = await ctx.db.get(args.messageId);
		if (!message) return null;

		const currentParts = message.parts || [];
		const updatedParts = [
			...currentParts,
			{
				type: "reasoning" as const,
				text: args.text,
				providerMetadata: args.providerMetadata,
			},
		];

		await ctx.db.patch(args.messageId, {
			parts: updatedParts,
		});

		return null;
	},
});

// Internal mutation to add a file part to a message
export const addFilePart = internalMutation({
	args: {
		messageId: v.id("messages"),
		url: v.optional(v.string()),
		mediaType: v.string(),
		data: v.optional(v.any()),
		filename: v.optional(v.string()),
	},
	returns: v.null(),
	handler: async (ctx, args) => {
		const message = await ctx.db.get(args.messageId);
		if (!message) return null;

		const currentParts = message.parts || [];
		const updatedParts = [
			...currentParts,
			{
				type: "file" as const,
				url: args.url,
				mediaType: args.mediaType,
				data: args.data,
				filename: args.filename,
			},
		];

		await ctx.db.patch(args.messageId, {
			parts: updatedParts,
		});

		return null;
	},
});

// Internal mutation to add a source part to a message
export const addSourcePart = internalMutation({
	args: {
		messageId: v.id("messages"),
		sourceType: v.union(v.literal("url"), v.literal("document")),
		sourceId: v.string(),
		url: v.optional(v.string()),
		title: v.optional(v.string()),
		mediaType: v.optional(v.string()),
		filename: v.optional(v.string()),
		providerMetadata: v.optional(v.any()),
	},
	returns: v.null(),
	handler: async (ctx, args) => {
		const message = await ctx.db.get(args.messageId);
		if (!message) return null;

		const currentParts = message.parts || [];
		const updatedParts = [
			...currentParts,
			{
				type: "source" as const,
				sourceType: args.sourceType,
				sourceId: args.sourceId,
				url: args.url,
				title: args.title,
				mediaType: args.mediaType,
				filename: args.filename,
				providerMetadata: args.providerMetadata,
			},
		];

		await ctx.db.patch(args.messageId, {
			parts: updatedParts,
		});

		return null;
	},
});

// Internal mutation to add an error part to a message
export const addErrorPart = internalMutation({
	args: {
		messageId: v.id("messages"),
		errorMessage: v.string(),
		errorDetails: v.optional(v.any()),
	},
	returns: v.null(),
	handler: async (ctx, args) => {
		const message = await ctx.db.get(args.messageId);
		if (!message) return null;

		const currentParts = message.parts || [];
		const updatedParts = [
			...currentParts,
			{
				type: "error" as const,
				errorMessage: args.errorMessage,
				errorDetails: args.errorDetails,
			},
		];

		await ctx.db.patch(args.messageId, {
			parts: updatedParts,
		});

		return null;
	},
});

// Internal mutation to add a raw part to a message
export const addRawPart = internalMutation({
	args: {
		messageId: v.id("messages"),
		rawValue: v.any(),
	},
	returns: v.null(),
	handler: async (ctx, args) => {
		const message = await ctx.db.get(args.messageId);
		if (!message) return null;

		const currentParts = message.parts || [];
		const updatedParts = [
			...currentParts,
			{
				type: "raw" as const,
				rawValue: args.rawValue,
			},
		];

		await ctx.db.patch(args.messageId, {
			parts: updatedParts,
		});

		return null;
	},
});

// Internal mutation to add step metadata part
export const addStepPart = internalMutation({
	args: {
		messageId: v.id("messages"),
		stepType: v.union(v.literal("start-step"), v.literal("finish-step")),
		metadata: v.optional(v.any()),
		usage: v.optional(v.any()),
		finishReason: v.optional(v.string()),
		warnings: v.optional(v.array(v.any())),
	},
	returns: v.null(),
	handler: async (ctx, args) => {
		const message = await ctx.db.get(args.messageId);
		if (!message) return null;

		const currentParts = message.parts || [];
		const updatedParts = [
			...currentParts,
			{
				type: "step" as const,
				stepType: args.stepType,
				...(args.metadata && { metadata: args.metadata }),
				...(args.usage && { usage: args.usage }),
				...(args.finishReason && { finishReason: args.finishReason }),
				...(args.warnings && { warnings: args.warnings }),
			},
		];

		await ctx.db.patch(args.messageId, {
			parts: updatedParts,
		});

		return null;
	},
});

// Internal mutation to add stream control parts (start, finish, etc.)
export const addStreamControlPart = internalMutation({
	args: {
		messageId: v.id("messages"),
		controlType: v.union(
			v.literal("start"),
			v.literal("finish"),
			v.literal("reasoning-part-finish"),
		),
		finishReason: v.optional(v.string()),
		totalUsage: v.optional(v.any()),
		metadata: v.optional(v.any()),
	},
	returns: v.null(),
	handler: async (ctx, args) => {
		const message = await ctx.db.get(args.messageId);
		if (!message) return null;

		const currentParts = message.parts || [];
		const updatedParts = [
			...currentParts,
			{
				type: "control" as const,
				controlType: args.controlType,
				...(args.finishReason && { finishReason: args.finishReason }),
				...(args.totalUsage && { totalUsage: args.totalUsage }),
				...(args.metadata && { metadata: args.metadata }),
			},
		];

		await ctx.db.patch(args.messageId, {
			parts: updatedParts,
		});

		return null;
	},
});

// Internal mutation to add a tool call part to a message
export const addToolCallPart = internalMutation({
	args: {
		messageId: v.id("messages"),
		toolCallId: v.string(),
		toolName: v.string(),
		args: v.optional(v.any()),
		state: v.optional(
			v.union(
				v.literal("partial-call"),
				v.literal("call"),
				v.literal("result"),
			),
		),
	},
	returns: v.null(),
	handler: async (ctx, args) => {
		const message = await ctx.db.get(args.messageId);
		if (!message) return null;

		const currentParts = message.parts || [];
		const updatedParts = [
			...currentParts,
			{
				type: "tool-call" as const,
				toolCallId: args.toolCallId,
				toolName: args.toolName,
				args: args.args,
				state: args.state || "call",
			},
		];

		await ctx.db.patch(args.messageId, {
			parts: updatedParts,
		});

		return null;
	},
});

// Internal mutation to update a tool call part in a message
export const updateToolCallPart = internalMutation({
	args: {
		messageId: v.id("messages"),
		toolCallId: v.string(),
		args: v.optional(v.any()),
		result: v.optional(v.any()),
		state: v.optional(
			v.union(
				v.literal("partial-call"),
				v.literal("call"),
				v.literal("result"),
			),
		),
	},
	returns: v.null(),
	handler: async (ctx, args) => {
		const message = await ctx.db.get(args.messageId);
		if (!message) return null;

		const currentParts = message.parts || [];

		// Find the tool call part and update its args, result, and/or state
		const updatedParts = currentParts.map((part) => {
			if (part.type === "tool-call" && part.toolCallId === args.toolCallId) {
				return {
					...part,
					...(args.args !== undefined && { args: args.args }),
					...(args.result !== undefined && { result: args.result }),
					...(args.state !== undefined && { state: args.state }),
				};
			}
			return part;
		});

		await ctx.db.patch(args.messageId, {
			parts: updatedParts,
		});

		return null;
	},
});

// ===== ACTIONS =====

// Helper function to build conversation messages using utility functions
async function buildConversationMessages(
	ctx: ActionCtx,
	threadId: Id<"threads">,
	modelId: ModelId,
	attachments?: Id<"files">[],
	webSearchEnabled?: boolean,
): Promise<CoreMessage[]> {
	// Get recent conversation context
	const recentMessages: Array<{
		body: string;
		messageType: "user" | "assistant" | "system";
		attachments?: Id<"files">[];
	}> = await ctx.runQuery(internal.messages.getRecentContext, { threadId });

	const provider = getProviderFromModelId(modelId);
	const systemPrompt = createSystemPrompt(modelId, webSearchEnabled);

	// Prepare messages for AI SDK v5 with multimodal support
	const messages: CoreMessage[] = [
		{
			role: "system",
			content: systemPrompt,
		},
	];

	// Build conversation history with attachments
	for (let i = 0; i < recentMessages.length; i++) {
		const msg = recentMessages[i];
		const isLastUserMessage =
			i === recentMessages.length - 1 && msg.messageType === "user";

		// For the last user message, include the current attachments
		const attachmentsToUse =
			isLastUserMessage && attachments ? attachments : msg.attachments;

		// Build message content with attachments using mutation
		const content = await ctx.runMutation(
			internal.messages.buildMessageContent,
			{
				text: msg.body,
				attachmentIds: attachmentsToUse,
				provider,
				modelId,
			},
		);

		messages.push({
			role: msg.messageType === "user" ? "user" : "assistant",
			content,
		} as CoreMessage);
	}

	return messages;
}

// New action that uses pre-created message ID
export const generateAIResponseWithMessage = internalAction({
	args: {
		threadId: v.id("threads"),
		userMessage: v.string(),
		modelId: modelIdValidator,
		attachments: v.optional(v.array(v.id("files"))),
		webSearchEnabled: v.optional(v.boolean()),
		messageId: v.id("messages"), // Pre-created message ID
		streamId: streamIdValidator, // Pre-generated stream ID
	},
	returns: v.null(),
	handler: async (ctx, args) => {
		try {
			// Since this is called from createThreadAndSend, we know the thread exists
			// We just need to get the userId for API key retrieval
			const thread = (await ctx.runQuery(internal.messages.getThreadById, {
				threadId: args.threadId,
			})) as { userId: Id<"users"> } | null;
			requireResource(thread, "Thread");

			// Derive provider from modelId
			const provider = getProviderFromModelId(args.modelId as ModelId);

			// Get user's API keys if available
			const userApiKeys = (await ctx.runMutation(
				internal.userSettings.getDecryptedApiKeys,
				{ userId: thread.userId },
			)) as {
				anthropic?: string;
				openai?: string;
				openrouter?: string;
			} | null;

			// Determine if we'll use user's API key
			const willUseUserApiKey =
				(provider === "anthropic" && userApiKeys && userApiKeys.anthropic) ||
				(provider === "openai" && userApiKeys && userApiKeys.openai) ||
				(provider === "openrouter" && userApiKeys && userApiKeys.openrouter);

			// Update the pre-created message with API key status
			await ctx.runMutation(internal.messages.updateMessageApiKeyStatus, {
				messageId: args.messageId,
				usedUserApiKey: !!willUseUserApiKey,
			});

			// Build conversation messages
			const messages = await buildConversationMessages(
				ctx,
				args.threadId,
				args.modelId as ModelId,
				args.attachments,
				args.webSearchEnabled,
			);

			// Update token usage function
			const updateUsage = async (usage: AISDKUsage) => {
				const formattedUsage = formatUsageData(usage);
				if (formattedUsage) {
					await ctx.runMutation(internal.messages.updateThreadUsageMutation, {
						threadId: args.threadId,
						usage: {
							promptTokens: formattedUsage.inputTokens,
							completionTokens: formattedUsage.outputTokens,
							totalTokens: formattedUsage.totalTokens,
							reasoningTokens: formattedUsage.reasoningTokens,
							cachedTokens: formattedUsage.cachedInputTokens,
							modelId: args.modelId,
						},
					});
				}
			};

			// Create AI client using shared utility
			const ai = createAIClient(args.modelId as ModelId, userApiKeys);

			// Prepare generation options
			const generationOptions: Parameters<typeof streamText>[0] = {
				model: ai,
				messages: messages,
				experimental_transform: smoothStream({
					delayInMs: getModelStreamingDelay(args.modelId),
					chunking: "word", // Stream word by word
				}),
				// Usage will be updated after streaming completes
			};

			// Apply thinking configuration for Anthropic models if enabled
			if (provider === "anthropic" && isThinkingMode(args.modelId as ModelId)) {
				const modelConfig = getModelConfig(args.modelId as ModelId);
				if (modelConfig.thinkingConfig) {
					// Add thinking configuration for Anthropic models
					generationOptions.providerOptions = {
						anthropic: {
							thinking: {
								type: "enabled",
								budgetTokens: modelConfig.thinkingConfig.defaultBudgetTokens,
							},
						},
					};
				}
			}

			// Add web search tool if enabled
			if (args.webSearchEnabled) {
				generationOptions.tools = {
					web_search: createWebSearchTool(),
				};
				// Enable iterative tool calling with stopWhen
				generationOptions.stopWhen = stepCountIs(5); // Allow up to 5 iterations
			}

			// Use the AI SDK v5 streamText
			const result = streamText(generationOptions);

			let fullText = "";
			let hasContent = false;

			// Use fullStream as the unified interface (works with or without tools)
			for await (const streamPart of result.fullStream) {
				// Use the official AI SDK TextStreamPart type
				const part: TextStreamPart<ToolSet> = streamPart;
				switch (part.type) {
					case "text":
						// Handle complete text blocks (in addition to text-delta)
						if (part.text) {
							fullText += part.text;
							hasContent = true;

							// Add text part to the parts array
							await ctx.runMutation(internal.messages.addTextPart, {
								messageId: args.messageId,
								text: part.text,
							});
						}
						break;

					case "reasoning":
						// Handle Claude thinking/reasoning content
						if (part.type === "reasoning" && part.text) {
							await ctx.runMutation(internal.messages.addReasoningPart, {
								messageId: args.messageId,
								text: part.text,
								providerMetadata: part.providerMetadata,
							});
						}
						break;

					case "reasoning-part-finish":
						// Mark reasoning section as complete
						await ctx.runMutation(internal.messages.addStreamControlPart, {
							messageId: args.messageId,
							controlType: "reasoning-part-finish",
						});
						break;

					case "file":
						// Handle generated file content
						if (part.type === "file" && part.file) {
							const file = part.file;
							await ctx.runMutation(internal.messages.addFilePart, {
								messageId: args.messageId,
								url: undefined, // Files don't have URLs in AI SDK
								mediaType: file.mediaType || "application/octet-stream",
								data: file.base64 || file.uint8Array || null,
								filename: undefined, // Files in AI SDK don't have explicit filenames
							});
						}
						break;

					case "source":
						// Handle citation/source references
						if (
							part.type === "source" &&
							part.sourceType === "url" &&
							part.url
						) {
							await ctx.runMutation(internal.messages.addSourcePart, {
								messageId: args.messageId,
								sourceType: "url",
								sourceId: part.id || `source_${Date.now()}`,
								url: part.url,
								title: part.title,
								providerMetadata: part.providerMetadata,
							});
						}
						break;

					case "tool-call":
						// Update existing tool call part to "call" state (should exist from tool-call-streaming-start)
						await ctx.runMutation(internal.messages.updateToolCallPart, {
							messageId: args.messageId,
							toolCallId: part.toolCallId,
							args: part.input,
							state: "call",
						});
						break;

					case "tool-call-delta":
						// Update tool call part with streaming arguments
						if (
							part.type === "tool-call-delta" &&
							part.toolCallId &&
							part.inputTextDelta
						) {
							await ctx.runMutation(internal.messages.updateToolCallPart, {
								messageId: args.messageId,
								toolCallId: part.toolCallId,
								args: part.inputTextDelta,
								state: "partial-call",
							});
						}
						break;

					case "tool-call-streaming-start":
						// Add tool call part in "partial-call" state
						if (
							part.type === "tool-call-streaming-start" &&
							part.toolCallId &&
							part.toolName
						) {
							await ctx.runMutation(internal.messages.addToolCallPart, {
								messageId: args.messageId,
								toolCallId: part.toolCallId,
								toolName: part.toolName,
								state: "partial-call",
							});
						}
						break;

					case "tool-result": {
						// The AI SDK uses 'output' field for tool results, not 'result'
						const toolResult = part.output;

						// Update the tool call part with the result
						await ctx.runMutation(internal.messages.updateToolCallPart, {
							messageId: args.messageId,
							toolCallId: part.toolCallId,
							state: "result",
							result: toolResult,
						});
						break;
					}

					case "start":
						// Handle generation start event
						break;

					case "finish":
						// Handle generation completion event
						if (part.type === "finish") {
							await ctx.runMutation(internal.messages.addStreamControlPart, {
								messageId: args.messageId,
								controlType: "finish",
								finishReason: part.finishReason,
								totalUsage: part.totalUsage,
							});
						}
						break;

					case "start-step":
						// Handle multi-step generation start (step boundary marker)
						await ctx.runMutation(internal.messages.addStepPart, {
							messageId: args.messageId,
							stepType: "start-step",
						});
						break;

					case "finish-step":
						// Handle multi-step generation completion
						await ctx.runMutation(internal.messages.addStepPart, {
							messageId: args.messageId,
							stepType: "finish-step",
						});
						break;

					case "error":
						// Handle stream errors explicitly
						if (part.type === "error") {
							const errorMessage =
								part.error instanceof Error
									? part.error.message
									: String(part.error || "Unknown stream error");
							console.error("Stream error:", errorMessage);

							// Save error as part for debugging
							await ctx.runMutation(internal.messages.addErrorPart, {
								messageId: args.messageId,
								errorMessage: errorMessage,
								errorDetails: part.error,
							});

							throw new Error(`Stream error: ${errorMessage}`);
						}
						break;

					case "raw":
						// Handle raw provider responses for debugging
						if (part.type === "raw") {
							await ctx.runMutation(internal.messages.addRawPart, {
								messageId: args.messageId,
								rawValue: part.rawValue,
							});
						}
						break;

					// Handle unknown part types (should never happen with proper AI SDK types)
					default: {
						// This should be unreachable with proper TextStreamPart typing
						const _exhaustiveCheck: never = part;
						console.warn(
							"Unknown stream part type:",
							(_exhaustiveCheck as { type: string }).type,
							_exhaustiveCheck,
						);
						break;
					}
				}
			}

			// Get final usage with optional chaining
			const finalUsage = await result.usage;
			if (finalUsage) {
				await updateUsage(finalUsage);
			}

			// If we have streamed content, mark the message as complete
			if (hasContent) {
				// Format usage data for the message
				const formattedUsage = formatUsageData(finalUsage);

				await ctx.runMutation(internal.messages.completeStreamingMessage, {
					messageId: args.messageId,
					streamId: args.streamId,
					fullText,
					usage: formattedUsage,
				});
			}

			// Clear generation flag
			await ctx.runMutation(internal.messages.clearGenerationFlag, {
				threadId: args.threadId,
			});
		} catch (error) {
			await handleAIResponseError(ctx, error, args.threadId, args.messageId, {
				modelId: args.modelId,
				provider: getProviderFromModelId(args.modelId as ModelId),
				useStreamingUpdate: true,
			});
		}

		return null;
	},
});

// Internal action to generate AI response using AI SDK v5
export const generateAIResponse = internalAction({
	args: {
		threadId: v.id("threads"),
		userMessage: v.string(),
		modelId: modelIdValidator, // Use validated modelId
		attachments: v.optional(v.array(v.id("files"))),
		webSearchEnabled: v.optional(v.boolean()),
	},
	returns: v.null(),
	handler: async (ctx, args) => {
		let messageId: Id<"messages"> | undefined = undefined;
		try {
			// Get thread and user information
			const thread = (await ctx.runQuery(internal.messages.getThreadById, {
				threadId: args.threadId,
			})) as { userId: Id<"users"> } | null;
			requireResource(thread, "Thread");

			// Derive provider from modelId
			const provider = getProviderFromModelId(args.modelId as ModelId);

			// Get user's API keys if available
			const userApiKeys = (await ctx.runMutation(
				internal.userSettings.getDecryptedApiKeys,
				{ userId: thread.userId },
			)) as {
				anthropic?: string;
				openai?: string;
				openrouter?: string;
			} | null;

			// Generate unique stream ID and create streaming message
			const streamId = generateStreamId();
			messageId = await createStreamingMessageUtil(
				ctx,
				args.threadId,
				args.modelId as ModelId,
				streamId,
				!!(
					(provider === "anthropic" && userApiKeys?.anthropic) ||
					(provider === "openai" && userApiKeys?.openai) ||
					(provider === "openrouter" && userApiKeys?.openrouter)
				),
			);

			// Build conversation messages
			const messages = await buildConversationMessages(
				ctx,
				args.threadId,
				args.modelId as ModelId,
				args.attachments,
				args.webSearchEnabled,
			);

			console.log(
				`Attempting to call ${provider} with model ID ${args.modelId} and ${messages.length} messages`,
			);
			console.log(`Schema fix timestamp: ${Date.now()}`);
			console.log(`Web search enabled: ${args.webSearchEnabled}`);

			// Stream AI response using shared utility
			const { fullText, usage: finalUsage } = await streamAIResponse(
				ctx,
				args.modelId as ModelId,
				messages,
				messageId,
				userApiKeys,
				args.webSearchEnabled,
			);

			// Update thread usage with final usage
			if (finalUsage) {
				await updateThreadUsageUtil(
					ctx,
					args.threadId,
					args.modelId as ModelId,
					finalUsage,
				);
			}

			// Complete the streaming message
			await ctx.runMutation(internal.messages.completeStreamingMessage, {
				messageId,
				streamId,
				fullText,
				usage: finalUsage ? formatUsageData(finalUsage) : undefined,
			});
		} catch (error) {
			await handleAIResponseError(ctx, error, args.threadId, messageId, {
				modelId: args.modelId,
				provider: getProviderFromModelId(args.modelId as ModelId),
				useStreamingUpdate: !!messageId,
			});
		} finally {
			// Always clear generation flag
			await clearGenerationFlagUtil(ctx, args.threadId);
		}

		return null;
	},
});<|MERGE_RESOLUTION|>--- conflicted
+++ resolved
@@ -12,10 +12,7 @@
 	type CoreMessage,
 	type TextStreamPart,
 	type ToolSet,
-<<<<<<< HEAD
 	smoothStream,
-=======
->>>>>>> 2e40df75
 	stepCountIs,
 	streamText,
 } from "ai";
@@ -23,13 +20,9 @@
 import {
 	type ModelId,
 	getModelById,
-<<<<<<< HEAD
-	getProviderFromModelId,
-=======
 	getModelConfig,
 	getProviderFromModelId,
 	isThinkingMode,
->>>>>>> 2e40df75
 } from "../src/lib/ai/schemas.js";
 import { internal } from "./_generated/api.js";
 import type { Doc, Id } from "./_generated/dataModel.js";
