--- conflicted
+++ resolved
@@ -1,12 +1,7 @@
-<<<<<<< HEAD
-=======
-import "./src/env.ts";
->>>>>>> 3695e2a9
 import { withSentryConfig } from "@sentry/nextjs";
 import type { NextConfig } from "next";
 
 const nextConfig: NextConfig = {
-<<<<<<< HEAD
   // App Router is enabled by default in Next.js 13+
   experimental: {
     ppr: true,
@@ -30,53 +25,6 @@
   },
 
   transpilePackages: ["@lightfast/ui"],
-=======
-	// App Router is enabled by default in Next.js 13+
-	experimental: {
-		ppr: true,
-	},
-	async rewrites() {
-		const rewrites = [];
-
-		// Only add docs rewrites if DOCS_URL is available
-		const docsUrl = process.env.DOCS_URL;
-		if (docsUrl) {
-			rewrites.push(
-				{
-					source: "/docs",
-					destination: `${docsUrl}/docs`,
-				},
-				{
-					source: "/docs/:path*",
-					destination: `${docsUrl}/docs/:path*`,
-				},
-			);
-		}
-
-		// PostHog reverse proxy to avoid ad blockers
-		rewrites.push(
-			{
-				source: "/ingest/static/:path*",
-				destination: "https://us-assets.i.posthog.com/static/:path*",
-			},
-			{
-				source: "/ingest/decide",
-				destination: "https://us.i.posthog.com/decide",
-			},
-			{
-				source: "/ingest/:path*",
-				destination: "https://us.i.posthog.com/:path*",
-			},
-		);
-
-		return rewrites;
-	},
-
-	// Required for PostHog API calls
-	skipTrailingSlashRedirect: true,
-
-	transpilePackages: ["@lightfast/ui"],
->>>>>>> 3695e2a9
 };
 
 // Sentry configuration
@@ -102,27 +50,15 @@
 	// Enables automatic instrumentation of Vercel Cron Monitors
 	automaticVercelMonitors: true,
 
-<<<<<<< HEAD
   // Enables React component annotations
   reactComponentAnnotation: {
     enabled: true,
   },
-=======
-	// Enables React component annotations
-	reactComponentAnnotation: {
-		enabled: true,
-	},
->>>>>>> 3695e2a9
 };
 
 // Only wrap with Sentry on Vercel to avoid issues in development
 const exportConfig = process.env.VERCEL
-<<<<<<< HEAD
   ? withSentryConfig(nextConfig, sentryWebpackPluginOptions)
   : nextConfig;
-=======
-	? withSentryConfig(nextConfig, sentryWebpackPluginOptions)
-	: nextConfig;
->>>>>>> 3695e2a9
 
 export default exportConfig;