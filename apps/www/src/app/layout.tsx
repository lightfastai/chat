--- conflicted
+++ resolved
@@ -1,9 +1,5 @@
 import type { Metadata, Viewport } from "next";
 import "@lightfast/ui/globals.css";
-<<<<<<< HEAD
-=======
-import { PostHogProvider } from "@/components/providers/posthog-provider";
->>>>>>> 3695e2a9
 import { ConvexClientProvider } from "@/lib/convex-provider";
 import { siteConfig, siteMetadata } from "@/lib/site-config";
 import { ConvexAuthNextjsServerProvider } from "@convex-dev/auth/nextjs/server";
@@ -14,7 +10,6 @@
 import { Toaster } from "sonner";
 
 export const metadata: Metadata = {
-<<<<<<< HEAD
   title: {
     default: siteConfig.name,
     template: `%s - ${siteConfig.name}`,
@@ -83,82 +78,11 @@
   initialScale: 1,
   maximumScale: 1,
   userScalable: false,
-=======
-	title: {
-		default: siteConfig.name,
-		template: `%s - ${siteConfig.name}`,
-	},
-	metadataBase: new URL(siteConfig.url),
-	description: siteConfig.description,
-	keywords: siteMetadata.keywords,
-	authors: siteMetadata.authors,
-	creator: siteMetadata.creator,
-	openGraph: {
-		type: "website",
-		locale: "en_US",
-		url: siteConfig.url,
-		title: siteConfig.name,
-		description: siteConfig.description,
-		siteName: siteConfig.name,
-		images: [
-			{
-				url: siteConfig.ogImage,
-				width: 1200,
-				height: 630,
-				alt: siteConfig.name,
-			},
-		],
-	},
-	twitter: {
-		card: "summary_large_image",
-		title: siteConfig.name,
-		description: siteConfig.description,
-		images: [siteConfig.ogImage],
-		creator: "@lightfastai",
-	},
-	icons: {
-		icon: "/favicon.ico",
-		shortcut: "/favicon-16x16.png",
-		apple: "/apple-touch-icon.png",
-		other: [
-			{
-				rel: "icon",
-				url: "/favicon-32x32.png",
-			},
-			{
-				rel: "icon",
-				url: "/android-chrome-192x192.png",
-			},
-			{
-				rel: "icon",
-				url: "/android-chrome-512x512.png",
-			},
-		],
-	},
-	applicationName: siteConfig.name,
-	appleWebApp: {
-		capable: true,
-		statusBarStyle: "default",
-		title: siteConfig.name,
-	},
-	formatDetection: {
-		telephone: false,
-	},
-};
-
-export const viewport: Viewport = {
-	themeColor: "#09090b",
-	width: "device-width",
-	initialScale: 1,
-	maximumScale: 1,
-	userScalable: false,
->>>>>>> 3695e2a9
 };
 
 export default function RootLayout({
 	children,
 }: { children: React.ReactNode }) {
-<<<<<<< HEAD
   return (
     <ConvexAuthNextjsServerProvider>
       <html lang="en" suppressHydrationWarning>
@@ -171,20 +95,4 @@
       </html>
     </ConvexAuthNextjsServerProvider>
   );
-=======
-	return (
-		<ConvexAuthNextjsServerProvider>
-			<html lang="en" suppressHydrationWarning>
-				<body className={cn(fonts, "dark", "flex min-h-screen flex-col")}>
-					<PostHogProvider>
-						<ConvexClientProvider>{children}</ConvexClientProvider>
-					</PostHogProvider>
-					<Toaster theme="dark" position="top-right" />
-					<Analytics />
-					<SpeedInsights />
-				</body>
-			</html>
-		</ConvexAuthNextjsServerProvider>
-	);
->>>>>>> 3695e2a9
 }