"use client";

<<<<<<< HEAD
=======
import { useChat } from "@/hooks/use-chat";
import type { TimezoneData } from "@/lib/timezone-cookies";
>>>>>>> 442cc3ac
import type { Preloaded } from "convex/react";
import { useQuery } from "convex/react";
import { usePathname } from "next/navigation";
import { useMemo } from "react";
import { api } from "../../../convex/_generated/api";
import { convertDbMessagesToUIMessages } from "../../hooks/convertDbMessagesToUIMessages";
import { useChat } from "../../hooks/use-chat";
import { CenteredChatStart } from "./centered-chat-start";
import { ChatInput } from "./chat-input";
import { ChatMessages } from "./chat-messages";

interface ChatInterfaceProps {
	preloadedUser?: Preloaded<typeof api.users.current>;
	preloadedUserSettings?: Preloaded<typeof api.userSettings.getUserSettings>;
	serverTimezone?: TimezoneData | null;
	ipEstimate?: string;
	serverGreeting?: {
		greeting: string;
		timezone: string;
		source: "cookie" | "ip" | "fallback";
	};
}

export function ChatInterface({
	preloadedUser,
	preloadedUserSettings,
<<<<<<< HEAD
}: ChatInterfaceProps) {
	const pathname = usePathname();
=======
	serverTimezone,
	ipEstimate,
	serverGreeting,
}: ChatInterfaceProps = {}) {
	// Use custom chat hook with optimistic updates and preloaded data
	const { messages, currentThread, handleSendMessage, isDisabled, isNewChat } =
		useChat({
			preloadedThreadById,
			preloadedThreadByClientId,
			preloadedMessages,
			preloadedUserSettings,
		});
>>>>>>> 442cc3ac

	const pathInfo = useMemo(() => {
		if (pathname === "/chat") {
			return { type: "new", id: "new" };
		}

		const match = pathname.match(/^\/chat\/(.+)$/);
		if (!match) {
			return { type: "new", id: "new" };
		}

		const id = match[1];

		// Handle special routes
		if (id === "settings" || id.startsWith("settings/")) {
			return { type: "settings", id: "settings" };
		}

		// Assume it's a client-generated ID for now
		return { type: "clientId", id };
	}, [pathname]);

	const currentClientId = pathInfo.type === "clientId" ? pathInfo.id : null;

	const dbMessages = useQuery(
		api.messages.listByClientId,
		currentClientId ? { clientId: currentClientId } : "skip",
	);

	const { messages, sendMessage, defaultModel } = useChat({
		initialMessages: convertDbMessagesToUIMessages(dbMessages || []),
		preloadedUserSettings,
		clientId: currentClientId,
	});

	// Show centered layout only for new chats with no messages
	if (pathInfo.type === "new" && !dbMessages) {
		return (
			<CenteredChatStart
				onSendMessage={sendMessage}
				dbMessages={dbMessages}
				preloadedUser={preloadedUser}
<<<<<<< HEAD
				defaultModel={defaultModel}
=======
				serverTimezone={serverTimezone}
				ipEstimate={ipEstimate}
				serverGreeting={serverGreeting}
>>>>>>> 442cc3ac
			/>
		);
	}

	return (
		<div className="flex flex-col h-full">
			<ChatMessages dbMessages={dbMessages} uiMessages={messages} />
			<ChatInput
				onSendMessage={sendMessage}
				dbMessages={dbMessages}
				defaultModel={defaultModel}
			/>
		</div>
	);
}<|MERGE_RESOLUTION|>--- conflicted
+++ resolved
@@ -1,10 +1,6 @@
 "use client";
 
-<<<<<<< HEAD
-=======
-import { useChat } from "@/hooks/use-chat";
 import type { TimezoneData } from "@/lib/timezone-cookies";
->>>>>>> 442cc3ac
 import type { Preloaded } from "convex/react";
 import { useQuery } from "convex/react";
 import { usePathname } from "next/navigation";
@@ -31,23 +27,11 @@
 export function ChatInterface({
 	preloadedUser,
 	preloadedUserSettings,
-<<<<<<< HEAD
-}: ChatInterfaceProps) {
-	const pathname = usePathname();
-=======
 	serverTimezone,
 	ipEstimate,
 	serverGreeting,
-}: ChatInterfaceProps = {}) {
-	// Use custom chat hook with optimistic updates and preloaded data
-	const { messages, currentThread, handleSendMessage, isDisabled, isNewChat } =
-		useChat({
-			preloadedThreadById,
-			preloadedThreadByClientId,
-			preloadedMessages,
-			preloadedUserSettings,
-		});
->>>>>>> 442cc3ac
+}: ChatInterfaceProps) {
+	const pathname = usePathname();
 
 	const pathInfo = useMemo(() => {
 		if (pathname === "/chat") {
@@ -90,13 +74,10 @@
 				onSendMessage={sendMessage}
 				dbMessages={dbMessages}
 				preloadedUser={preloadedUser}
-<<<<<<< HEAD
 				defaultModel={defaultModel}
-=======
 				serverTimezone={serverTimezone}
 				ipEstimate={ipEstimate}
 				serverGreeting={serverGreeting}
->>>>>>> 442cc3ac
 			/>
 		);
 	}
