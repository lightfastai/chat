--- conflicted
+++ resolved
@@ -1,9 +1,9 @@
 "use client";
 
-import { 
-	getMessageParts, 
-	hasReasoningContent, 
-	getCombinedReasoningText 
+import {
+	getCombinedReasoningText,
+	getMessageParts,
+	hasReasoningContent,
 } from "@/lib/message-parts";
 import { Markdown } from "@lightfast/ui/components/ui/markdown";
 import { cn } from "@lightfast/ui/lib/utils";
@@ -53,10 +53,6 @@
 }: MessageItemProps) {
 	const isAssistant = message.messageType === "assistant";
 
-	// Check if message has reasoning parts (for completed messages)
-	const hasReasoningParts =
-		message.parts?.some((part) => part.type === "reasoning") || false;
-
 	// Calculate thinking duration
 	const thinkingDuration = React.useMemo(() => {
 		if (message.thinkingStartedAt && message.thinkingCompletedAt) {
@@ -94,46 +90,34 @@
 				/>
 			)}
 
-<<<<<<< HEAD
-			{/* Thinking content */}
+			{/* Thinking content - use parts-based reasoning content if available */}
 			{showThinking &&
-				message.hasThinkingContent &&
-				message.thinkingContent && (
-					<ThinkingContent
-						content={message.thinkingContent}
-						duration={thinkingDuration}
-						isReasoningModel={hasReasoningParts}
-					/>
-				)}
-=======
-			{/* Thinking content - use parts-based reasoning content if available */}
-			{showThinking && (() => {
-				// First check if we have reasoning parts (new system)
-				if (hasReasoningContent(message)) {
-					const reasoningText = getCombinedReasoningText(message);
-					if (reasoningText) {
+				(() => {
+					// First check if we have reasoning parts (new system)
+					if (hasReasoningContent(message)) {
+						const reasoningText = getCombinedReasoningText(message);
+						if (reasoningText) {
+							return (
+								<ThinkingContent
+									content={reasoningText}
+									duration={thinkingDuration}
+									isStreaming={isStreaming}
+								/>
+							);
+						}
+					}
+					// Fall back to legacy fields for backward compatibility
+					else if (message.hasThinkingContent && message.thinkingContent) {
 						return (
 							<ThinkingContent
-								content={reasoningText}
+								content={message.thinkingContent}
 								duration={thinkingDuration}
 								isStreaming={isStreaming}
 							/>
 						);
 					}
-				}
-				// Fall back to legacy fields for backward compatibility
-				else if (message.hasThinkingContent && message.thinkingContent) {
-					return (
-						<ThinkingContent
-							content={message.thinkingContent}
-							duration={thinkingDuration}
-							isStreaming={isStreaming}
-						/>
-					);
-				}
-				return null;
-			})()}
->>>>>>> 2e40df75
+					return null;
+				})()}
 
 			{/* Message body - use parts-based rendering for streaming or final display */}
 			<div className="text-sm leading-relaxed">
@@ -143,10 +127,10 @@
 						// Always use grouped parts to prevent line breaks between text chunks
 						// The grouping function handles both streaming and completed states
 						const parts = getMessageParts(message);
-						
+
 						// Filter out reasoning and control parts since they're handled separately
-						const displayParts = parts.filter(part => 
-							part.type !== "reasoning" && part.type !== "control"
+						const displayParts = parts.filter(
+							(part) => part.type !== "reasoning" && part.type !== "control",
 						);
 
 						return (
