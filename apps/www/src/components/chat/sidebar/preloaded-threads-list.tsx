--- conflicted
+++ resolved
@@ -100,9 +100,34 @@
 	const scrollAreaRef = useRef<HTMLDivElement>(null);
 	const prevThreadsRef = useRef<Thread[]>([]);
 
-<<<<<<< HEAD
 	// Use preloaded data with reactivity - this provides instant loading with real-time updates
 	const threads = usePreloadedQuery(preloadedThreads);
+
+	// Scroll to top when a new thread is added at the beginning
+	useEffect(() => {
+		if (
+			threads.length > 0 &&
+			prevThreadsRef.current.length > 0 &&
+			scrollAreaRef.current
+		) {
+			// Check if a new thread was added at the beginning (most recent position)
+			const firstThread = threads[0];
+			const wasFirstThreadNew = !prevThreadsRef.current.some(
+				(thread) => thread._id === firstThread._id,
+			);
+
+			if (wasFirstThreadNew) {
+				// A new thread was added at the top, find the scroll viewport and scroll to top
+				const viewport = scrollAreaRef.current.querySelector(
+					'[data-slot="scroll-area-viewport"]',
+				);
+				if (viewport) {
+					viewport.scrollTo({ top: 0, behavior: "smooth" });
+				}
+			}
+		}
+		prevThreadsRef.current = threads;
+	}, [threads]);
 
 	const { pinned, unpinned } = separatePinnedThreads(threads);
 	const groupedThreads = groupThreadsByDate(unpinned);
@@ -146,12 +171,14 @@
 	);
 
 	return (
-		<ScrollArea className="h-[calc(100vh-280px)] w-full">
+		<ScrollArea ref={scrollAreaRef} className="h-[calc(100vh-280px)] w-full">
 			<div className="w-full max-w-full min-w-0 overflow-hidden">
 				{threads.length === 0 ? (
 					<div className="px-3 py-8 text-center text-muted-foreground">
-						<p className="text-xs">No conversations yet</p>
-						<p className="text-xs mt-1 opacity-75">Start a new chat to begin</p>
+						<p className="group-data-[collapsible=icon]:hidden text-xs">No conversations yet</p>
+						<p className="group-data-[collapsible=icon]:hidden text-xs mt-1 opacity-75">
+							Start a new chat to begin
+						</p>
 					</div>
 				) : (
 					<>
@@ -184,94 +211,6 @@
 
 							return (
 								<SidebarGroup key={category} className="w-58">
-=======
-	try {
-		// Use preloaded data with reactivity - this provides instant loading with real-time updates
-		const threads = usePreloadedQuery(preloadedThreads);
-
-		// Scroll to top when a new thread is added at the beginning
-		useEffect(() => {
-			if (
-				threads.length > 0 &&
-				prevThreadsRef.current.length > 0 &&
-				scrollAreaRef.current
-			) {
-				// Check if a new thread was added at the beginning (most recent position)
-				const firstThread = threads[0];
-				const wasFirstThreadNew = !prevThreadsRef.current.some(
-					(thread) => thread._id === firstThread._id,
-				);
-
-				if (wasFirstThreadNew) {
-					// A new thread was added at the top, find the scroll viewport and scroll to top
-					const viewport = scrollAreaRef.current.querySelector(
-						'[data-slot="scroll-area-viewport"]',
-					);
-					if (viewport) {
-						viewport.scrollTo({ top: 0, behavior: "smooth" });
-					}
-				}
-			}
-			prevThreadsRef.current = threads;
-		}, [threads]);
-
-		const { pinned, unpinned } = separatePinnedThreads(threads);
-		const groupedThreads = groupThreadsByDate(unpinned);
-		const categoryOrder = [
-			"Today",
-			"Yesterday",
-			"This Week",
-			"This Month",
-			"Older",
-		];
-
-		const handlePinToggle = useCallback(
-			async (threadId: Id<"threads">) => {
-				try {
-					await togglePinned.withOptimisticUpdate((localStore, args) => {
-						// Get the current threads list
-						const currentThreads = localStore.getQuery(api.threads.list);
-						if (!currentThreads) return;
-
-						// Find the thread being toggled
-						const threadIndex = currentThreads.findIndex(
-							(t) => t._id === args.threadId,
-						);
-						if (threadIndex === -1) return;
-
-						// Create a new array with the updated thread
-						const updatedThreads = [...currentThreads];
-						const thread = { ...updatedThreads[threadIndex] };
-						thread.pinned = !thread.pinned;
-						updatedThreads[threadIndex] = thread;
-
-						// Update the query result
-						localStore.setQuery(api.threads.list, {}, updatedThreads);
-					})({ threadId });
-				} catch (error) {
-					console.error("Failed to toggle pin:", error);
-					toast.error("Failed to update pin status. Please try again.");
-				}
-			},
-			[togglePinned],
-		);
-
-		return (
-			<ScrollArea ref={scrollAreaRef} className="h-[calc(100vh-280px)] w-full">
-				<div className="w-full max-w-full min-w-0 overflow-hidden">
-					{threads.length === 0 ? (
-						<div className="px-3 py-8 text-center text-muted-foreground">
-							<p className="group-data-[collapsible=icon]:hidden text-xs">No conversations yet</p>
-							<p className="group-data-[collapsible=icon]:hidden text-xs mt-1 opacity-75">
-								Start a new chat to begin
-							</p>
-						</div>
-					) : (
-						<>
-							{/* Pinned threads section */}
-							{pinned.length > 0 && (
-								<SidebarGroup className="w-58">
->>>>>>> 442cc3ac
 									<SidebarGroupLabel className="text-xs font-medium text-muted-foreground group-data-[collapsible=icon]:hidden">
 										{category}
 									</SidebarGroupLabel>
@@ -287,7 +226,6 @@
 										</SidebarMenu>
 									</SidebarGroupContent>
 								</SidebarGroup>
-<<<<<<< HEAD
 							);
 						})}
 					</>
@@ -295,51 +233,4 @@
 			</div>
 		</ScrollArea>
 	);
-=======
-							)}
-
-							{/* Regular threads grouped by date */}
-							{categoryOrder.map((category) => {
-								const categoryThreads = groupedThreads[category];
-								if (!categoryThreads || categoryThreads.length === 0) {
-									return null;
-								}
-
-								return (
-									<SidebarGroup key={category} className="w-58">
-										<SidebarGroupLabel className="text-xs font-medium text-muted-foreground group-data-[collapsible=icon]:hidden">
-											{category}
-										</SidebarGroupLabel>
-										<SidebarGroupContent className="w-full max-w-full overflow-hidden">
-											<SidebarMenu className="space-y-0.5">
-												{categoryThreads.map((thread) => (
-													<ThreadItem
-														key={thread._id}
-														thread={thread}
-														onPinToggle={handlePinToggle}
-													/>
-												))}
-											</SidebarMenu>
-										</SidebarGroupContent>
-									</SidebarGroup>
-								);
-							})}
-						</>
-					)}
-				</div>
-			</ScrollArea>
-		);
-	} catch (error) {
-		// If there's an error using preloaded data, show fallback
-		console.warn("Error using preloaded threads data:", error);
-		return (
-			<ScrollArea className="h-[calc(100vh-280px)] w-full max-w-full">
-				<div className="px-3 py-8 text-center text-muted-foreground">
-					<p className="group-data-[collapsible=icon]:hidden text-sm">Unable to load conversations</p>
-					<p className="group-data-[collapsible=icon]:hidden text-xs mt-1">Please refresh the page</p>
-				</div>
-			</ScrollArea>
-		);
-	}
->>>>>>> 442cc3ac
 }