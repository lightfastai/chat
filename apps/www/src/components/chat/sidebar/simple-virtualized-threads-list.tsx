"use client";

import { ScrollArea } from "@lightfast/ui/components/ui/scroll-area";
import {
	SidebarGroup,
	SidebarGroupContent,
	SidebarGroupLabel,
	SidebarMenu,
} from "@lightfast/ui/components/ui/sidebar";
import { useVirtualizer } from "@tanstack/react-virtual";
import {
	type Preloaded,
	useMutation,
	usePreloadedQuery,
	useQuery,
} from "convex/react";
import { useCallback, useEffect, useMemo, useRef, useState } from "react";
import { toast } from "sonner";
import { api } from "../../../../convex/_generated/api";
import type { Doc, Id } from "../../../../convex/_generated/dataModel";
import { ThreadItem } from "./thread-item";

type Thread = Doc<"threads">;
type ThreadWithCategory = Thread & { dateCategory: string };

// Constants for virtualization
const ESTIMATED_ITEM_HEIGHT = 40; // Estimated height of each thread item in pixels

interface SimpleVirtualizedThreadsListProps {
	preloadedThreads: Preloaded<typeof api.threads.list>;
	className?: string;
}

// Group threads by date using the date category from server
function groupThreadsByCategory(threads: ThreadWithCategory[]) {
	const groups: Record<string, ThreadWithCategory[]> = {
		Today: [],
		Yesterday: [],
		"This Week": [],
		"This Month": [],
		Older: [],
	};

	for (const thread of threads) {
		const category = thread.dateCategory;
		if (groups[category]) {
			groups[category].push(thread);
		}
	}

	return groups;
}

// Item types for virtualization
type VirtualItem =
	| { type: "thread"; thread: ThreadWithCategory; categoryName?: string }
	| { type: "category-header"; categoryName: string }
	| { type: "loading" };

export function SimpleVirtualizedThreadsList({
	preloadedThreads,
	className,
}: SimpleVirtualizedThreadsListProps) {
	const togglePinned = useMutation(api.threads.togglePinned);
	const scrollAreaRef = useRef<HTMLDivElement>(null);
	const [scrollElement, setScrollElement] = useState<HTMLElement | null>(null);

	// Use preloaded data with reactivity
<<<<<<< HEAD
	const allThreads = usePreloadedQuery(preloadedThreads);
=======
	const initialThreads = usePreloadedQuery(preloadedThreads);
>>>>>>> 2e40df75

	// Get pinned threads separately (always show all)
	const pinnedThreads = useQuery(api.threads.listPinned) ?? [];

<<<<<<< HEAD
	// State for pagination
	const [cursor, setCursor] = useState<string | undefined>(undefined);
	const [isLoadingMore, setIsLoadingMore] = useState(false);

	// Get paginated threads for infinite scroll
	const paginatedResult = useQuery(
		api.threads.listPaginated,
		cursor
			? {
					paginationOpts: {
						cursor,
						numItems: 20,
					},
				}
			: "skip",
	);

	// Helper function to add date category to threads
	const addDateCategory = useCallback((thread: Thread): ThreadWithCategory => {
		const now = new Date();
		const threadDate = new Date(thread._creationTime);
		const diffDays = Math.floor(
			(now.getTime() - threadDate.getTime()) / (1000 * 60 * 60 * 24),
		);

		let dateCategory: string;
		if (diffDays === 0) {
			dateCategory = "Today";
		} else if (diffDays === 1) {
			dateCategory = "Yesterday";
		} else if (diffDays <= 7) {
			dateCategory = "This Week";
		} else if (diffDays <= 30) {
			dateCategory = "This Month";
		} else {
			dateCategory = "Older";
		}

		return { ...thread, dateCategory };
	}, []);

	// Merge all threads (reactive + paginated)
	const threads = useMemo(() => {
		const allThreadsUnpinned = allThreads
			.filter((t) => !t.pinned)
			.map(addDateCategory);
		if (!paginatedResult?.page) return allThreadsUnpinned;

		// Merge and deduplicate by _id, keeping reactive data priority
		const mergedThreads = [...allThreadsUnpinned];

		// Add paginated threads that aren't already in reactive data
		for (const paginatedThread of paginatedResult.page) {
			const existingIndex = mergedThreads.findIndex(
				(t) => t._id === paginatedThread._id,
			);
			if (existingIndex === -1) {
				mergedThreads.push(addDateCategory(paginatedThread));
			}
		}

		return mergedThreads;
	}, [allThreads, paginatedResult?.page, addDateCategory]);

	// Check if we can load more
	const hasMoreData = paginatedResult ? !paginatedResult.isDone : true;

	// Load more function
	const loadMore = useCallback(() => {
		if (!hasMoreData || isLoadingMore) return;

		setIsLoadingMore(true);
		// Set cursor to load next page
		if (paginatedResult?.continueCursor) {
			setCursor(paginatedResult.continueCursor);
		}
		setIsLoadingMore(false);
	}, [hasMoreData, isLoadingMore, paginatedResult?.continueCursor]);
=======
	// Use incremental loading for unpinned threads
	const { threads, isLoadingMore, hasMoreData, loadMore } =
		useIncrementalThreads({
			initialThreads: initialThreads.filter((t) => !t.pinned),
		});
>>>>>>> 2e40df75

	// Handle pin toggle with optimistic update
	const handlePinToggle = useCallback(
		async (threadId: Id<"threads">) => {
			try {
				await togglePinned({ threadId });
			} catch (error) {
				console.error("Failed to toggle pin:", error);
				toast.error("Failed to update pin status. Please try again.");
			}
		},
		[togglePinned],
	);

	// Create virtual items for rendering
	const virtualItems = useMemo(() => {
		const items: VirtualItem[] = [];
		const groupedThreads = groupThreadsByCategory(threads);
		const categoryOrder = [
			"Today",
			"Yesterday",
			"This Week",
			"This Month",
			"Older",
		];

		// Add pinned threads section
		if (pinnedThreads.length > 0) {
			items.push({ type: "category-header", categoryName: "Pinned" });
			for (const thread of pinnedThreads) {
				// Add date category to pinned threads for consistency
				const threadWithCategory: ThreadWithCategory = {
					...thread,
					dateCategory: "Pinned", // Use "Pinned" as category for pinned threads
				};
				items.push({
					type: "thread",
					thread: threadWithCategory,
					categoryName: "Pinned",
				});
			}
		}

		// Add regular threads grouped by date
		for (const category of categoryOrder) {
			const categoryThreads = groupedThreads[category];
			if (categoryThreads && categoryThreads.length > 0) {
				items.push({ type: "category-header", categoryName: category });
				for (const thread of categoryThreads) {
					items.push({ type: "thread", thread, categoryName: category });
				}
			}
		}

		// Add loading indicator if loading more
		if (isLoadingMore) {
			items.push({ type: "loading" });
		}

		return items;
	}, [threads, pinnedThreads, isLoadingMore]);

	// Find the scroll viewport element when component mounts
	useEffect(() => {
		if (scrollAreaRef.current) {
			const viewport = scrollAreaRef.current.querySelector(
				'[data-slot="scroll-area-viewport"]',
			);
			if (viewport) {
				setScrollElement(viewport as HTMLElement);
			}
		}
	}, []);

	// Set up virtualizer
	const virtualizer = useVirtualizer({
		count: virtualItems.length,
		getScrollElement: () => scrollElement,
		estimateSize: (index) => {
			const item = virtualItems[index];
			if (item?.type === "category-header") return 32; // Category header height
			if (item?.type === "loading") return 60; // Loading indicator height
			return ESTIMATED_ITEM_HEIGHT; // Thread item height
		},
		overscan: 5, // Render 5 extra items outside viewport for smooth scrolling
		enabled: scrollElement !== null, // Disable virtualizer until scroll element is ready
	});

	// Detect when we're near the bottom to load more
	useEffect(() => {
		if (!scrollElement || !hasMoreData || isLoadingMore) return;

		const handleScroll = () => {
			const scrollTop = scrollElement.scrollTop;
			const scrollHeight = scrollElement.scrollHeight;
			const clientHeight = scrollElement.clientHeight;

			// Load more when we're within 200px of the bottom
			if (scrollHeight - scrollTop - clientHeight < 200) {
				loadMore();
			}
		};

		scrollElement.addEventListener("scroll", handleScroll);
		return () => scrollElement.removeEventListener("scroll", handleScroll);
	}, [scrollElement, hasMoreData, isLoadingMore, loadMore]);

	// Show empty state if no threads
	if (allThreads.length === 0) {
		return (
			<div className={className}>
				<div className="px-3 py-8 text-center text-muted-foreground">
					<p className="text-xs">No conversations yet</p>
					<p className="text-xs mt-1 opacity-75">Start a new chat to begin</p>
				</div>
			</div>
		);
	}

	// Component to render a group of threads
	function ThreadGroup({
		categoryName,
		threads,
		onPinToggle,
	}: {
		categoryName: string;
		threads: ThreadWithCategory[];
		onPinToggle: (threadId: Id<"threads">) => void;
	}) {
		return (
			<SidebarGroup className="w-58">
				<SidebarGroupLabel className="text-xs font-medium text-muted-foreground group-data-[collapsible=icon]:hidden">
					{categoryName}
				</SidebarGroupLabel>
				<SidebarGroupContent className="w-full max-w-full overflow-hidden">
					<SidebarMenu className="space-y-0.5">
						{threads.map((thread) => (
							<ThreadItem
								key={thread._id}
								thread={thread}
								onPinToggle={onPinToggle}
							/>
						))}
					</SidebarMenu>
				</SidebarGroupContent>
			</SidebarGroup>
		);
	}

	// Show non-virtualized threads while scroll element initializes
	if (!scrollElement) {
		const groupedThreads = groupThreadsByCategory(threads);
		const categoryOrder = [
			"Today",
			"Yesterday",
			"This Week",
			"This Month",
			"Older",
		];

		return (
			<ScrollArea ref={scrollAreaRef} className={className}>
				<div className="w-full max-w-full min-w-0 overflow-hidden">
					{pinnedThreads.length > 0 && (
						<ThreadGroup
							categoryName="Pinned"
							threads={pinnedThreads.map((thread) => ({
								...thread,
								dateCategory: "Pinned",
							}))}
							onPinToggle={handlePinToggle}
						/>
					)}
					{categoryOrder.map((category) => {
						const categoryThreads = groupedThreads[category];
						if (!categoryThreads || categoryThreads.length === 0) return null;
						return (
							<ThreadGroup
								key={category}
								categoryName={category}
								threads={categoryThreads}
								onPinToggle={handlePinToggle}
							/>
						);
					})}
					{hasMoreData && (
						<div className="p-3">
							<button
								type="button"
								onClick={loadMore}
								disabled={isLoadingMore}
								className="w-full py-2 text-xs text-muted-foreground hover:text-foreground transition-colors"
							>
								{isLoadingMore ? "Loading..." : "Load More"}
							</button>
						</div>
					)}
				</div>
			</ScrollArea>
		);
	}

	return (
		<ScrollArea ref={scrollAreaRef} className={className}>
			<div className="w-full max-w-full min-w-0 overflow-hidden">
				<div
					style={{
						height: `${virtualizer.getTotalSize()}px`,
						width: "100%",
						position: "relative",
					}}
				>
					{virtualizer.getVirtualItems().map((virtualItem) => {
						const item = virtualItems[virtualItem.index];
						if (!item) return null;

						return (
							<div
								key={virtualItem.key}
								style={{
									position: "absolute",
									top: 0,
									left: 0,
									width: "100%",
									height: `${virtualItem.size}px`,
									transform: `translateY(${virtualItem.start}px)`,
								}}
							>
								{item.type === "category-header" ? (
									<SidebarGroup className="w-58">
										<SidebarGroupLabel className="text-xs font-medium text-muted-foreground group-data-[collapsible=icon]:hidden">
											{item.categoryName}
										</SidebarGroupLabel>
									</SidebarGroup>
								) : item.type === "thread" ? (
									<SidebarGroup className="w-58">
										<SidebarGroupContent className="w-full max-w-full overflow-hidden">
											<SidebarMenu className="space-y-0.5">
												<ThreadItem
													thread={item.thread}
													onPinToggle={handlePinToggle}
												/>
											</SidebarMenu>
										</SidebarGroupContent>
									</SidebarGroup>
								) : item.type === "loading" ? (
									<div className="px-3 py-4">
										<div className="flex items-center justify-center space-x-2 text-muted-foreground">
											<div className="w-2 h-2 rounded-full bg-current opacity-20 animate-pulse" />
											<div
												className="w-2 h-2 rounded-full bg-current opacity-40 animate-pulse"
												style={{ animationDelay: "0.2s" }}
											/>
											<div
												className="w-2 h-2 rounded-full bg-current opacity-60 animate-pulse"
												style={{ animationDelay: "0.4s" }}
											/>
										</div>
										<div className="text-xs text-center mt-2 text-muted-foreground">
											Loading more...
										</div>
									</div>
								) : null}
							</div>
						);
					})}
				</div>
			</div>
		</ScrollArea>
	);
}<|MERGE_RESOLUTION|>--- conflicted
+++ resolved
@@ -19,6 +19,7 @@
 import { api } from "../../../../convex/_generated/api";
 import type { Doc, Id } from "../../../../convex/_generated/dataModel";
 import { ThreadItem } from "./thread-item";
+import { useIncrementalThreads } from "./use-incremental-threads";
 
 type Thread = Doc<"threads">;
 type ThreadWithCategory = Thread & { dateCategory: string };
@@ -66,101 +67,16 @@
 	const [scrollElement, setScrollElement] = useState<HTMLElement | null>(null);
 
 	// Use preloaded data with reactivity
-<<<<<<< HEAD
-	const allThreads = usePreloadedQuery(preloadedThreads);
-=======
 	const initialThreads = usePreloadedQuery(preloadedThreads);
->>>>>>> 2e40df75
 
 	// Get pinned threads separately (always show all)
 	const pinnedThreads = useQuery(api.threads.listPinned) ?? [];
 
-<<<<<<< HEAD
-	// State for pagination
-	const [cursor, setCursor] = useState<string | undefined>(undefined);
-	const [isLoadingMore, setIsLoadingMore] = useState(false);
-
-	// Get paginated threads for infinite scroll
-	const paginatedResult = useQuery(
-		api.threads.listPaginated,
-		cursor
-			? {
-					paginationOpts: {
-						cursor,
-						numItems: 20,
-					},
-				}
-			: "skip",
-	);
-
-	// Helper function to add date category to threads
-	const addDateCategory = useCallback((thread: Thread): ThreadWithCategory => {
-		const now = new Date();
-		const threadDate = new Date(thread._creationTime);
-		const diffDays = Math.floor(
-			(now.getTime() - threadDate.getTime()) / (1000 * 60 * 60 * 24),
-		);
-
-		let dateCategory: string;
-		if (diffDays === 0) {
-			dateCategory = "Today";
-		} else if (diffDays === 1) {
-			dateCategory = "Yesterday";
-		} else if (diffDays <= 7) {
-			dateCategory = "This Week";
-		} else if (diffDays <= 30) {
-			dateCategory = "This Month";
-		} else {
-			dateCategory = "Older";
-		}
-
-		return { ...thread, dateCategory };
-	}, []);
-
-	// Merge all threads (reactive + paginated)
-	const threads = useMemo(() => {
-		const allThreadsUnpinned = allThreads
-			.filter((t) => !t.pinned)
-			.map(addDateCategory);
-		if (!paginatedResult?.page) return allThreadsUnpinned;
-
-		// Merge and deduplicate by _id, keeping reactive data priority
-		const mergedThreads = [...allThreadsUnpinned];
-
-		// Add paginated threads that aren't already in reactive data
-		for (const paginatedThread of paginatedResult.page) {
-			const existingIndex = mergedThreads.findIndex(
-				(t) => t._id === paginatedThread._id,
-			);
-			if (existingIndex === -1) {
-				mergedThreads.push(addDateCategory(paginatedThread));
-			}
-		}
-
-		return mergedThreads;
-	}, [allThreads, paginatedResult?.page, addDateCategory]);
-
-	// Check if we can load more
-	const hasMoreData = paginatedResult ? !paginatedResult.isDone : true;
-
-	// Load more function
-	const loadMore = useCallback(() => {
-		if (!hasMoreData || isLoadingMore) return;
-
-		setIsLoadingMore(true);
-		// Set cursor to load next page
-		if (paginatedResult?.continueCursor) {
-			setCursor(paginatedResult.continueCursor);
-		}
-		setIsLoadingMore(false);
-	}, [hasMoreData, isLoadingMore, paginatedResult?.continueCursor]);
-=======
 	// Use incremental loading for unpinned threads
 	const { threads, isLoadingMore, hasMoreData, loadMore } =
 		useIncrementalThreads({
 			initialThreads: initialThreads.filter((t) => !t.pinned),
 		});
->>>>>>> 2e40df75
 
 	// Handle pin toggle with optimistic update
 	const handlePinToggle = useCallback(
@@ -269,7 +185,7 @@
 	}, [scrollElement, hasMoreData, isLoadingMore, loadMore]);
 
 	// Show empty state if no threads
-	if (allThreads.length === 0) {
+	if (threads.length === 0) {
 		return (
 			<div className={className}>
 				<div className="px-3 py-8 text-center text-muted-foreground">
