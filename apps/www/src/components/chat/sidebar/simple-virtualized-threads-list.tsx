--- conflicted
+++ resolved
@@ -20,7 +20,6 @@
 import { api } from "../../../../convex/_generated/api";
 import type { Doc, Id } from "../../../../convex/_generated/dataModel";
 import { ThreadItem } from "./thread-item";
-import { useIncrementalThreads } from "./use-incremental-threads";
 
 type Thread = Doc<"threads">;
 
@@ -129,19 +128,6 @@
 	const scrollAreaRef = useRef<HTMLDivElement>(null);
 	const [scrollElement, setScrollElement] = useState<HTMLElement | null>(null);
 
-<<<<<<< HEAD
-	// Use preloaded data with reactivity
-	const initialThreads = usePreloadedQuery(preloadedThreads);
-
-	// Get pinned threads separately (always show all)
-	const pinnedThreads = useQuery(api.threads.listPinned) ?? [];
-
-	// Use incremental loading for unpinned threads
-	const { threads, isLoadingMore, hasMoreData, loadMore } =
-		useIncrementalThreads({
-			initialThreads: initialThreads.filter((t) => !t.pinned),
-		});
-=======
 	// Pagination state
 	const [cursor, setCursor] = useState<string | null>(null);
 	const [isLoadingMore, setIsLoadingMore] = useState(false);
@@ -168,7 +154,6 @@
 			setIsLoadingMore(false);
 		}
 	}, [paginatedResult, isLoadingMore]);
->>>>>>> 39fdd8ca
 
 	// Initialize pagination state when threads are loaded
 	useEffect(() => {
