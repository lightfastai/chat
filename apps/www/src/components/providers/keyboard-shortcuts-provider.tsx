--- conflicted
+++ resolved
@@ -47,7 +47,17 @@
   // Note: Sidebar toggle (Cmd/Ctrl+B) is handled directly by SidebarProvider
   // to avoid circular event dispatch patterns that can fail after page reload
 
-<<<<<<< HEAD
+  // Add keyboard shortcut for settings (Cmd/Ctrl+Shift+S)
+  useKeyboardShortcut({
+    key: "s",
+    ctrlKey: true,
+    metaKey: true,
+    shiftKey: true,
+    callback: () => {
+      router.push("/chat/settings")
+    },
+  })
+
   // Add keyboard shortcut for model selector (Cmd/Ctrl+.)
   useKeyboardShortcut({
     key: ".",
@@ -59,30 +69,6 @@
       }
     },
   })
-=======
-	// Add keyboard shortcut for settings (Cmd/Ctrl+Shift+S)
-	useKeyboardShortcut({
-		key: "s",
-		ctrlKey: true,
-		metaKey: true,
-		shiftKey: true,
-		callback: () => {
-			router.push("/chat/settings");
-		},
-	});
-
-	// Add keyboard shortcut for model selector (Cmd/Ctrl+.)
-	useKeyboardShortcut({
-		key: ".",
-		ctrlKey: true,
-		metaKey: true,
-		callback: () => {
-			if (modelSelectorToggleRef.current) {
-				modelSelectorToggleRef.current();
-			}
-		},
-	});
->>>>>>> 941b4efc
 
   // Add keyboard shortcut for focusing chat input (/)
   useKeyboardShortcut({
