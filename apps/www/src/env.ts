--- conflicted
+++ resolved
@@ -52,7 +52,6 @@
 			.enum(["production", "preview", "development"])
 			.optional(),
 
-<<<<<<< HEAD
     // Sentry client configuration
     NEXT_PUBLIC_SENTRY_DSN: z.string().url().optional(),
     NEXT_PUBLIC_SENTRY_ENVIRONMENT: z
@@ -105,76 +104,12 @@
    * `SOME_VAR: z.string()` and `SOME_VAR=''` will throw an error.
    */
   emptyStringAsUndefined: true,
-=======
-		// PostHog Analytics
-		NEXT_PUBLIC_POSTHOG_KEY: z.string().optional(),
-		NEXT_PUBLIC_POSTHOG_HOST: z.string().url().optional(),
-
-		// Sentry client configuration
-		NEXT_PUBLIC_SENTRY_DSN: z.string().url().optional(),
-		NEXT_PUBLIC_SENTRY_ENVIRONMENT: z
-			.enum(["development", "production"])
-			.default("development"),
-	},
-	/*
-	 * Shared environment variables, available on both client and server.
-	 */
-	shared: {
-		NODE_ENV: z
-			.enum(["development", "test", "production"])
-			.default("development"),
-	},
-	/*
-	 * You can't destruct `process.env` as a regular object in the Next.js Edge Runtime (e.g.
-	 * Vercel Edge Functions) or Node.js < 20.4.0 (e.g. Vercel Serverless Functions).
-	 * This is because only explicitly accessed variables are replaced by webpack/edge.
-	 */
-	runtimeEnv: {
-		// Server-side
-		OPENAI_API_KEY: process.env.OPENAI_API_KEY,
-		ANTHROPIC_API_KEY: process.env.ANTHROPIC_API_KEY,
-		OPENROUTER_API_KEY: process.env.OPENROUTER_API_KEY,
-		EXA_API_KEY: process.env.EXA_API_KEY,
-		AUTH_GITHUB_ID: process.env.AUTH_GITHUB_ID,
-		AUTH_GITHUB_SECRET: process.env.AUTH_GITHUB_SECRET,
-		SITE_URL: process.env.SITE_URL,
-		JWT_PRIVATE_KEY: process.env.JWT_PRIVATE_KEY,
-		JWKS: process.env.JWKS,
-		DOCS_URL: process.env.DOCS_URL,
-		SENTRY_ORG: process.env.SENTRY_ORG,
-		SENTRY_PROJECT: process.env.SENTRY_PROJECT,
-		SENTRY_AUTH_TOKEN: process.env.SENTRY_AUTH_TOKEN,
-		// Client-side
-		NEXT_PUBLIC_CONVEX_URL: process.env.NEXT_PUBLIC_CONVEX_URL,
-		NEXT_PUBLIC_VERCEL_ENV: process.env.NEXT_PUBLIC_VERCEL_ENV,
-		NEXT_PUBLIC_POSTHOG_KEY: process.env.NEXT_PUBLIC_POSTHOG_KEY,
-		NEXT_PUBLIC_POSTHOG_HOST: process.env.NEXT_PUBLIC_POSTHOG_HOST,
-		NEXT_PUBLIC_SENTRY_DSN: process.env.NEXT_PUBLIC_SENTRY_DSN,
-		NEXT_PUBLIC_SENTRY_ENVIRONMENT: process.env.NEXT_PUBLIC_SENTRY_ENVIRONMENT,
-		// Shared
-		NODE_ENV: process.env.NODE_ENV,
-	},
-	/*
-	 * Run `build` or `dev` with SKIP_ENV_VALIDATION to skip env validation.
-	 * This is especially useful for Docker builds.
-	 */
-	skipValidation: !!process.env.SKIP_ENV_VALIDATION,
-	/*
-	 * Makes it so that empty strings are treated as undefined.
-	 * `SOME_VAR: z.string()` and `SOME_VAR=''` will throw an error.
-	 */
-	emptyStringAsUndefined: true,
->>>>>>> 3695e2a9
 });
 
 // Convex URL helpers
 export const getConvexUrl = () => env.NEXT_PUBLIC_CONVEX_URL;
 export const isLocalConvex = () =>
-<<<<<<< HEAD
   env.NEXT_PUBLIC_CONVEX_URL.includes("127.0.0.1");
-=======
-	env.NEXT_PUBLIC_CONVEX_URL.includes("127.0.0.1");
->>>>>>> 3695e2a9
 
 // Environment helpers
 export const isDevelopment = () => env.NODE_ENV === "development";
