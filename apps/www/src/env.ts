import { createEnv } from "@t3-oss/env-nextjs";
import { vercel } from "@t3-oss/env-nextjs/presets-zod";
import { z } from "zod";

export const env = createEnv({
	extends: [vercel()],
	/*
	 * Server-side environment variables, not available on the client.
	 * Will throw if you access these variables on the client.
	 */
	server: {
		// Convex handles deployment vs deploy key automatically
		// In development: CONVEX_DEPLOYMENT is used
		// In production: CONVEX_DEPLOY_KEY is used
		// We only need to validate what we actually use in our app

		// AI API Keys for Convex backend
		OPENAI_API_KEY: z.string().min(1, "OpenAI API key is required"),
		ANTHROPIC_API_KEY: z
			.string()
			.min(1, "Anthropic API key is required for Claude Sonnet 4"),
		OPENROUTER_API_KEY: z.string().min(1, "OpenRouter API key is required"),
		EXA_API_KEY: z.string().min(1, "Exa API key is required for web search"),

<<<<<<< HEAD
		// GitHub OAuth for Convex Auth
		AUTH_GITHUB_ID: z.string().optional(),
		AUTH_GITHUB_SECRET: z.string().optional(),
		// DEPRECATED: SITE_URL is no longer used - was previously for OpenRouter HTTP headers
		SITE_URL: z.string().url().optional(),
		// JWT private key for authentication tokens
		JWT_PRIVATE_KEY: z.string(),
		// JWKS for JWT verification
		JWKS: z.string(),
		// Docs deployment URL for rewrites
		DOCS_URL: z.string().url().default("https://lightfast-docs.vercel.app"),
	},
	/*
	 * Environment variables available on the client (and server).
	 * 💡 You'll get type errors if these are not prefixed with NEXT_PUBLIC_.
	 */
	client: {
		// Convex URL for client-side connections
		// This is the only Convex variable our app actually needs
		NEXT_PUBLIC_CONVEX_URL: z.string().url(),
		// Vercel environment for client-side deployment detection
		NEXT_PUBLIC_VERCEL_ENV: z
			.enum(["production", "preview", "development"])
			.optional(),
		// PostHog Analytics
		NEXT_PUBLIC_POSTHOG_KEY: z.string().optional(),
		NEXT_PUBLIC_POSTHOG_HOST: z.string().url().optional(),
	},
	/*
	 * Shared environment variables, available on both client and server.
	 */
	shared: {
		NODE_ENV: z
			.enum(["development", "test", "production"])
			.default("development"),
	},
	/*
	 * You can't destruct `process.env` as a regular object in the Next.js Edge Runtime (e.g.
	 * Vercel Edge Functions) or Node.js < 20.4.0 (e.g. Vercel Serverless Functions).
	 * This is because only explicitly accessed variables are replaced by webpack/edge.
	 */
	runtimeEnv: {
		// Server-side
		OPENAI_API_KEY: process.env.OPENAI_API_KEY,
		ANTHROPIC_API_KEY: process.env.ANTHROPIC_API_KEY,
		OPENROUTER_API_KEY: process.env.OPENROUTER_API_KEY,
		EXA_API_KEY: process.env.EXA_API_KEY,
		AUTH_GITHUB_ID: process.env.AUTH_GITHUB_ID,
		AUTH_GITHUB_SECRET: process.env.AUTH_GITHUB_SECRET,
		SITE_URL: process.env.SITE_URL,
		JWT_PRIVATE_KEY: process.env.JWT_PRIVATE_KEY,
		JWKS: process.env.JWKS,
		DOCS_URL: process.env.DOCS_URL,
		// Client-side
		NEXT_PUBLIC_CONVEX_URL: process.env.NEXT_PUBLIC_CONVEX_URL,
		NEXT_PUBLIC_VERCEL_ENV: process.env.NEXT_PUBLIC_VERCEL_ENV,
		NEXT_PUBLIC_POSTHOG_KEY: process.env.NEXT_PUBLIC_POSTHOG_KEY,
		NEXT_PUBLIC_POSTHOG_HOST: process.env.NEXT_PUBLIC_POSTHOG_HOST,
		// Shared
		NODE_ENV: process.env.NODE_ENV,
	},
	/*
	 * Run `build` or `dev` with SKIP_ENV_VALIDATION to skip env validation.
	 * This is especially useful for Docker builds.
	 */
	skipValidation: !!process.env.SKIP_ENV_VALIDATION,
	/*
	 * Makes it so that empty strings are treated as undefined.
	 * `SOME_VAR: z.string()` and `SOME_VAR=''` will throw an error.
	 */
	emptyStringAsUndefined: true,
});
=======
    // GitHub OAuth for Convex Auth
    AUTH_GITHUB_ID: z.string().optional(),
    AUTH_GITHUB_SECRET: z.string().optional(),
    // DEPRECATED: SITE_URL is no longer used - was previously for OpenRouter HTTP headers
    SITE_URL: z.string().url().optional(),
    // JWT private key for authentication tokens
    JWT_PRIVATE_KEY: z.string(),
    // JWKS for JWT verification
    JWKS: z.string(),
    // Docs deployment URL for rewrites
    DOCS_URL: z.string().url().default("https://lightfast-docs.vercel.app"),

    // Sentry configuration (optional for server-side source map uploads)
    SENTRY_ORG: z.string().default("lightfast"),
    SENTRY_PROJECT: z.string().default("lightfast-chat"),
    SENTRY_AUTH_TOKEN: z.string().optional(),
  },
  /*
   * Environment variables available on the client (and server).
   * 💡 You'll get type errors if these are not prefixed with NEXT_PUBLIC_.
   */
  client: {
    // Convex URL for client-side connections
    // This is the only Convex variable our app actually needs
    NEXT_PUBLIC_CONVEX_URL: z.string().url(),
    // Vercel environment for client-side deployment detection
    NEXT_PUBLIC_VERCEL_ENV: z
      .enum(["production", "preview", "development"])
      .optional(),

    // Sentry client configuration
    NEXT_PUBLIC_SENTRY_DSN: z.string().url().optional(),
    NEXT_PUBLIC_SENTRY_ENVIRONMENT: z
      .enum(["development", "production"])
      .default("development"),
  },
  /*
   * Shared environment variables, available on both client and server.
   */
  shared: {
    NODE_ENV: z
      .enum(["development", "test", "production"])
      .default("development"),
  },
  /*
   * You can't destruct `process.env` as a regular object in the Next.js Edge Runtime (e.g.
   * Vercel Edge Functions) or Node.js < 20.4.0 (e.g. Vercel Serverless Functions).
   * This is because only explicitly accessed variables are replaced by webpack/edge.
   */
  runtimeEnv: {
    // Server-side
    OPENAI_API_KEY: process.env.OPENAI_API_KEY,
    ANTHROPIC_API_KEY: process.env.ANTHROPIC_API_KEY,
    OPENROUTER_API_KEY: process.env.OPENROUTER_API_KEY,
    EXA_API_KEY: process.env.EXA_API_KEY,
    AUTH_GITHUB_ID: process.env.AUTH_GITHUB_ID,
    AUTH_GITHUB_SECRET: process.env.AUTH_GITHUB_SECRET,
    SITE_URL: process.env.SITE_URL,
    JWT_PRIVATE_KEY: process.env.JWT_PRIVATE_KEY,
    JWKS: process.env.JWKS,
    DOCS_URL: process.env.DOCS_URL,
    SENTRY_ORG: process.env.SENTRY_ORG,
    SENTRY_PROJECT: process.env.SENTRY_PROJECT,
    SENTRY_AUTH_TOKEN: process.env.SENTRY_AUTH_TOKEN,
    // Client-side
    NEXT_PUBLIC_CONVEX_URL: process.env.NEXT_PUBLIC_CONVEX_URL,
    NEXT_PUBLIC_VERCEL_ENV: process.env.NEXT_PUBLIC_VERCEL_ENV,
    NEXT_PUBLIC_SENTRY_DSN: process.env.NEXT_PUBLIC_SENTRY_DSN,
    NEXT_PUBLIC_SENTRY_ENVIRONMENT: process.env.NEXT_PUBLIC_SENTRY_ENVIRONMENT,
    // Shared
    NODE_ENV: process.env.NODE_ENV,
  },
  /*
   * Run `build` or `dev` with SKIP_ENV_VALIDATION to skip env validation.
   * This is especially useful for Docker builds.
   */
  skipValidation: !!process.env.SKIP_ENV_VALIDATION,
  /*
   * Makes it so that empty strings are treated as undefined.
   * `SOME_VAR: z.string()` and `SOME_VAR=''` will throw an error.
   */
  emptyStringAsUndefined: true,
})
>>>>>>> 43535d97

// Convex URL helpers
export const getConvexUrl = () => env.NEXT_PUBLIC_CONVEX_URL;
export const isLocalConvex = () =>
	env.NEXT_PUBLIC_CONVEX_URL.includes("127.0.0.1");

// Environment helpers
export const isDevelopment = () => env.NODE_ENV === "development";
export const isProduction = () => env.NODE_ENV === "production";
export const isTest = () => env.NODE_ENV === "test";
export const isNonProduction = () => env.NODE_ENV !== "production";<|MERGE_RESOLUTION|>--- conflicted
+++ resolved
@@ -22,7 +22,6 @@
 		OPENROUTER_API_KEY: z.string().min(1, "OpenRouter API key is required"),
 		EXA_API_KEY: z.string().min(1, "Exa API key is required for web search"),
 
-<<<<<<< HEAD
 		// GitHub OAuth for Convex Auth
 		AUTH_GITHUB_ID: z.string().optional(),
 		AUTH_GITHUB_SECRET: z.string().optional(),
@@ -34,6 +33,11 @@
 		JWKS: z.string(),
 		// Docs deployment URL for rewrites
 		DOCS_URL: z.string().url().default("https://lightfast-docs.vercel.app"),
+
+		// Sentry configuration (optional for server-side source map uploads)
+		SENTRY_ORG: z.string().default("lightfast"),
+		SENTRY_PROJECT: z.string().default("lightfast-chat"),
+		SENTRY_AUTH_TOKEN: z.string().optional(),
 	},
 	/*
 	 * Environment variables available on the client (and server).
@@ -47,9 +51,16 @@
 		NEXT_PUBLIC_VERCEL_ENV: z
 			.enum(["production", "preview", "development"])
 			.optional(),
+
 		// PostHog Analytics
 		NEXT_PUBLIC_POSTHOG_KEY: z.string().optional(),
 		NEXT_PUBLIC_POSTHOG_HOST: z.string().url().optional(),
+
+		// Sentry client configuration
+		NEXT_PUBLIC_SENTRY_DSN: z.string().url().optional(),
+		NEXT_PUBLIC_SENTRY_ENVIRONMENT: z
+			.enum(["development", "production"])
+			.default("development"),
 	},
 	/*
 	 * Shared environment variables, available on both client and server.
@@ -76,11 +87,16 @@
 		JWT_PRIVATE_KEY: process.env.JWT_PRIVATE_KEY,
 		JWKS: process.env.JWKS,
 		DOCS_URL: process.env.DOCS_URL,
+		SENTRY_ORG: process.env.SENTRY_ORG,
+		SENTRY_PROJECT: process.env.SENTRY_PROJECT,
+		SENTRY_AUTH_TOKEN: process.env.SENTRY_AUTH_TOKEN,
 		// Client-side
 		NEXT_PUBLIC_CONVEX_URL: process.env.NEXT_PUBLIC_CONVEX_URL,
 		NEXT_PUBLIC_VERCEL_ENV: process.env.NEXT_PUBLIC_VERCEL_ENV,
 		NEXT_PUBLIC_POSTHOG_KEY: process.env.NEXT_PUBLIC_POSTHOG_KEY,
 		NEXT_PUBLIC_POSTHOG_HOST: process.env.NEXT_PUBLIC_POSTHOG_HOST,
+		NEXT_PUBLIC_SENTRY_DSN: process.env.NEXT_PUBLIC_SENTRY_DSN,
+		NEXT_PUBLIC_SENTRY_ENVIRONMENT: process.env.NEXT_PUBLIC_SENTRY_ENVIRONMENT,
 		// Shared
 		NODE_ENV: process.env.NODE_ENV,
 	},
@@ -95,91 +111,6 @@
 	 */
 	emptyStringAsUndefined: true,
 });
-=======
-    // GitHub OAuth for Convex Auth
-    AUTH_GITHUB_ID: z.string().optional(),
-    AUTH_GITHUB_SECRET: z.string().optional(),
-    // DEPRECATED: SITE_URL is no longer used - was previously for OpenRouter HTTP headers
-    SITE_URL: z.string().url().optional(),
-    // JWT private key for authentication tokens
-    JWT_PRIVATE_KEY: z.string(),
-    // JWKS for JWT verification
-    JWKS: z.string(),
-    // Docs deployment URL for rewrites
-    DOCS_URL: z.string().url().default("https://lightfast-docs.vercel.app"),
-
-    // Sentry configuration (optional for server-side source map uploads)
-    SENTRY_ORG: z.string().default("lightfast"),
-    SENTRY_PROJECT: z.string().default("lightfast-chat"),
-    SENTRY_AUTH_TOKEN: z.string().optional(),
-  },
-  /*
-   * Environment variables available on the client (and server).
-   * 💡 You'll get type errors if these are not prefixed with NEXT_PUBLIC_.
-   */
-  client: {
-    // Convex URL for client-side connections
-    // This is the only Convex variable our app actually needs
-    NEXT_PUBLIC_CONVEX_URL: z.string().url(),
-    // Vercel environment for client-side deployment detection
-    NEXT_PUBLIC_VERCEL_ENV: z
-      .enum(["production", "preview", "development"])
-      .optional(),
-
-    // Sentry client configuration
-    NEXT_PUBLIC_SENTRY_DSN: z.string().url().optional(),
-    NEXT_PUBLIC_SENTRY_ENVIRONMENT: z
-      .enum(["development", "production"])
-      .default("development"),
-  },
-  /*
-   * Shared environment variables, available on both client and server.
-   */
-  shared: {
-    NODE_ENV: z
-      .enum(["development", "test", "production"])
-      .default("development"),
-  },
-  /*
-   * You can't destruct `process.env` as a regular object in the Next.js Edge Runtime (e.g.
-   * Vercel Edge Functions) or Node.js < 20.4.0 (e.g. Vercel Serverless Functions).
-   * This is because only explicitly accessed variables are replaced by webpack/edge.
-   */
-  runtimeEnv: {
-    // Server-side
-    OPENAI_API_KEY: process.env.OPENAI_API_KEY,
-    ANTHROPIC_API_KEY: process.env.ANTHROPIC_API_KEY,
-    OPENROUTER_API_KEY: process.env.OPENROUTER_API_KEY,
-    EXA_API_KEY: process.env.EXA_API_KEY,
-    AUTH_GITHUB_ID: process.env.AUTH_GITHUB_ID,
-    AUTH_GITHUB_SECRET: process.env.AUTH_GITHUB_SECRET,
-    SITE_URL: process.env.SITE_URL,
-    JWT_PRIVATE_KEY: process.env.JWT_PRIVATE_KEY,
-    JWKS: process.env.JWKS,
-    DOCS_URL: process.env.DOCS_URL,
-    SENTRY_ORG: process.env.SENTRY_ORG,
-    SENTRY_PROJECT: process.env.SENTRY_PROJECT,
-    SENTRY_AUTH_TOKEN: process.env.SENTRY_AUTH_TOKEN,
-    // Client-side
-    NEXT_PUBLIC_CONVEX_URL: process.env.NEXT_PUBLIC_CONVEX_URL,
-    NEXT_PUBLIC_VERCEL_ENV: process.env.NEXT_PUBLIC_VERCEL_ENV,
-    NEXT_PUBLIC_SENTRY_DSN: process.env.NEXT_PUBLIC_SENTRY_DSN,
-    NEXT_PUBLIC_SENTRY_ENVIRONMENT: process.env.NEXT_PUBLIC_SENTRY_ENVIRONMENT,
-    // Shared
-    NODE_ENV: process.env.NODE_ENV,
-  },
-  /*
-   * Run `build` or `dev` with SKIP_ENV_VALIDATION to skip env validation.
-   * This is especially useful for Docker builds.
-   */
-  skipValidation: !!process.env.SKIP_ENV_VALIDATION,
-  /*
-   * Makes it so that empty strings are treated as undefined.
-   * `SOME_VAR: z.string()` and `SOME_VAR=''` will throw an error.
-   */
-  emptyStringAsUndefined: true,
-})
->>>>>>> 43535d97
 
 // Convex URL helpers
 export const getConvexUrl = () => env.NEXT_PUBLIC_CONVEX_URL;
