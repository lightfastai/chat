--- conflicted
+++ resolved
@@ -25,7 +25,6 @@
     }
   }, [])
 
-<<<<<<< HEAD
   const getShortcut = (action: string): PlatformShortcut => {
     switch (action) {
       case "toggleSidebar":
@@ -44,40 +43,20 @@
           },
           linux: { modifier: "Ctrl+Shift", key: "O", display: "Ctrl+Shift+O" },
         }[platform]
+      case "openSettings":
+        return {
+          mac: { modifier: "⌘⇧", key: "S", display: "⌘⇧S" },
+          windows: {
+            modifier: "Ctrl+Shift",
+            key: "S",
+            display: "Ctrl+Shift+S",
+          },
+          linux: { modifier: "Ctrl+Shift", key: "S", display: "Ctrl+Shift+S" },
+        }[platform]
       default:
         return { modifier: "", key: "", display: "" }
     }
   }
-=======
-	const getShortcut = (action: string): PlatformShortcut => {
-		switch (action) {
-			case "toggleSidebar":
-				return {
-					mac: { modifier: "⌘", key: "B", display: "⌘B" },
-					windows: { modifier: "Ctrl", key: "B", display: "Ctrl+B" },
-					linux: { modifier: "Ctrl", key: "B", display: "Ctrl+B" },
-				}[platform];
-			case "newChat":
-				return {
-					mac: { modifier: "⌘⇧", key: "O", display: "⌘⇧O" },
-					windows: {
-						modifier: "Ctrl+Shift",
-						key: "O",
-						display: "Ctrl+Shift+O",
-					},
-					linux: { modifier: "Ctrl+Shift", key: "O", display: "Ctrl+Shift+O" },
-				}[platform];
-			case "openSettings":
-				return {
-					mac: { modifier: "⌘⇧", key: "S", display: "⌘⇧S" },
-					windows: { modifier: "Ctrl+Shift", key: "S", display: "Ctrl+Shift+S" },
-					linux: { modifier: "Ctrl+Shift", key: "S", display: "Ctrl+Shift+S" },
-				}[platform];
-			default:
-				return { modifier: "", key: "", display: "" };
-		}
-	};
->>>>>>> 941b4efc
 
   return {
     platform,
