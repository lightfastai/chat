--- conflicted
+++ resolved
@@ -1,26 +1,17 @@
 "use client";
 
-<<<<<<< HEAD
-=======
-import { PostHogAuthSync } from "@/components/providers/posthog-auth-sync";
->>>>>>> 3695e2a9
 import { ConvexAuthNextjsProvider } from "@convex-dev/auth/nextjs";
 import { ConvexReactClient } from "convex/react";
 import type { ReactNode } from "react";
 import { env } from "../env";
 
 const convex = new ConvexReactClient(env.NEXT_PUBLIC_CONVEX_URL, {
-<<<<<<< HEAD
   verbose: true,
-=======
-	verbose: true,
->>>>>>> 3695e2a9
 });
 
 export const ConvexClientProvider = ({
 	children,
 }: {
-<<<<<<< HEAD
   children: ReactNode;
 }) => {
   return (
@@ -28,13 +19,4 @@
       {children}
     </ConvexAuthNextjsProvider>
   );
-=======
-	children: ReactNode;
-}) => {
-	return (
-		<ConvexAuthNextjsProvider client={convex}>
-			<PostHogAuthSync>{children}</PostHogAuthSync>
-		</ConvexAuthNextjsProvider>
-	);
->>>>>>> 3695e2a9
 };