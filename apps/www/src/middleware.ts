import { getTimezoneFromRequest } from "@/lib/ip-timezone";
import {
	convexAuthNextjsMiddleware,
	createRouteMatcher,
	nextjsMiddlewareRedirect,
} from "@convex-dev/auth/nextjs/server";
import { NextResponse } from "next/server";

const isSignInPage = createRouteMatcher(["/signin"]);
const isProtectedRoute = createRouteMatcher(["/chat(.*)", "/settings(.*)"]);

export default convexAuthNextjsMiddleware(async (request, { convexAuth }) => {
	const { pathname } = request.nextUrl;

	// Cache auth status for this request to avoid multiple checks
	const isAuthenticated = await convexAuth.isAuthenticated();

	// Redirect authenticated users from root to /chat
	if (pathname === "/" && isAuthenticated) {
		return nextjsMiddlewareRedirect(request, "/chat");
	}

	// Redirect authenticated users away from auth pages
	if (isSignInPage(request) && isAuthenticated) {
		// Preserve the 'from' parameter if it exists
		const from = request.nextUrl.searchParams.get("from");
		const redirectTo = from || "/chat";
		return nextjsMiddlewareRedirect(request, redirectTo);
	}

	// Redirect unauthenticated users to signin with preserved destination
	if (isProtectedRoute(request) && !isAuthenticated) {
		const url = new URL("/signin", request.url);
		url.searchParams.set("from", pathname);
		return NextResponse.redirect(url);
	}

	// Add prefetch headers for chat routes to improve performance
	const response = NextResponse.next();

<<<<<<< HEAD
=======
	// Add IP-based timezone estimate to headers
	const timezoneEstimate = getTimezoneFromRequest(request);
	if (timezoneEstimate) {
		response.headers.set("x-user-timezone", timezoneEstimate);
		
		// Debug logging in development
		if (process.env.NODE_ENV === "development") {
			console.log("[Middleware] Detected timezone:", timezoneEstimate);
			console.log("[Middleware] Country:", request.headers.get("x-vercel-ip-country"));
			console.log("[Middleware] Region:", request.headers.get("x-vercel-ip-country-region"));
		}
	}

	if (isAuthenticated && pathname.startsWith("/chat")) {
		// Add cache headers for better navigation performance
		response.headers.set("Cache-Control", "public, max-age=0, must-revalidate");
		// Add prefetch hints for common resources
		response.headers.set(
			"Link",
			"</chat; rel=prefetch>, </chat/new; rel=prefetch>",
		);
	}

>>>>>>> 442cc3ac
	return response;
});

export const config = {
	// The following matcher runs middleware on all routes
	// except static assets.
	matcher: ["/((?!.*\\..*|_next).*)", "/", "/(api|trpc)(.*)"],
};<|MERGE_RESOLUTION|>--- conflicted
+++ resolved
@@ -38,8 +38,6 @@
 	// Add prefetch headers for chat routes to improve performance
 	const response = NextResponse.next();
 
-<<<<<<< HEAD
-=======
 	// Add IP-based timezone estimate to headers
 	const timezoneEstimate = getTimezoneFromRequest(request);
 	if (timezoneEstimate) {
@@ -63,7 +61,6 @@
 		);
 	}
 
->>>>>>> 442cc3ac
 	return response;
 });
 
