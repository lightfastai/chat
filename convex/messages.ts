--- conflicted
+++ resolved
@@ -1,11 +1,7 @@
 import { anthropic, createAnthropic } from "@ai-sdk/anthropic"
 import { createOpenAI, openai } from "@ai-sdk/openai"
 import { getAuthUserId } from "@convex-dev/auth/server"
-<<<<<<< HEAD
-import { type CoreMessage, streamText } from "ai"
-=======
-import { streamText, tool } from "ai"
->>>>>>> ddd1e0d0
+import { type CoreMessage, streamText, tool } from "ai"
 import { v } from "convex/values"
 import Exa from "exa-js"
 import { z } from "zod"
@@ -179,11 +175,8 @@
     threadId: v.id("threads"),
     body: v.string(),
     modelId: v.optional(modelIdValidator), // Use the validated modelId
-<<<<<<< HEAD
     attachments: v.optional(v.array(v.id("files"))), // Add attachments support
-=======
     webSearchEnabled: v.optional(v.boolean()),
->>>>>>> ddd1e0d0
   },
   returns: v.null(),
   handler: async (ctx, args) => {
@@ -233,11 +226,8 @@
       threadId: args.threadId,
       userMessage: args.body,
       modelId: modelId,
-<<<<<<< HEAD
       attachments: args.attachments,
-=======
       webSearchEnabled: args.webSearchEnabled,
->>>>>>> ddd1e0d0
     })
 
     // Check if this is the first user message in the thread (for title generation)
@@ -266,11 +256,8 @@
     clientId: v.string(),
     body: v.string(),
     modelId: v.optional(modelIdValidator),
-<<<<<<< HEAD
     attachments: v.optional(v.array(v.id("files"))), // Add attachments support
-=======
     webSearchEnabled: v.optional(v.boolean()),
->>>>>>> ddd1e0d0
   },
   returns: v.id("threads"),
   handler: async (ctx, args) => {
@@ -321,11 +308,8 @@
       threadId,
       userMessage: args.body,
       modelId: modelId,
-<<<<<<< HEAD
       attachments: args.attachments,
-=======
       webSearchEnabled: args.webSearchEnabled,
->>>>>>> ddd1e0d0
     })
 
     // Schedule title generation (this is the first message)
@@ -436,11 +420,8 @@
     threadId: v.id("threads"),
     userMessage: v.string(),
     modelId: modelIdValidator, // Use validated modelId
-<<<<<<< HEAD
     attachments: v.optional(v.array(v.id("files"))),
-=======
     webSearchEnabled: v.optional(v.boolean()),
->>>>>>> ddd1e0d0
   },
   returns: v.null(),
   handler: async (ctx, args) => {
