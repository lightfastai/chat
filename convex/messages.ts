--- conflicted
+++ resolved
@@ -1,4 +1,3 @@
-<<<<<<< HEAD
 /**
  * Messages API
  *
@@ -54,1964 +53,4 @@
   MessageUsageUpdate,
   FormattedUsage,
   AISDKUsage,
-} from "./messages/types.js"
-=======
-import { anthropic, createAnthropic } from "@ai-sdk/anthropic"
-import { createOpenAI, openai } from "@ai-sdk/openai"
-import { getAuthUserId } from "@convex-dev/auth/server"
-import { type CoreMessage, stepCountIs, streamText, tool } from "ai"
-import { v } from "convex/values"
-import Exa, {
-  type RegularSearchOptions,
-  type ContentsOptions,
-  type SearchResult,
-} from "exa-js"
-import { z } from "zod"
-import { internal } from "./_generated/api.js"
-import type { Doc, Id } from "./_generated/dataModel.js"
-import {
-  type ActionCtx,
-  type MutationCtx,
-  internalAction,
-  internalMutation,
-  internalQuery,
-  mutation,
-  query,
-} from "./_generated/server.js"
-
-// Import shared types and utilities
-import {
-  type ModelId,
-  getActualModelName,
-  getModelConfig,
-  getProviderFromModelId,
-  isThinkingMode,
-} from "../src/lib/ai/schemas.js"
-import { env } from "./env.js"
-import {
-  branchInfoValidator,
-  chunkIdValidator,
-  clientIdValidator,
-  messageTypeValidator,
-  modelIdValidator,
-  modelProviderValidator,
-  shareIdValidator,
-  shareSettingsValidator,
-  streamChunkValidator,
-  streamIdValidator,
-  threadUsageValidator,
-  tokenUsageValidator,
-} from "./validators.js"
-
-// Create web search tool using proper AI SDK v5 pattern
-function createWebSearchTool() {
-  return tool({
-    description:
-      "Search the web for current information, news, and real-time data. Use this proactively when you need up-to-date information beyond your knowledge cutoff. After receiving search results, you must immediately analyze and explain the findings without waiting for additional prompting.",
-    parameters: z.object({
-      query: z
-        .string()
-        .describe("The search query to find relevant web results"),
-    }),
-    execute: async ({ query }) => {
-      console.log(`Executing web search for: "${query}"`)
-
-      const exaApiKey = env.EXA_API_KEY
-
-      try {
-        const exa = new Exa(exaApiKey)
-        const numResults = 5
-        const searchOptions: RegularSearchOptions & ContentsOptions = {
-          numResults,
-          text: {
-            maxCharacters: 2000, // Increased for more comprehensive content
-            includeHtmlTags: false,
-          },
-          highlights: {
-            numSentences: 5, // More highlights for better understanding
-            highlightsPerUrl: 4,
-          },
-        }
-
-        const response = await exa.searchAndContents(query, searchOptions)
-
-        const results = response.results.map((result) => ({
-          id: result.id,
-          url: result.url,
-          title: result.title || "",
-          text: result.text,
-          highlights: (
-            result as SearchResult<ContentsOptions> & { highlights?: string[] }
-          ).highlights,
-          publishedDate: result.publishedDate,
-          author: result.author,
-          score: result.score,
-        }))
-
-        console.log(`Web search found ${results.length} results`)
-
-        // Return structured data that helps the AI understand and explain
-        return {
-          success: true,
-          query,
-          searchIntent: `Web search for: "${query}"`,
-          resultCount: results.length,
-          results: results.map((r, idx) => ({
-            ...r,
-            relevanceRank: idx + 1,
-            // Provide full text content, not just summary
-            fullText: r.text || "No content available",
-            summary: r.text
-              ? r.text.length > 300
-                ? `${r.text.slice(0, 300)}...`
-                : r.text
-              : "No preview available",
-            // Include all highlights for comprehensive understanding
-            keyPoints: r.highlights || [],
-          })),
-          searchMetadata: {
-            timestamp: new Date().toISOString(),
-            autoprompt: response.autopromptString,
-          },
-          instructions:
-            "Analyze these search results thoroughly and provide a comprehensive explanation of the findings.",
-        }
-      } catch (error) {
-        console.error("Web search error:", error)
-        return {
-          success: false,
-          query,
-          error: error instanceof Error ? error.message : "Unknown error",
-          results: [],
-          resultCount: 0,
-        }
-      }
-    },
-  })
-}
-
-export const listByClientId = query({
-  args: {
-    clientId: clientIdValidator,
-  },
-  returns: v.array(
-    v.object({
-      _id: v.id("messages"),
-      _creationTime: v.number(),
-      threadId: v.id("threads"),
-      body: v.string(),
-      timestamp: v.number(),
-      messageType: messageTypeValidator,
-      model: v.optional(modelProviderValidator),
-      modelId: v.optional(modelIdValidator),
-      isStreaming: v.optional(v.boolean()),
-      streamId: v.optional(streamIdValidator),
-      isComplete: v.optional(v.boolean()),
-      thinkingStartedAt: v.optional(v.number()),
-      thinkingCompletedAt: v.optional(v.number()),
-      attachments: v.optional(v.array(v.id("files"))),
-      thinkingContent: v.optional(v.string()),
-      isThinking: v.optional(v.boolean()),
-      hasThinkingContent: v.optional(v.boolean()),
-      usedUserApiKey: v.optional(v.boolean()),
-      usage: tokenUsageValidator,
-      lastChunkId: v.optional(chunkIdValidator),
-      streamChunks: v.optional(v.array(streamChunkValidator)),
-      streamVersion: v.optional(v.number()),
-    }),
-  ),
-  handler: async (ctx, args) => {
-    const userId = await getAuthUserId(ctx)
-    if (!userId) {
-      return []
-    }
-
-    // First get the thread by clientId
-    const thread = await ctx.db
-      .query("threads")
-      .withIndex("by_user_client", (q) =>
-        q.eq("userId", userId).eq("clientId", args.clientId),
-      )
-      .first()
-
-    if (!thread) {
-      return []
-    }
-
-    // Then get messages for this thread
-    return await ctx.db
-      .query("messages")
-      .withIndex("by_thread", (q) => q.eq("threadId", thread._id))
-      .order("desc")
-      .take(50)
-  },
-})
-
-export const list = query({
-  args: {
-    threadId: v.id("threads"),
-  },
-  returns: v.array(
-    v.object({
-      _id: v.id("messages"),
-      _creationTime: v.number(),
-      threadId: v.id("threads"),
-      body: v.string(),
-      timestamp: v.number(),
-      messageType: messageTypeValidator,
-      model: v.optional(modelProviderValidator),
-      modelId: v.optional(modelIdValidator),
-      isStreaming: v.optional(v.boolean()),
-      streamId: v.optional(streamIdValidator),
-      isComplete: v.optional(v.boolean()),
-      thinkingStartedAt: v.optional(v.number()),
-      thinkingCompletedAt: v.optional(v.number()),
-      attachments: v.optional(v.array(v.id("files"))),
-      thinkingContent: v.optional(v.string()),
-      isThinking: v.optional(v.boolean()),
-      hasThinkingContent: v.optional(v.boolean()),
-      usedUserApiKey: v.optional(v.boolean()),
-      usage: tokenUsageValidator,
-      lastChunkId: v.optional(chunkIdValidator),
-      streamChunks: v.optional(v.array(streamChunkValidator)),
-      streamVersion: v.optional(v.number()),
-    }),
-  ),
-  handler: async (ctx, args) => {
-    const userId = await getAuthUserId(ctx)
-    if (!userId) {
-      return []
-    }
-
-    // Verify the user owns this thread
-    const thread = await ctx.db.get(args.threadId)
-    if (!thread || thread.userId !== userId) {
-      return []
-    }
-
-    return await ctx.db
-      .query("messages")
-      .withIndex("by_thread", (q) => q.eq("threadId", args.threadId))
-      .order("desc")
-      .take(50)
-  },
-})
-
-export const send = mutation({
-  args: {
-    threadId: v.id("threads"),
-    body: v.string(),
-    modelId: v.optional(modelIdValidator), // Use the validated modelId
-    attachments: v.optional(v.array(v.id("files"))), // Add attachments support
-    webSearchEnabled: v.optional(v.boolean()),
-  },
-  returns: v.object({
-    messageId: v.id("messages"),
-  }),
-  handler: async (ctx, args) => {
-    const userId = await getAuthUserId(ctx)
-    if (!userId) {
-      throw new Error("User must be authenticated")
-    }
-
-    // Verify the user owns this thread
-    const thread = await ctx.db.get(args.threadId)
-    if (!thread || thread.userId !== userId) {
-      throw new Error("Thread not found or access denied")
-    }
-
-    // Prevent new messages while AI is generating
-    if (thread.isGenerating) {
-      throw new Error(
-        "Please wait for the current AI response to complete before sending another message",
-      )
-    }
-
-    // CRITICAL FIX: Set generation flag IMMEDIATELY to prevent race conditions
-    await ctx.db.patch(args.threadId, {
-      isGenerating: true,
-      lastMessageAt: Date.now(),
-    })
-
-    // Use default model if none provided
-    const modelId = args.modelId || "gpt-4o-mini"
-
-    // Derive provider from modelId (type-safe)
-    const provider = getProviderFromModelId(modelId as ModelId)
-
-    // Insert user message after setting generation flag
-    const messageId = await ctx.db.insert("messages", {
-      threadId: args.threadId,
-      body: args.body,
-      timestamp: Date.now(),
-      messageType: "user",
-      model: provider,
-      modelId: modelId,
-      attachments: args.attachments,
-      usage: {
-        inputTokens: 0,
-        outputTokens: 0,
-        totalTokens: 0,
-        reasoningTokens: 0,
-        cachedInputTokens: 0,
-      },
-    })
-
-    // Schedule AI response using the modelId
-    await ctx.scheduler.runAfter(0, internal.messages.generateAIResponse, {
-      threadId: args.threadId,
-      userMessage: args.body,
-      modelId: modelId,
-      attachments: args.attachments,
-      webSearchEnabled: args.webSearchEnabled,
-    })
-
-    // Check if this is the first user message in the thread (for title generation)
-    const userMessages = await ctx.db
-      .query("messages")
-      .withIndex("by_thread", (q) => q.eq("threadId", args.threadId))
-      .filter((q) => q.eq(q.field("messageType"), "user"))
-      .collect()
-
-    // If this is the first user message, schedule title generation
-    if (userMessages.length === 1) {
-      await ctx.scheduler.runAfter(100, internal.titles.generateTitle, {
-        threadId: args.threadId,
-        userMessage: args.body,
-      })
-    }
-
-    return { messageId }
-  },
-})
-
-// Combined mutation for creating thread + sending first message (optimistic flow)
-export const createThreadAndSend = mutation({
-  args: {
-    title: v.string(),
-    clientId: clientIdValidator,
-    body: v.string(),
-    modelId: v.optional(modelIdValidator),
-    attachments: v.optional(v.array(v.id("files"))), // Add attachments support
-    webSearchEnabled: v.optional(v.boolean()),
-  },
-  returns: v.object({
-    threadId: v.id("threads"),
-    userMessageId: v.id("messages"),
-    assistantMessageId: v.id("messages"),
-  }),
-  handler: async (ctx, args) => {
-    const userId = await getAuthUserId(ctx)
-    if (!userId) {
-      throw new Error("User must be authenticated")
-    }
-
-    // Check for collision if clientId is provided (extremely rare with nanoid)
-    const existing = await ctx.db
-      .query("threads")
-      .withIndex("by_client_id", (q) => q.eq("clientId", args.clientId))
-      .first()
-
-    if (existing) {
-      throw new Error(`Thread with clientId ${args.clientId} already exists`)
-    }
-
-    // Use default model if none provided
-    const modelId = args.modelId || "gpt-4o-mini"
-    const provider = getProviderFromModelId(modelId as ModelId)
-
-    // Create thread atomically with generation flag set
-    const now = Date.now()
-    const threadId = await ctx.db.insert("threads", {
-      clientId: args.clientId,
-      title: args.title,
-      userId: userId,
-      createdAt: now,
-      lastMessageAt: now,
-      isTitleGenerating: true,
-      isGenerating: true, // Set immediately to prevent race conditions
-      // Initialize usage field so header displays even with 0 tokens
-      usage: {
-        totalInputTokens: 0,
-        totalOutputTokens: 0,
-        totalTokens: 0,
-        totalReasoningTokens: 0,
-        totalCachedInputTokens: 0,
-        messageCount: 0,
-        modelStats: {},
-      },
-    })
-
-    // Insert user message
-    const userMessageId = await ctx.db.insert("messages", {
-      threadId,
-      body: args.body,
-      timestamp: now,
-      messageType: "user",
-      model: provider,
-      modelId: modelId,
-      attachments: args.attachments,
-      usage: {
-        inputTokens: 0,
-        outputTokens: 0,
-        totalTokens: 0,
-        reasoningTokens: 0,
-        cachedInputTokens: 0,
-      },
-    })
-
-    // Generate unique stream ID for assistant message
-    const streamId = `stream_${Date.now()}_${Math.random().toString(36).substr(2, 9)}`
-
-    // Create assistant message placeholder immediately
-    const assistantMessageId = await ctx.db.insert("messages", {
-      threadId,
-      body: "", // Will be updated as chunks arrive
-      timestamp: now + 1, // Ensure it comes after user message
-      messageType: "assistant",
-      model: provider,
-      modelId: modelId,
-      isStreaming: true,
-      streamId: streamId,
-      isComplete: false,
-      thinkingStartedAt: now,
-      streamChunks: [], // Initialize empty chunks array
-      streamVersion: 0, // Initialize version counter
-      lastChunkId: undefined, // Initialize last chunk ID
-      usage: {
-        inputTokens: 0,
-        outputTokens: 0,
-        totalTokens: 0,
-        reasoningTokens: 0,
-        cachedInputTokens: 0,
-      },
-    })
-
-    // Schedule AI response with the pre-created message ID
-    await ctx.scheduler.runAfter(
-      0,
-      internal.messages.generateAIResponseWithMessage,
-      {
-        threadId,
-        userMessage: args.body,
-        modelId: modelId,
-        attachments: args.attachments,
-        webSearchEnabled: args.webSearchEnabled,
-        messageId: assistantMessageId,
-        streamId: streamId,
-      },
-    )
-
-    // Schedule title generation (this is the first message)
-    await ctx.scheduler.runAfter(100, internal.titles.generateTitle, {
-      threadId,
-      userMessage: args.body,
-    })
-
-    return {
-      threadId,
-      userMessageId,
-      assistantMessageId,
-    }
-  },
-})
-
-// Helper to get file URLs in an internal context
-async function getFileWithUrl(ctx: ActionCtx, fileId: Id<"files">) {
-  // Use internal query to get file with URL
-  const file = await ctx.runQuery(internal.files.getFileWithUrl, { fileId })
-  return file
-}
-
-// Type for multimodal content parts based on AI SDK v5
-type TextPart = { type: "text"; text: string }
-type ImagePart = { type: "image"; image: string | URL }
-type FilePart = {
-  type: "file"
-  data: string | URL
-  mediaType: string
-}
-
-type MultimodalContent = string | Array<TextPart | ImagePart | FilePart>
-
-// Helper function to build message content with attachments
-async function buildMessageContent(
-  ctx: ActionCtx,
-  text: string,
-  attachmentIds?: Id<"files">[],
-  provider?: "openai" | "anthropic" | "openrouter",
-  modelId?: string,
-): Promise<MultimodalContent> {
-  // If no attachments, return simple text content
-  if (!attachmentIds || attachmentIds.length === 0) {
-    return text
-  }
-
-  // Get model configuration to check capabilities
-  const modelConfig = modelId ? getModelConfig(modelId as ModelId) : null
-  const hasVisionSupport = modelConfig?.features.vision ?? false
-  const hasPdfSupport = modelConfig?.features.pdfSupport ?? false
-
-  // Build content array with text and files
-  const content = [{ type: "text" as const, text }] as Array<
-    TextPart | ImagePart | FilePart
-  >
-
-  // Fetch each file with its URL
-  for (const fileId of attachmentIds) {
-    const file = await getFileWithUrl(ctx, fileId)
-    if (!file || !file.url) continue
-
-    // Handle images
-    if (file.fileType.startsWith("image/")) {
-      if (!hasVisionSupport) {
-        // Model doesn't support vision
-        if (content[0] && "text" in content[0]) {
-          content[0].text += `\n\n[Attached image: ${file.fileName}]\n⚠️ Note: ${modelConfig?.displayName || "This model"} cannot view images. Please switch to GPT-4o, GPT-4o Mini, or any Claude model to analyze this image.`
-        }
-      } else {
-        // Model supports vision - all models use URLs (no base64 needed)
-        content.push({
-          type: "image" as const,
-          image: file.url,
-        })
-      }
-    }
-    // Handle PDFs
-    else if (file.fileType === "application/pdf") {
-      if (hasPdfSupport && provider === "anthropic") {
-        // Claude supports PDFs as file type
-        content.push({
-          type: "file" as const,
-          data: file.url,
-          mediaType: "application/pdf",
-        })
-      } else {
-        // PDF not supported - add as text description
-        const description = `\n[Attached PDF: ${file.fileName} (${(file.fileSize / 1024).toFixed(1)}KB)] - Note: PDF content analysis requires Claude models.`
-        content.push({
-          type: "text" as const,
-          text: description,
-        })
-      }
-    }
-    // For other file types, add as text description
-    else {
-      const description = `\n[Attached file: ${file.fileName} (${file.fileType}, ${(file.fileSize / 1024).toFixed(1)}KB)]`
-
-      if (content[0] && "text" in content[0]) {
-        content[0].text += description
-      }
-    }
-  }
-
-  return content
-}
-
-// New action that uses pre-created message ID
-export const generateAIResponseWithMessage = internalAction({
-  args: {
-    threadId: v.id("threads"),
-    userMessage: v.string(),
-    modelId: modelIdValidator,
-    attachments: v.optional(v.array(v.id("files"))),
-    webSearchEnabled: v.optional(v.boolean()),
-    messageId: v.id("messages"), // Pre-created message ID
-    streamId: streamIdValidator, // Pre-generated stream ID
-  },
-  returns: v.null(),
-  handler: async (ctx, args) => {
-    try {
-      // Since this is called from createThreadAndSend, we know the thread exists
-      // We just need to get the userId for API key retrieval
-      const thread = await ctx.runQuery(internal.messages.getThreadById, {
-        threadId: args.threadId,
-      })
-      if (!thread) {
-        throw new Error("Thread not found")
-      }
-
-      // Derive provider and other settings from modelId
-      const provider = getProviderFromModelId(args.modelId as ModelId)
-      const actualModelName = getActualModelName(args.modelId as ModelId)
-
-      // Get user's API keys if available
-      const userApiKeys = await ctx.runMutation(
-        internal.userSettings.getDecryptedApiKeys,
-        { userId: thread.userId },
-      )
-
-      // Determine if user's API key will be used
-      const willUseUserApiKey =
-        (provider === "anthropic" && userApiKeys && userApiKeys.anthropic) ||
-        (provider === "openai" && userApiKeys && userApiKeys.openai) ||
-        (provider === "openrouter" && userApiKeys && userApiKeys.openrouter)
-
-      // Update the pre-created message with API key status
-      await ctx.runMutation(internal.messages.updateMessageApiKeyStatus, {
-        messageId: args.messageId,
-        usedUserApiKey: !!willUseUserApiKey,
-      })
-
-      // Get recent conversation context
-      const recentMessages = await ctx.runQuery(
-        internal.messages.getRecentContext,
-        { threadId: args.threadId },
-      )
-
-      // Prepare system prompt based on model capabilities
-      let systemPrompt =
-        "You are a helpful AI assistant in a chat conversation. Be concise and friendly."
-
-      // Check model capabilities
-      const modelConfig = getModelConfig(args.modelId)
-      const hasVisionSupport = modelConfig?.features.vision ?? false
-      const hasPdfSupport = modelConfig?.features.pdfSupport ?? false
-
-      if (hasVisionSupport) {
-        if (hasPdfSupport) {
-          // Claude models with both vision and PDF support
-          systemPrompt +=
-            " You can view and analyze images (JPEG, PNG, GIF, WebP) and PDF documents directly. For other file types, you'll receive a text description. When users ask about an attached file, provide detailed analysis of what you can see."
-        } else {
-          // GPT-4 models with vision but no PDF support
-          systemPrompt +=
-            " You can view and analyze images (JPEG, PNG, GIF, WebP) directly. For PDFs and other file types, you'll receive a text description. When asked about a PDF, politely explain that you can see it's attached but cannot analyze its contents - suggest using Claude models for PDF analysis. For images, provide detailed analysis of what you can see."
-        }
-      } else {
-        // Models without vision support (e.g., GPT-3.5 Turbo)
-        systemPrompt += ` IMPORTANT: You cannot view images or files directly with ${modelConfig?.displayName || "this model"}. When users share files and ask about them, you must clearly state: 'I can see you've uploaded [filename], but I'm unable to view or analyze images with ${modelConfig?.displayName || "this model"}. To analyze images or documents, please switch to GPT-4o, GPT-4o Mini, or any Claude model using the model selector below the input box.' Be helpful by acknowledging what files they've shared based on the descriptions you receive.`
-      }
-
-      // Prepare messages for AI SDK v5 with multimodal support
-      const messages: CoreMessage[] = [
-        {
-          role: "system",
-          content: systemPrompt,
-        },
-      ]
-
-      // Build conversation history with attachments
-      for (let i = 0; i < recentMessages.length; i++) {
-        const msg = recentMessages[i]
-        const isLastUserMessage =
-          i === recentMessages.length - 1 && msg.messageType === "user"
-
-        // For the last user message, include the current attachments
-        const attachmentsToUse =
-          isLastUserMessage && args.attachments
-            ? args.attachments
-            : msg.attachments
-
-        // Build message content with attachments
-        const content = await buildMessageContent(
-          ctx,
-          msg.body,
-          attachmentsToUse,
-          provider,
-          args.modelId,
-        )
-
-        messages.push({
-          role: msg.messageType === "user" ? "user" : "assistant",
-          content,
-        } as CoreMessage)
-      }
-
-      // Choose the appropriate model using user's API key if available, otherwise fall back to global
-      const ai =
-        provider === "anthropic"
-          ? userApiKeys?.anthropic
-            ? createAnthropic({ apiKey: userApiKeys.anthropic })
-            : anthropic
-          : provider === "openai"
-            ? userApiKeys?.openai
-              ? createOpenAI({ apiKey: userApiKeys.openai })
-              : openai
-            : provider === "openrouter"
-              ? userApiKeys?.openrouter
-                ? createOpenAI({
-                    apiKey: userApiKeys.openrouter,
-                    baseURL: "https://openrouter.ai/api/v1",
-                    headers: {
-                      "X-Title": "Lightfast Chat",
-                    },
-                  })
-                : createOpenAI({
-                    apiKey: env.OPENROUTER_API_KEY,
-                    baseURL: "https://openrouter.ai/api/v1",
-                    headers: {
-                      "X-Title": "Lightfast Chat",
-                    },
-                  })
-              : (() => {
-                  throw new Error(`Unsupported provider: ${provider}`)
-                })()
-
-      // Update token usage function
-      const updateUsage = async (usage: {
-        promptTokens?: number
-        completionTokens?: number
-        totalTokens?: number
-        completionTokensDetails?: { reasoningTokens?: number }
-        promptTokensDetails?: { cachedTokens?: number }
-      }) => {
-        if (usage) {
-          const promptTokens = usage.promptTokens || 0
-          const completionTokens = usage.completionTokens || 0
-          const totalTokens =
-            usage.totalTokens || promptTokens + completionTokens
-
-          await ctx.runMutation(internal.messages.updateThreadUsageMutation, {
-            threadId: args.threadId,
-            usage: {
-              promptTokens,
-              completionTokens,
-              totalTokens,
-              reasoningTokens:
-                usage.completionTokensDetails?.reasoningTokens || 0,
-              cachedTokens: usage.promptTokensDetails?.cachedTokens || 0,
-              modelId: args.modelId,
-            },
-          })
-        }
-      }
-
-      // Prepare generation options
-      const generationOptions: Parameters<typeof streamText>[0] = {
-        model: ai(actualModelName),
-        messages: messages,
-        // Usage will be updated after streaming completes
-      }
-
-      // Add web search tool if enabled
-      if (args.webSearchEnabled) {
-        generationOptions.tools = {
-          web_search: createWebSearchTool(),
-        }
-        // Enable iterative tool calling with stopWhen
-        generationOptions.stopWhen = stepCountIs(5) // Allow up to 5 iterations
-      }
-
-      // Use the AI SDK v5 streamText
-      const result = streamText(generationOptions)
-
-      let fullText = ""
-      let hasContent = false
-      let toolCallsInProgress = 0
-
-      // Process the stream
-      for await (const chunk of result.textStream) {
-        if (chunk) {
-          fullText += chunk
-          hasContent = true
-          const chunkId = `${Date.now()}_${Math.random().toString(36).substr(2, 9)}`
-
-          await ctx.runMutation(internal.messages.appendStreamChunk, {
-            messageId: args.messageId,
-            chunk,
-            chunkId,
-          })
-        }
-      }
-
-      // Process tool calls if web search is enabled
-      if (args.webSearchEnabled) {
-        for await (const streamPart of result.fullStream) {
-          if (streamPart.type === "tool-call") {
-            toolCallsInProgress++
-          }
-
-          if (streamPart.type === "tool-result") {
-            // Tool results are handled by the AI SDK and included in the response
-            // We don't need to store them separately
-          }
-        }
-      }
-
-      // Get final usage with optional chaining
-      const finalUsage = await result.usage
-      if (finalUsage) {
-        await updateUsage(finalUsage)
-      }
-
-      // If we have streamed content, mark the message as complete
-      if (hasContent) {
-        // Format usage data for the message
-        const formattedUsage = finalUsage
-          ? {
-              inputTokens: finalUsage.inputTokens ?? 0,
-              outputTokens: finalUsage.outputTokens ?? 0,
-              totalTokens:
-                finalUsage.totalTokens ??
-                (finalUsage.inputTokens ?? 0) + (finalUsage.outputTokens ?? 0),
-              reasoningTokens: finalUsage.reasoningTokens ?? 0,
-              cachedInputTokens: finalUsage.cachedInputTokens ?? 0,
-            }
-          : undefined
-
-        await ctx.runMutation(internal.messages.completeStreamingMessage, {
-          messageId: args.messageId,
-          streamId: args.streamId,
-          fullText,
-          usage: formattedUsage,
-        })
-      }
-
-      // Clear the generation flag on success
-      await ctx.runMutation(internal.messages.clearGenerationFlag, {
-        threadId: args.threadId,
-      })
-    } catch (error) {
-      console.error("Error in generateAIResponseWithMessage:", error)
-
-      // Try to create error message
-      try {
-        // Update the existing message to show error
-        await ctx.runMutation(internal.messages.updateMessageError, {
-          messageId: args.messageId,
-          errorMessage: `Error: ${error instanceof Error ? error.message : "Unknown error occurred"}. Please check your API keys.`,
-        })
-      } catch (errorHandlingError) {
-        console.error("Error during error handling:", errorHandlingError)
-      } finally {
-        // CRITICAL: Always clear generation flag, even if error handling fails
-        try {
-          await ctx.runMutation(internal.messages.clearGenerationFlag, {
-            threadId: args.threadId,
-          })
-        } catch (flagClearError) {
-          console.error(
-            "CRITICAL: Failed to clear generation flag:",
-            flagClearError,
-          )
-          // This is a critical error that could leave the thread in a locked state
-        }
-      }
-    }
-
-    return null
-  },
-})
-
-// Internal action to generate AI response using AI SDK v5
-export const generateAIResponse = internalAction({
-  args: {
-    threadId: v.id("threads"),
-    userMessage: v.string(),
-    modelId: modelIdValidator, // Use validated modelId
-    attachments: v.optional(v.array(v.id("files"))),
-    webSearchEnabled: v.optional(v.boolean()),
-  },
-  returns: v.null(),
-  handler: async (ctx, args) => {
-    let messageId: Id<"messages"> | null = null
-    try {
-      // Get thread and user information
-      const thread = await ctx.runQuery(internal.messages.getThreadById, {
-        threadId: args.threadId,
-      })
-      if (!thread) {
-        throw new Error("Thread not found")
-      }
-
-      // Derive provider and other settings from modelId
-      const provider = getProviderFromModelId(args.modelId as ModelId)
-      const actualModelName = getActualModelName(args.modelId as ModelId)
-      const isThinking = isThinkingMode(args.modelId as ModelId)
-
-      // Get user's API keys if available
-      const userApiKeys = await ctx.runMutation(
-        internal.userSettings.getDecryptedApiKeys,
-        { userId: thread.userId },
-      )
-
-      // Generate unique stream ID
-      const streamId = `stream_${Date.now()}_${Math.random().toString(36).substr(2, 9)}`
-
-      // Determine if user's API key will be used
-      const willUseUserApiKey =
-        (provider === "anthropic" && userApiKeys && userApiKeys.anthropic) ||
-        (provider === "openai" && userApiKeys && userApiKeys.openai) ||
-        (provider === "openrouter" && userApiKeys && userApiKeys.openrouter)
-
-      // Create initial AI message placeholder
-      messageId = await ctx.runMutation(
-        internal.messages.createStreamingMessage,
-        {
-          threadId: args.threadId,
-          streamId,
-          provider,
-          modelId: args.modelId,
-          usedUserApiKey: !!willUseUserApiKey,
-        },
-      )
-
-      // Get recent conversation context
-      const recentMessages = await ctx.runQuery(
-        internal.messages.getRecentContext,
-        { threadId: args.threadId },
-      )
-
-      // Prepare system prompt based on model capabilities
-      let systemPrompt =
-        "You are a helpful AI assistant in a chat conversation. Be concise and friendly."
-
-      // Check model capabilities
-      const modelConfig = getModelConfig(args.modelId)
-      const hasVisionSupport = modelConfig?.features.vision ?? false
-      const hasPdfSupport = modelConfig?.features.pdfSupport ?? false
-
-      if (hasVisionSupport) {
-        if (hasPdfSupport) {
-          // Claude models with both vision and PDF support
-          systemPrompt +=
-            " You can view and analyze images (JPEG, PNG, GIF, WebP) and PDF documents directly. For other file types, you'll receive a text description. When users ask about an attached file, provide detailed analysis of what you can see."
-        } else {
-          // GPT-4 models with vision but no PDF support
-          systemPrompt +=
-            " You can view and analyze images (JPEG, PNG, GIF, WebP) directly. For PDFs and other file types, you'll receive a text description. When asked about a PDF, politely explain that you can see it's attached but cannot analyze its contents - suggest using Claude models for PDF analysis. For images, provide detailed analysis of what you can see."
-        }
-      } else {
-        // Models without vision support (e.g., GPT-3.5 Turbo)
-        systemPrompt += ` IMPORTANT: You cannot view images or files directly with ${modelConfig?.displayName || "this model"}. When users share files and ask about them, you must clearly state: 'I can see you've uploaded [filename], but I'm unable to view or analyze images with ${modelConfig?.displayName || "this model"}. To analyze images or documents, please switch to GPT-4o, GPT-4o Mini, or any Claude model using the model selector below the input box.' Be helpful by acknowledging what files they've shared based on the descriptions you receive.`
-      }
-
-      // Prepare messages for AI SDK v5 with multimodal support
-      const messages: CoreMessage[] = [
-        {
-          role: "system",
-          content: systemPrompt,
-        },
-      ]
-
-      // Build conversation history with attachments
-      for (let i = 0; i < recentMessages.length; i++) {
-        const msg = recentMessages[i]
-        const isLastUserMessage =
-          i === recentMessages.length - 1 && msg.messageType === "user"
-
-        // For the last user message, include the current attachments
-        const attachmentsToUse =
-          isLastUserMessage && args.attachments
-            ? args.attachments
-            : msg.attachments
-
-        // Build message content with attachments
-        const content = await buildMessageContent(
-          ctx,
-          msg.body,
-          attachmentsToUse,
-          provider,
-          args.modelId,
-        )
-
-        messages.push({
-          role: msg.messageType === "user" ? "user" : "assistant",
-          content,
-        } as CoreMessage)
-      }
-
-      console.log(
-        `Attempting to call ${provider} with model ID ${args.modelId} and ${messages.length} messages`,
-      )
-      console.log(`Schema fix timestamp: ${Date.now()}`)
-      console.log(`Web search enabled: ${args.webSearchEnabled}`)
-
-      // Choose the appropriate model using user's API key if available, otherwise fall back to global
-      const selectedModel =
-        provider === "anthropic"
-          ? userApiKeys?.anthropic
-            ? createAnthropic({ apiKey: userApiKeys.anthropic })(
-                actualModelName,
-              )
-            : anthropic(actualModelName)
-          : provider === "openai"
-            ? userApiKeys?.openai
-              ? createOpenAI({ apiKey: userApiKeys.openai })(actualModelName)
-              : openai(actualModelName)
-            : provider === "openrouter"
-              ? userApiKeys?.openrouter
-                ? createOpenAI({
-                    apiKey: userApiKeys.openrouter,
-                    baseURL: "https://openrouter.ai/api/v1",
-                    headers: {
-                      "X-Title": "Lightfast Chat",
-                    },
-                  })(actualModelName)
-                : createOpenAI({
-                    apiKey: env.OPENROUTER_API_KEY,
-                    baseURL: "https://openrouter.ai/api/v1",
-                    headers: {
-                      "X-Title": "Lightfast Chat",
-                    },
-                  })(actualModelName)
-              : (() => {
-                  throw new Error(`Unsupported provider: ${provider}`)
-                })()
-
-      // Stream response using AI SDK v5 with full stream for reasoning support
-      const streamOptions: Parameters<typeof streamText>[0] = {
-        model: selectedModel,
-        messages: messages,
-        temperature: 0.7,
-      }
-
-      // Only enable web search tools if explicitly requested
-      if (args.webSearchEnabled) {
-        console.log(`Enabling web search tools for ${provider}`)
-
-        // Check if EXA_API_KEY is available
-        // Type-safe env check already handled by env validation
-
-        console.log("Creating web_search tool...")
-        streamOptions.tools = {
-          web_search: createWebSearchTool(),
-        }
-
-        // Enable iterative tool calling with stopWhen
-        // This replaces the old maxSteps/maxToolRoundtrips parameter
-        streamOptions.stopWhen = stepCountIs(5) // Allow up to 5 iterations
-
-        // Enhanced agentic system prompt for web search
-        systemPrompt += `\n\nYou have web search capabilities. You should proactively search for information when needed to provide accurate, current answers.
-
-CRITICAL INSTRUCTIONS FOR WEB SEARCH:
-
-When you perform a web search, you MUST ALWAYS automatically continue with a thorough analysis. Never stop after just showing search results. Follow this exact pattern:
-
-1. **Search Intent** (before searching): Briefly state what specific information you're seeking and why it's relevant to the user's question.
-
-2. **Search Execution**: Perform the web search using the web_search tool.
-
-3. **MANDATORY Immediate Analysis** (after search results appear): You MUST automatically provide ALL of the following without waiting:
-   - **Key Findings Summary**: Extract and explain the most important information from each source
-   - **Detailed Explanation**: Thoroughly explain what you found, making complex information easy to understand
-   - **Cross-Source Analysis**: Compare information across sources, noting agreements and disagreements
-   - **Information Quality**: Assess source credibility, publication dates, and relevance
-   - **Knowledge Synthesis**: Combine findings with your existing knowledge for a complete picture
-
-4. **Comprehensive Answer**: Always conclude with:
-   - A clear, detailed answer to the user's original question
-   - Specific examples and data points from the search results
-   - [Source N] citations for all factual claims
-   - Suggestions for follow-up searches if any aspects remain unclear
-
-REMEMBER: 
-- NEVER just list search results without explanation
-- ALWAYS provide detailed analysis and explanation automatically
-- The user should receive a complete, well-explained answer after each search
-- If you need more information, perform additional searches proactively
-- Your goal is to fully answer the question, not just find information`
-
-        console.log("Web search tool created successfully")
-      }
-
-      // For Claude 4.0 thinking mode, enable thinking/reasoning
-      if (provider === "anthropic" && isThinking) {
-        // Claude 4.0 has native thinking support
-        systemPrompt +=
-          " For complex questions, show your reasoning process step by step before providing the final answer."
-        streamOptions.providerOptions = {
-          anthropic: {
-            thinking: {
-              type: "enabled",
-              budgetTokens: 12000, // Budget for thinking tokens
-            },
-          },
-        }
-      }
-
-      // Set the combined system prompt
-      streamOptions.system = systemPrompt
-
-      console.log(
-        `Final streamOptions for ${provider}:`,
-        JSON.stringify({
-          model: actualModelName,
-          temperature: streamOptions.temperature,
-          hasTools: !!streamOptions.tools,
-          toolNames: streamOptions.tools
-            ? Object.keys(streamOptions.tools)
-            : [],
-          hasSystem: !!streamOptions.system,
-          hasProviderOptions: !!streamOptions.providerOptions,
-        }),
-      )
-
-      const { fullStream, usage } = await streamText(streamOptions)
-
-      let fullContent = ""
-      let thinkingContent = ""
-      let isInThinkingPhase = false
-      let hasThinking = false
-
-      console.log("Starting to process v5 stream chunks...")
-
-      let hasReceivedAnyChunks = false
-      let toolCallsProcessed = 0
-
-      // Process each chunk as it arrives from the stream
-      for await (const chunk of fullStream) {
-        hasReceivedAnyChunks = true
-        console.log(
-          "Received v5 chunk type:",
-          chunk.type,
-          "hasText:",
-          !!(chunk.type === "text" && "text" in chunk && chunk.text),
-        )
-
-        // Handle different types of chunks
-        if (chunk.type === "text" && chunk.text) {
-          // Regular text content
-          fullContent += chunk.text
-
-          // Generate unique chunk ID for resumability
-          const chunkId = `chunk_${Date.now()}_${Math.random().toString(36).substr(2, 9)}`
-
-          // Append chunk to the message for resumable streaming
-          await ctx.runMutation(internal.messages.appendStreamChunk, {
-            messageId,
-            chunk: chunk.text,
-            chunkId,
-          })
-        } else if (chunk.type === "tool-call") {
-          // Tool calls are now handled automatically by the AI SDK
-          // We just track that a tool call occurred for logging
-          toolCallsProcessed++
-          console.log(
-            `Tool call #${toolCallsProcessed} - ${chunk.toolName} with args:`,
-            chunk.args,
-          )
-        } else if (chunk.type === "tool-result") {
-          // Handle tool results from automatic execution
-          console.log(`Tool result for ${chunk.toolName}:`, chunk.result)
-          // Let the AI naturally analyze and format the results through the conversation
-        } else if (chunk.type === "reasoning" && chunk.text) {
-          // Claude 4.0 native reasoning tokens
-          if (!hasThinking) {
-            hasThinking = true
-            isInThinkingPhase = true
-            // Update message to indicate thinking phase
-            await ctx.runMutation(internal.messages.updateThinkingState, {
-              messageId,
-              isThinking: true,
-              hasThinkingContent: true,
-            })
-          }
-
-          // Accumulate thinking content
-          thinkingContent += chunk.text
-
-          // Update thinking content progressively
-          await ctx.runMutation(internal.messages.updateThinkingContent, {
-            messageId,
-            thinkingContent,
-          })
-        } else if (chunk.type === "finish-step" || chunk.type === "finish") {
-          // End of reasoning phase or stream completion
-          if (isInThinkingPhase && hasThinking) {
-            isInThinkingPhase = false
-            // Mark end of thinking phase
-            await ctx.runMutation(internal.messages.updateThinkingState, {
-              messageId,
-              isThinking: false,
-              hasThinkingContent: true,
-            })
-          }
-        }
-      }
-
-      console.log(
-        `V5 stream complete. Full content length: ${fullContent.length}, chunks received: ${hasReceivedAnyChunks}, tool calls: ${toolCallsProcessed}`,
-      )
-
-      // Don't throw error for empty content when tools are enabled (known AI SDK issue #1831)
-      // OpenAI returns empty content blocks when tools are invoked, which is expected behavior
-      if (fullContent.trim() === "" && !args.webSearchEnabled) {
-        throw new Error(
-          `${provider} returned empty response - check API key and quota`,
-        )
-      }
-
-      // Log if we have empty content with tools enabled (expected behavior)
-      if (fullContent.trim() === "" && args.webSearchEnabled) {
-        console.log(
-          `${provider} returned empty content with tools enabled - this is expected behavior`,
-        )
-
-        // If we have no content but processed tool calls, ensure we have some content to display
-        if (toolCallsProcessed > 0 && fullContent.trim() === "") {
-          fullContent = `Processed ${toolCallsProcessed} web search${toolCallsProcessed > 1 ? "es" : ""}.`
-          console.log(
-            "Added fallback content for empty response with tool calls",
-          )
-        }
-      }
-
-      // Get final usage data
-      const finalUsage = await usage
-      console.log("Final usage data:", finalUsage)
-
-      // AI SDK v5 returns LanguageModelV2Usage format
-      // Note: values can be undefined, so we need to handle that
-      const formattedUsage = finalUsage
-        ? {
-            inputTokens: finalUsage.inputTokens ?? 0,
-            outputTokens: finalUsage.outputTokens ?? 0,
-            totalTokens:
-              finalUsage.totalTokens ??
-              (finalUsage.inputTokens ?? 0) + (finalUsage.outputTokens ?? 0),
-            reasoningTokens: finalUsage.reasoningTokens ?? 0,
-            cachedInputTokens: finalUsage.cachedInputTokens ?? 0,
-          }
-        : undefined
-
-      console.log("Formatted usage:", formattedUsage)
-
-      // Update thread usage if we have usage data
-      if (finalUsage) {
-        const promptTokens = finalUsage.inputTokens || 0
-        const completionTokens = finalUsage.outputTokens || 0
-        const totalTokens =
-          finalUsage.totalTokens || promptTokens + completionTokens
-
-        await ctx.runMutation(internal.messages.updateThreadUsageMutation, {
-          threadId: args.threadId,
-          usage: {
-            promptTokens,
-            completionTokens,
-            totalTokens,
-            reasoningTokens: finalUsage.reasoningTokens || 0,
-            cachedTokens: finalUsage.cachedInputTokens || 0,
-            modelId: args.modelId,
-          },
-        })
-      }
-
-      // Ensure we always have some content to complete with, even if just tool results
-      if (fullContent.trim() === "" && toolCallsProcessed === 0) {
-        fullContent =
-          "I apologize, but I wasn't able to generate a response. Please try again."
-      }
-
-      // Mark message as complete with usage data
-      await ctx.runMutation(internal.messages.completeStreamingMessageLegacy, {
-        messageId,
-        usage: formattedUsage,
-      })
-
-      console.log(
-        `Message ${messageId} marked as complete with ${fullContent.length} characters`,
-      )
-
-      // Clear generation flag on success
-      await ctx.runMutation(internal.messages.clearGenerationFlag, {
-        threadId: args.threadId,
-      })
-
-      console.log(`Generation flag cleared for thread ${args.threadId}`)
-    } catch (error) {
-      const provider = getProviderFromModelId(args.modelId as ModelId)
-      console.error(
-        `Error generating ${provider} response with model ${args.modelId}:`,
-        error,
-      )
-
-      // Add specific error details for debugging
-      if (error instanceof Error) {
-        console.error(`Error name: ${error.name}`)
-        console.error(`Error message: ${error.message}`)
-        if (error.stack) {
-          console.error(`Error stack: ${error.stack.substring(0, 500)}...`)
-        }
-      }
-
-      // API key validation is handled at environment initialization
-      // Individual provider keys are managed through AI SDK initialization
-
-      try {
-        // If we have a messageId, update it with error, otherwise create new error message
-        if (messageId) {
-          await ctx.runMutation(internal.messages.updateStreamingMessage, {
-            messageId,
-            content: `Error: ${error instanceof Error ? error.message : "Unknown error occurred"}. Please check your API keys.`,
-          })
-          await ctx.runMutation(
-            internal.messages.completeStreamingMessageLegacy,
-            {
-              messageId,
-            },
-          )
-        } else {
-          const provider = getProviderFromModelId(args.modelId as ModelId)
-          const streamId = `error_${Date.now()}_${Math.random().toString(36).substr(2, 9)}`
-          await ctx.runMutation(internal.messages.createErrorMessage, {
-            threadId: args.threadId,
-            streamId,
-            provider,
-            modelId: args.modelId,
-            errorMessage: `Error: ${error instanceof Error ? error.message : "Unknown error occurred"}. Please check your API keys.`,
-          })
-        }
-      } catch (errorHandlingError) {
-        console.error("Error during error handling:", errorHandlingError)
-      } finally {
-        // CRITICAL: Always clear generation flag, even if error handling fails
-        try {
-          await ctx.runMutation(internal.messages.clearGenerationFlag, {
-            threadId: args.threadId,
-          })
-        } catch (flagClearError) {
-          console.error(
-            "CRITICAL: Failed to clear generation flag:",
-            flagClearError,
-          )
-          // This is a critical error that could leave the thread in a locked state
-        }
-      }
-    }
-
-    return null
-  },
-})
-
-// Internal function to get recent conversation context
-export const getRecentContext = internalQuery({
-  args: {
-    threadId: v.id("threads"),
-  },
-  returns: v.array(
-    v.object({
-      body: v.string(),
-      messageType: messageTypeValidator,
-      attachments: v.optional(v.array(v.id("files"))),
-    }),
-  ),
-  handler: async (ctx, args) => {
-    const messages = await ctx.db
-      .query("messages")
-      .withIndex("by_thread", (q) => q.eq("threadId", args.threadId))
-      .order("desc")
-      .take(10)
-
-    return messages
-      .reverse() // Get chronological order
-      .filter((msg: Doc<"messages">) => msg.isComplete !== false) // Only include complete messages
-      .map((msg: Doc<"messages">) => ({
-        body: msg.body,
-        messageType: msg.messageType,
-        attachments: msg.attachments,
-      }))
-  },
-})
-
-// Internal mutation to create initial streaming message
-export const createStreamingMessage = internalMutation({
-  args: {
-    threadId: v.id("threads"),
-    streamId: streamIdValidator,
-    provider: modelProviderValidator,
-    modelId: modelIdValidator,
-    usedUserApiKey: v.optional(v.boolean()),
-  },
-  returns: v.id("messages"),
-  handler: async (ctx, args) => {
-    const now = Date.now()
-    return await ctx.db.insert("messages", {
-      threadId: args.threadId,
-      body: "", // Will be updated as chunks arrive
-      timestamp: now,
-      messageType: "assistant",
-      model: args.provider,
-      isStreaming: true,
-      streamId: args.streamId,
-      isComplete: false,
-      thinkingStartedAt: now,
-      streamChunks: [], // Initialize empty chunks array
-      streamVersion: 0, // Initialize version counter
-      lastChunkId: undefined, // Initialize last chunk ID
-      modelId: args.modelId,
-      usedUserApiKey: args.usedUserApiKey,
-      usage: {
-        inputTokens: 0,
-        outputTokens: 0,
-        totalTokens: 0,
-        reasoningTokens: 0,
-        cachedInputTokens: 0,
-      },
-    })
-  },
-})
-
-// Internal mutation to append a chunk and update the message
-export const appendStreamChunk = internalMutation({
-  args: {
-    messageId: v.id("messages"),
-    chunk: v.string(),
-    chunkId: chunkIdValidator,
-  },
-  returns: v.null(),
-  handler: async (ctx, args) => {
-    const message = await ctx.db.get(args.messageId)
-    if (!message) return null
-
-    const currentChunks = message.streamChunks || []
-
-    const newChunk = {
-      chunkId: args.chunkId,
-      content: args.chunk,
-      timestamp: Date.now(),
-    }
-
-    // Check for duplicate chunks (race condition protection)
-    if (currentChunks.some((chunk) => chunk.chunkId === args.chunkId)) {
-      console.log(`Duplicate chunk detected: ${args.chunkId}`)
-      return null // Skip duplicate
-    }
-
-    // Append chunk to array and update body
-    const updatedChunks = [...currentChunks, newChunk]
-    const updatedBody = message.body + args.chunk
-
-    await ctx.db.patch(args.messageId, {
-      body: updatedBody,
-      streamChunks: updatedChunks,
-      lastChunkId: args.chunkId,
-      streamVersion: (message.streamVersion || 0) + 1,
-    })
-
-    return null
-  },
-})
-
-// Internal mutation to update streaming message content
-export const updateStreamingMessage = internalMutation({
-  args: {
-    messageId: v.id("messages"),
-    content: v.string(),
-  },
-  returns: v.null(),
-  handler: async (ctx, args) => {
-    // For backward compatibility, we'll update the body directly
-    // but in the new streaming logic, use appendStreamChunk instead
-    await ctx.db.patch(args.messageId, {
-      body: args.content,
-      streamVersion:
-        ((await ctx.db.get(args.messageId))?.streamVersion || 0) + 1,
-    })
-
-    return null
-  },
-})
-
-// Internal mutation to update message API key status
-export const updateMessageApiKeyStatus = internalMutation({
-  args: {
-    messageId: v.id("messages"),
-    usedUserApiKey: v.boolean(),
-  },
-  returns: v.null(),
-  handler: async (ctx, args) => {
-    await ctx.db.patch(args.messageId, {
-      usedUserApiKey: args.usedUserApiKey,
-    })
-    return null
-  },
-})
-
-// Internal mutation to update thread usage
-export const updateThreadUsageMutation = internalMutation({
-  args: {
-    threadId: v.id("threads"),
-    usage: v.object({
-      promptTokens: v.number(),
-      completionTokens: v.number(),
-      totalTokens: v.number(),
-      reasoningTokens: v.number(),
-      cachedTokens: v.number(),
-      modelId: modelIdValidator,
-    }),
-  },
-  returns: v.null(),
-  handler: async (ctx, args) => {
-    const { threadId, usage } = args
-    const messageUsage = {
-      inputTokens: usage.promptTokens,
-      outputTokens: usage.completionTokens,
-      totalTokens: usage.totalTokens,
-      reasoningTokens: usage.reasoningTokens,
-      cachedInputTokens: usage.cachedTokens,
-    }
-
-    await updateThreadUsage(ctx, threadId, usage.modelId, messageUsage)
-    return null
-  },
-})
-
-// Internal mutation to update message with error
-export const updateMessageError = internalMutation({
-  args: {
-    messageId: v.id("messages"),
-    errorMessage: v.string(),
-  },
-  returns: v.null(),
-  handler: async (ctx, args) => {
-    await ctx.db.patch(args.messageId, {
-      body: args.errorMessage,
-      isStreaming: false,
-      isComplete: true,
-      thinkingCompletedAt: Date.now(),
-    })
-    return null
-  },
-})
-
-// Internal mutation to mark streaming as complete (original version)
-export const completeStreamingMessageLegacy = internalMutation({
-  args: {
-    messageId: v.id("messages"),
-    usage: tokenUsageValidator,
-  },
-  returns: v.null(),
-  handler: async (ctx, args) => {
-    // Get the message to find thread and model
-    const message = await ctx.db.get(args.messageId)
-    if (!message) {
-      throw new Error("Message not found")
-    }
-
-    // Update the message with completion status and usage
-    await ctx.db.patch(args.messageId, {
-      isStreaming: false,
-      isComplete: true,
-      thinkingCompletedAt: Date.now(),
-      usage: args.usage,
-    })
-
-    // Thread usage has already been updated via updateUsage during streaming
-    // No need to update again here to avoid double counting
-
-    return null
-  },
-})
-
-// Internal mutation to mark streaming as complete and update thread usage
-export const completeStreamingMessage = internalMutation({
-  args: {
-    messageId: v.id("messages"),
-    streamId: streamIdValidator,
-    fullText: v.string(),
-    usage: tokenUsageValidator,
-  },
-  returns: v.null(),
-  handler: async (ctx, args) => {
-    // Get the message to find thread and model
-    const message = await ctx.db.get(args.messageId)
-    if (!message) {
-      throw new Error("Message not found")
-    }
-
-    // Update the message with completion status and full text
-    await ctx.db.patch(args.messageId, {
-      body: args.fullText,
-      isStreaming: false,
-      isComplete: true,
-      thinkingCompletedAt: Date.now(),
-      usage: args.usage,
-    })
-
-    // Thread usage has already been updated via updateUsage during streaming
-    // No need to update again here to avoid double counting
-
-    return null
-  },
-})
-
-// Helper function to update thread usage totals
-async function updateThreadUsage(
-  ctx: MutationCtx,
-  threadId: Id<"threads">,
-  model: string,
-  messageUsage: {
-    inputTokens?: number
-    outputTokens?: number
-    totalTokens?: number
-    reasoningTokens?: number
-    cachedInputTokens?: number
-  },
-) {
-  // RACE CONDITION FIX: Retry logic for concurrent updates
-  const maxRetries = 3
-  let retryCount = 0
-
-  while (retryCount < maxRetries) {
-    try {
-      const thread = await ctx.db.get(threadId)
-      if (!thread) return
-
-      const inputTokens = messageUsage.inputTokens || 0
-      const outputTokens = messageUsage.outputTokens || 0
-      const totalTokens = messageUsage.totalTokens || inputTokens + outputTokens
-      const reasoningTokens = messageUsage.reasoningTokens || 0
-      const cachedInputTokens = messageUsage.cachedInputTokens || 0
-
-      // Get existing usage or initialize
-      const currentUsage = thread.usage || {
-        totalInputTokens: 0,
-        totalOutputTokens: 0,
-        totalTokens: 0,
-        totalReasoningTokens: 0,
-        totalCachedInputTokens: 0,
-        messageCount: 0,
-        modelStats: {},
-      }
-
-      // Get model-specific ID (e.g., "claude-sonnet-4-20250514" instead of just "anthropic")
-      const modelId = getFullModelId(model)
-
-      // Update totals
-      const newUsage = {
-        totalInputTokens: currentUsage.totalInputTokens + inputTokens,
-        totalOutputTokens: currentUsage.totalOutputTokens + outputTokens,
-        totalTokens: currentUsage.totalTokens + totalTokens,
-        totalReasoningTokens:
-          currentUsage.totalReasoningTokens + reasoningTokens,
-        totalCachedInputTokens:
-          currentUsage.totalCachedInputTokens + cachedInputTokens,
-        messageCount: currentUsage.messageCount + 1,
-        modelStats: {
-          ...currentUsage.modelStats,
-          [modelId]: {
-            messageCount:
-              (currentUsage.modelStats?.[modelId]?.messageCount || 0) + 1,
-            inputTokens:
-              (currentUsage.modelStats?.[modelId]?.inputTokens || 0) +
-              inputTokens,
-            outputTokens:
-              (currentUsage.modelStats?.[modelId]?.outputTokens || 0) +
-              outputTokens,
-            totalTokens:
-              (currentUsage.modelStats?.[modelId]?.totalTokens || 0) +
-              totalTokens,
-            reasoningTokens:
-              (currentUsage.modelStats?.[modelId]?.reasoningTokens || 0) +
-              reasoningTokens,
-            cachedInputTokens:
-              (currentUsage.modelStats?.[modelId]?.cachedInputTokens || 0) +
-              cachedInputTokens,
-          },
-        },
-      }
-
-      // Update thread with new usage
-      await ctx.db.patch(threadId, { usage: newUsage })
-      return // Success, exit retry loop
-    } catch (error) {
-      retryCount++
-      console.log(
-        `Usage update retry ${retryCount}/${maxRetries} for thread ${threadId}`,
-      )
-
-      if (retryCount >= maxRetries) {
-        console.error(
-          `Failed to update thread usage after ${maxRetries} retries:`,
-          error,
-        )
-        throw error
-      }
-
-      // Note: In mutations, we can't use setTimeout for delays
-      // The retry will happen immediately, relying on Convex's internal conflict resolution
-    }
-  }
-}
-
-// Helper to get full model ID for consistent tracking across providers
-function getFullModelId(model: string): string {
-  // If it's already a full model ID, return as-is
-  if (model.includes("-")) {
-    return model
-  }
-
-  // Otherwise, convert provider names to default model IDs
-  switch (model) {
-    case "anthropic":
-      return "claude-3-5-sonnet-20241022"
-    case "openai":
-      return "gpt-4o-mini"
-    default:
-      return model
-  }
-}
-
-// Internal mutation to create error message
-export const createErrorMessage = internalMutation({
-  args: {
-    threadId: v.id("threads"),
-    streamId: streamIdValidator,
-    provider: modelProviderValidator,
-    modelId: v.optional(modelIdValidator),
-    errorMessage: v.string(),
-  },
-  returns: v.null(),
-  handler: async (ctx, args) => {
-    const now = Date.now()
-    await ctx.db.insert("messages", {
-      threadId: args.threadId,
-      body: args.errorMessage,
-      timestamp: now,
-      messageType: "assistant",
-      model: args.provider,
-      modelId: args.modelId,
-      isStreaming: false,
-      streamId: args.streamId,
-      isComplete: true,
-      thinkingStartedAt: now,
-      thinkingCompletedAt: now,
-    })
-
-    return null
-  },
-})
-
-// Internal mutation to update thinking state
-export const updateThinkingState = internalMutation({
-  args: {
-    messageId: v.id("messages"),
-    isThinking: v.boolean(),
-    hasThinkingContent: v.boolean(),
-  },
-  returns: v.null(),
-  handler: async (ctx, args) => {
-    await ctx.db.patch(args.messageId, {
-      isThinking: args.isThinking,
-      hasThinkingContent: args.hasThinkingContent,
-    })
-    return null
-  },
-})
-
-// Internal mutation to update thinking content
-export const updateThinkingContent = internalMutation({
-  args: {
-    messageId: v.id("messages"),
-    thinkingContent: v.string(),
-  },
-  returns: v.null(),
-  handler: async (ctx, args) => {
-    await ctx.db.patch(args.messageId, {
-      thinkingContent: args.thinkingContent,
-    })
-    return null
-  },
-})
-
-export const getThreadUsage = query({
-  args: {
-    threadId: v.id("threads"),
-  },
-  returns: v.object({
-    totalInputTokens: v.number(),
-    totalOutputTokens: v.number(),
-    totalTokens: v.number(),
-    totalReasoningTokens: v.number(),
-    totalCachedInputTokens: v.number(),
-    messageCount: v.number(),
-    modelStats: v.array(
-      v.object({
-        model: v.string(),
-        inputTokens: v.number(),
-        outputTokens: v.number(),
-        totalTokens: v.number(),
-        reasoningTokens: v.number(),
-        cachedInputTokens: v.number(),
-        messageCount: v.number(),
-      }),
-    ),
-  }),
-  handler: async (ctx, args) => {
-    const userId = await getAuthUserId(ctx)
-    if (!userId) {
-      return {
-        totalInputTokens: 0,
-        totalOutputTokens: 0,
-        totalTokens: 0,
-        totalReasoningTokens: 0,
-        totalCachedInputTokens: 0,
-        messageCount: 0,
-        modelStats: [],
-      }
-    }
-
-    // Verify the user owns this thread
-    const thread = await ctx.db.get(args.threadId)
-    if (!thread || thread.userId !== userId) {
-      return {
-        totalInputTokens: 0,
-        totalOutputTokens: 0,
-        totalTokens: 0,
-        totalReasoningTokens: 0,
-        totalCachedInputTokens: 0,
-        messageCount: 0,
-        modelStats: [],
-      }
-    }
-
-    // Return usage from thread table (fast O(1) lookup!)
-    const usage = thread.usage
-    if (!usage) {
-      return {
-        totalInputTokens: 0,
-        totalOutputTokens: 0,
-        totalTokens: 0,
-        totalReasoningTokens: 0,
-        totalCachedInputTokens: 0,
-        messageCount: 0,
-        modelStats: [],
-      }
-    }
-
-    // Convert modelStats record to array format
-    const modelStats = Object.entries(usage.modelStats || {}).map(
-      ([model, stats]) => ({
-        model,
-        inputTokens: stats.inputTokens,
-        outputTokens: stats.outputTokens,
-        totalTokens: stats.totalTokens,
-        reasoningTokens: stats.reasoningTokens || 0,
-        cachedInputTokens: stats.cachedInputTokens || 0,
-        messageCount: stats.messageCount,
-      }),
-    )
-
-    return {
-      totalInputTokens: usage.totalInputTokens,
-      totalOutputTokens: usage.totalOutputTokens,
-      totalTokens: usage.totalTokens,
-      totalReasoningTokens: usage.totalReasoningTokens,
-      totalCachedInputTokens: usage.totalCachedInputTokens,
-      messageCount: usage.messageCount,
-      modelStats,
-    }
-  },
-})
-
-// Query to get stream chunks for resumable streaming
-export const getStreamChunks = query({
-  args: {
-    streamId: streamIdValidator,
-    sinceChunkId: v.optional(chunkIdValidator),
-  },
-  returns: v.object({
-    chunks: v.array(streamChunkValidator),
-    isComplete: v.boolean(),
-    currentBody: v.string(),
-    messageId: v.optional(v.id("messages")),
-  }),
-  handler: async (ctx, args) => {
-    const userId = await getAuthUserId(ctx)
-    if (!userId) {
-      return {
-        chunks: [],
-        isComplete: true,
-        currentBody: "",
-        messageId: undefined,
-      }
-    }
-
-    // Find the message with this streamId
-    const message = await ctx.db
-      .query("messages")
-      .withIndex("by_stream_id", (q) => q.eq("streamId", args.streamId))
-      .first()
-
-    if (!message) {
-      return {
-        chunks: [],
-        isComplete: true,
-        currentBody: "",
-        messageId: undefined,
-      }
-    }
-
-    // Verify the user owns the thread containing this message
-    const thread = await ctx.db.get(message.threadId)
-    if (!thread || thread.userId !== userId) {
-      return {
-        chunks: [],
-        isComplete: true,
-        currentBody: "",
-        messageId: undefined,
-      }
-    }
-
-    const streamChunks = message.streamChunks || []
-
-    // If sinceChunkId is provided, filter to only newer chunks
-    let newChunks = streamChunks
-    if (args.sinceChunkId) {
-      const sinceIndex = streamChunks.findIndex(
-        (chunk) => chunk.chunkId === args.sinceChunkId,
-      )
-      if (sinceIndex >= 0) {
-        // Return chunks after the sinceChunkId
-        newChunks = streamChunks.slice(sinceIndex + 1)
-      }
-    }
-
-    return {
-      chunks: newChunks,
-      isComplete: message.isComplete !== false,
-      currentBody: message.body,
-      messageId: message._id,
-    }
-  },
-})
-
-// Internal mutation to clear the generation flag
-export const clearGenerationFlag = internalMutation({
-  args: {
-    threadId: v.id("threads"),
-  },
-  returns: v.null(),
-  handler: async (ctx, args) => {
-    await ctx.db.patch(args.threadId, {
-      isGenerating: false,
-    })
-  },
-})
-
-// Internal query to get thread by ID
-export const getThreadById = internalQuery({
-  args: {
-    threadId: v.id("threads"),
-  },
-  returns: v.union(
-    v.object({
-      _id: v.id("threads"),
-      _creationTime: v.number(),
-      userId: v.id("users"),
-      clientId: v.optional(clientIdValidator),
-      title: v.string(),
-      createdAt: v.number(),
-      lastMessageAt: v.number(),
-      isGenerating: v.optional(v.boolean()),
-      isTitleGenerating: v.optional(v.boolean()),
-      pinned: v.optional(v.boolean()),
-      // Branch information
-      branchedFrom: branchInfoValidator,
-      // Share functionality
-      isPublic: v.optional(v.boolean()),
-      shareId: v.optional(shareIdValidator),
-      sharedAt: v.optional(v.number()),
-      shareSettings: shareSettingsValidator,
-      usage: threadUsageValidator,
-    }),
-    v.null(),
-  ),
-  handler: async (ctx, args) => {
-    return await ctx.db.get(args.threadId)
-  },
-})
->>>>>>> 22de21e1
+} from "./messages/types.js"