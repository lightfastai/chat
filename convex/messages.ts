import { anthropic, createAnthropic } from "@ai-sdk/anthropic"
import { createOpenAI, openai } from "@ai-sdk/openai"
import { getAuthUserId } from "@convex-dev/auth/server"
import { type CoreMessage, streamText, tool } from "ai"
import { v } from "convex/values"
import Exa, {
  type RegularSearchOptions,
  type ContentsOptions,
  type SearchResult,
} from "exa-js"
import { z } from "zod"
import { internal } from "./_generated/api.js"
import type { Doc, Id } from "./_generated/dataModel.js"
import {
  type ActionCtx,
  type MutationCtx,
  internalAction,
  internalMutation,
  internalQuery,
  mutation,
  query,
} from "./_generated/server.js"

import { getModelById } from "../src/lib/ai/models.js"
// Import shared types and utilities
import {
  ALL_MODEL_IDS,
  type ModelId,
  getActualModelName,
  getProviderFromModelId,
  isThinkingMode,
} from "../src/lib/ai/types.js"

// Create web search tool using proper AI SDK v5 pattern
function createWebSearchTool() {
  return tool({
    description:
      "Search the web for current information, news, and real-time data. Use this proactively when you need up-to-date information beyond your knowledge cutoff. After receiving search results, you must immediately analyze and explain the findings without waiting for additional prompting.",
    parameters: z.object({
      query: z
        .string()
        .describe("The search query to find relevant web results"),
    }),
    execute: async ({ query }) => {
      console.log(`Executing web search for: "${query}"`)

      const exaApiKey = process.env.EXA_API_KEY
      if (!exaApiKey) {
        throw new Error("EXA_API_KEY not configured")
      }

      try {
        const exa = new Exa(exaApiKey)
        const numResults = 5
        const searchOptions: RegularSearchOptions & ContentsOptions = {
          numResults,
          text: {
            maxCharacters: 1500, // Increased for better context
            includeHtmlTags: false,
          },
          highlights: {
            numSentences: 4, // More highlights for better understanding
            highlightsPerUrl: 3,
          },
        }

        const response = await exa.search(query, searchOptions)

        const results = response.results.map((result) => ({
          id: result.id,
          url: result.url,
          title: result.title || "",
          text: result.text,
          highlights: (
            result as SearchResult<ContentsOptions> & { highlights?: string[] }
          ).highlights,
          publishedDate: result.publishedDate,
          author: result.author,
          score: result.score,
        }))

        console.log(`Web search found ${results.length} results`)

        // Return structured data that helps the AI understand and explain
        return {
          success: true,
          query,
          searchIntent: `Web search for: "${query}"`,
          resultCount: results.length,
          results: results.slice(0, 3).map((r, idx) => ({
            ...r,
            relevanceRank: idx + 1,
            summary: r.text
              ? `${r.text.slice(0, 200)}...`
              : "No preview available",
          })),
          searchMetadata: {
            timestamp: new Date().toISOString(),
            autoprompt: response.autopromptString,
          },
        }
      } catch (error) {
        console.error("Web search error:", error)
        return {
          success: false,
          query,
          error: error instanceof Error ? error.message : "Unknown error",
          results: [],
          resultCount: 0,
        }
      }
    },
  })
}

// Create validators from the shared types
const modelIdValidator = v.union(...ALL_MODEL_IDS.map((id) => v.literal(id)))
const modelProviderValidator = v.union(
  v.literal("openai"),
  v.literal("anthropic"),
  v.literal("openrouter"),
)

export const listByClientId = query({
  args: {
    clientId: v.string(),
  },
  returns: v.array(
    v.object({
      _id: v.id("messages"),
      _creationTime: v.number(),
      threadId: v.id("threads"),
      body: v.string(),
      timestamp: v.number(),
      messageType: v.union(v.literal("user"), v.literal("assistant")),
      model: v.optional(modelProviderValidator),
      modelId: v.optional(v.string()),
      isStreaming: v.optional(v.boolean()),
      streamId: v.optional(v.string()),
      isComplete: v.optional(v.boolean()),
      thinkingStartedAt: v.optional(v.number()),
      thinkingCompletedAt: v.optional(v.number()),
      attachments: v.optional(v.array(v.id("files"))),
      thinkingContent: v.optional(v.string()),
      isThinking: v.optional(v.boolean()),
      hasThinkingContent: v.optional(v.boolean()),
      usedUserApiKey: v.optional(v.boolean()),
      usage: v.optional(
        v.object({
          inputTokens: v.optional(v.number()),
          outputTokens: v.optional(v.number()),
          totalTokens: v.optional(v.number()),
          reasoningTokens: v.optional(v.number()),
          cachedInputTokens: v.optional(v.number()),
        }),
      ),
      lastChunkId: v.optional(v.string()),
      streamChunks: v.optional(
        v.array(
          v.object({
            id: v.string(),
            content: v.string(),
            timestamp: v.number(),
            sequence: v.optional(v.number()),
          }),
        ),
      ),
      streamVersion: v.optional(v.number()),
    }),
  ),
  handler: async (ctx, args) => {
    const userId = await getAuthUserId(ctx)
    if (!userId) {
      return []
    }

    // First get the thread by clientId
    const thread = await ctx.db
      .query("threads")
      .withIndex("by_client_id", (q) => q.eq("clientId", args.clientId))
      .filter((q) => q.eq(q.field("userId"), userId))
      .first()

    if (!thread) {
      return []
    }

    // Then get messages for this thread
    return await ctx.db
      .query("messages")
      .withIndex("by_thread", (q) => q.eq("threadId", thread._id))
      .order("desc")
      .take(50)
  },
})

export const list = query({
  args: {
    threadId: v.id("threads"),
  },
  returns: v.array(
    v.object({
      _id: v.id("messages"),
      _creationTime: v.number(),
      threadId: v.id("threads"),
      body: v.string(),
      timestamp: v.number(),
      messageType: v.union(v.literal("user"), v.literal("assistant")),
      model: v.optional(modelProviderValidator),
      modelId: v.optional(v.string()), // Keep as string for flexibility but validate in handler
      isStreaming: v.optional(v.boolean()),
      streamId: v.optional(v.string()),
      isComplete: v.optional(v.boolean()),
      thinkingStartedAt: v.optional(v.number()),
      thinkingCompletedAt: v.optional(v.number()),
      attachments: v.optional(v.array(v.id("files"))),
      thinkingContent: v.optional(v.string()),
      isThinking: v.optional(v.boolean()),
      hasThinkingContent: v.optional(v.boolean()),
      usedUserApiKey: v.optional(v.boolean()),
      usage: v.optional(
        v.object({
          inputTokens: v.optional(v.number()),
          outputTokens: v.optional(v.number()),
          totalTokens: v.optional(v.number()),
          reasoningTokens: v.optional(v.number()),
          cachedInputTokens: v.optional(v.number()),
        }),
      ),
      lastChunkId: v.optional(v.string()),
      streamChunks: v.optional(
        v.array(
          v.object({
            id: v.string(),
            content: v.string(),
            timestamp: v.number(),
            sequence: v.optional(v.number()),
          }),
        ),
      ),
      streamVersion: v.optional(v.number()),
    }),
  ),
  handler: async (ctx, args) => {
    const userId = await getAuthUserId(ctx)
    if (!userId) {
      return []
    }

    // Verify the user owns this thread
    const thread = await ctx.db.get(args.threadId)
    if (!thread || thread.userId !== userId) {
      return []
    }

    return await ctx.db
      .query("messages")
      .withIndex("by_thread", (q) => q.eq("threadId", args.threadId))
      .order("desc")
      .take(50)
  },
})

export const send = mutation({
  args: {
    threadId: v.id("threads"),
    body: v.string(),
    modelId: v.optional(modelIdValidator), // Use the validated modelId
    attachments: v.optional(v.array(v.id("files"))), // Add attachments support
    webSearchEnabled: v.optional(v.boolean()),
  },
  returns: v.null(),
  handler: async (ctx, args) => {
    const userId = await getAuthUserId(ctx)
    if (!userId) {
      throw new Error("User must be authenticated")
    }

    // Verify the user owns this thread
    const thread = await ctx.db.get(args.threadId)
    if (!thread || thread.userId !== userId) {
      throw new Error("Thread not found or access denied")
    }

    // Prevent new messages while AI is generating
    if (thread.isGenerating) {
      throw new Error(
        "Please wait for the current AI response to complete before sending another message",
      )
    }

    // CRITICAL FIX: Set generation flag IMMEDIATELY to prevent race conditions
    await ctx.db.patch(args.threadId, {
      isGenerating: true,
      lastMessageAt: Date.now(),
    })

    // Use default model if none provided
    const modelId = args.modelId || "gpt-4o-mini"

    // Derive provider from modelId (type-safe)
    const provider = getProviderFromModelId(modelId as ModelId)

    // Insert user message after setting generation flag
    await ctx.db.insert("messages", {
      threadId: args.threadId,
      body: args.body,
      timestamp: Date.now(),
      messageType: "user",
      model: provider,
      modelId: modelId,
      attachments: args.attachments,
    })

    // Schedule AI response using the modelId
    await ctx.scheduler.runAfter(0, internal.messages.generateAIResponse, {
      threadId: args.threadId,
      userMessage: args.body,
      modelId: modelId,
      attachments: args.attachments,
      webSearchEnabled: args.webSearchEnabled,
    })

    // Check if this is the first user message in the thread (for title generation)
    const userMessages = await ctx.db
      .query("messages")
      .withIndex("by_thread", (q) => q.eq("threadId", args.threadId))
      .filter((q) => q.eq(q.field("messageType"), "user"))
      .collect()

    // If this is the first user message, schedule title generation
    if (userMessages.length === 1) {
      await ctx.scheduler.runAfter(100, internal.titles.generateTitle, {
        threadId: args.threadId,
        userMessage: args.body,
      })
    }

    return null
  },
})

// Combined mutation for creating thread + sending first message (optimistic flow)
export const createThreadAndSend = mutation({
  args: {
    title: v.string(),
    clientId: v.string(),
    body: v.string(),
    modelId: v.optional(modelIdValidator),
    attachments: v.optional(v.array(v.id("files"))), // Add attachments support
    webSearchEnabled: v.optional(v.boolean()),
  },
  returns: v.object({
    threadId: v.id("threads"),
    userMessageId: v.id("messages"),
    assistantMessageId: v.id("messages"),
  }),
  handler: async (ctx, args) => {
    const userId = await getAuthUserId(ctx)
    if (!userId) {
      throw new Error("User must be authenticated")
    }

    // Check for collision if clientId is provided (extremely rare with nanoid)
    const existing = await ctx.db
      .query("threads")
      .withIndex("by_client_id", (q) => q.eq("clientId", args.clientId))
      .first()

    if (existing) {
      throw new Error(`Thread with clientId ${args.clientId} already exists`)
    }

    // Use default model if none provided
    const modelId = args.modelId || "gpt-4o-mini"
    const provider = getProviderFromModelId(modelId as ModelId)

    // Create thread atomically with generation flag set
    const now = Date.now()
    const threadId = await ctx.db.insert("threads", {
      clientId: args.clientId,
      title: args.title,
      userId: userId,
      createdAt: now,
      lastMessageAt: now,
      isTitleGenerating: true,
      isGenerating: true, // Set immediately to prevent race conditions
      // Initialize usage field so header displays even with 0 tokens
      usage: {
        totalInputTokens: 0,
        totalOutputTokens: 0,
        totalTokens: 0,
        totalReasoningTokens: 0,
        totalCachedInputTokens: 0,
        messageCount: 0,
        modelStats: {},
      },
    })

    // Insert user message
    const userMessageId = await ctx.db.insert("messages", {
      threadId,
      body: args.body,
      timestamp: now,
      messageType: "user",
      model: provider,
      modelId: modelId,
      attachments: args.attachments,
    })

    // Generate unique stream ID for assistant message
    const streamId = `stream_${Date.now()}_${Math.random().toString(36).substr(2, 9)}`

    // Create assistant message placeholder immediately
    const assistantMessageId = await ctx.db.insert("messages", {
      threadId,
      body: "", // Will be updated as chunks arrive
      timestamp: now + 1, // Ensure it comes after user message
      messageType: "assistant",
      model: provider,
      modelId: modelId,
      isStreaming: true,
      streamId: streamId,
      isComplete: false,
      thinkingStartedAt: now,
      streamChunks: [], // Initialize empty chunks array
      streamVersion: 0, // Initialize version counter
      lastChunkId: undefined, // Initialize last chunk ID
    })

    // Schedule AI response with the pre-created message ID
    await ctx.scheduler.runAfter(
      0,
      internal.messages.generateAIResponseWithMessage,
      {
        threadId,
        userMessage: args.body,
        modelId: modelId,
        attachments: args.attachments,
        webSearchEnabled: args.webSearchEnabled,
        messageId: assistantMessageId,
        streamId: streamId,
      },
    )

    // Schedule title generation (this is the first message)
    await ctx.scheduler.runAfter(100, internal.titles.generateTitle, {
      threadId,
      userMessage: args.body,
    })

    return {
      threadId,
      userMessageId,
      assistantMessageId,
    }
  },
})

// Helper to get file URLs in an internal context
async function getFileWithUrl(ctx: ActionCtx, fileId: Id<"files">) {
  // Use internal query to get file with URL
  const file = await ctx.runQuery(internal.files.getFileWithUrl, { fileId })
  return file
}

// Type for multimodal content parts based on AI SDK v5
type TextPart = { type: "text"; text: string }
type ImagePart = { type: "image"; image: string | URL }
type FilePart = {
  type: "file"
  data: string | URL
  mediaType: string
}

type MultimodalContent = string | Array<TextPart | ImagePart | FilePart>

// Helper function to build message content with attachments
async function buildMessageContent(
  ctx: ActionCtx,
  text: string,
  attachmentIds?: Id<"files">[],
  provider?: "openai" | "anthropic" | "openrouter",
  modelId?: string,
): Promise<MultimodalContent> {
  // If no attachments, return simple text content
  if (!attachmentIds || attachmentIds.length === 0) {
    return text
  }

  // Get model configuration to check capabilities
  const modelConfig = modelId ? getModelById(modelId) : null
  const hasVisionSupport = modelConfig?.features.vision ?? false
  const hasPdfSupport = modelConfig?.features.pdfSupport ?? false

  // Build content array with text and files
  const content = [{ type: "text" as const, text }] as Array<
    TextPart | ImagePart | FilePart
  >

  // Fetch each file with its URL
  for (const fileId of attachmentIds) {
    const file = await getFileWithUrl(ctx, fileId)
    if (!file || !file.url) continue

    // Handle images
    if (file.fileType.startsWith("image/")) {
      if (!hasVisionSupport) {
        // Model doesn't support vision
        if (content[0] && "text" in content[0]) {
          content[0].text += `\n\n[Attached image: ${file.fileName}]\n⚠️ Note: ${modelConfig?.displayName || "This model"} cannot view images. Please switch to GPT-4o, GPT-4o Mini, or any Claude model to analyze this image.`
        }
      } else {
        // Model supports vision - all models use URLs (no base64 needed)
        content.push({
          type: "image" as const,
          image: file.url,
        })
      }
    }
    // Handle PDFs
    else if (file.fileType === "application/pdf") {
      if (hasPdfSupport && provider === "anthropic") {
        // Claude supports PDFs as file type
        content.push({
          type: "file" as const,
          data: file.url,
          mediaType: "application/pdf",
        })
      } else {
        // PDF not supported - add as text description
        const description = `\n[Attached PDF: ${file.fileName} (${(file.fileSize / 1024).toFixed(1)}KB)] - Note: PDF content analysis requires Claude models.`
        content.push({
          type: "text" as const,
          text: description,
        })
      }
    }
    // For other file types, add as text description
    else {
      const description = `\n[Attached file: ${file.fileName} (${file.fileType}, ${(file.fileSize / 1024).toFixed(1)}KB)]`

      if (content[0] && "text" in content[0]) {
        content[0].text += description
      }
    }
  }

  return content
}

// New action that uses pre-created message ID
export const generateAIResponseWithMessage = internalAction({
  args: {
    threadId: v.id("threads"),
    userMessage: v.string(),
    modelId: modelIdValidator,
    attachments: v.optional(v.array(v.id("files"))),
    webSearchEnabled: v.optional(v.boolean()),
    messageId: v.id("messages"), // Pre-created message ID
    streamId: v.string(), // Pre-generated stream ID
  },
  returns: v.null(),
  handler: async (ctx, args) => {
    try {
      // Since this is called from createThreadAndSend, we know the thread exists
      // We just need to get the userId for API key retrieval
      const thread = await ctx.runQuery(internal.messages.getThreadById, {
        threadId: args.threadId,
      })
      if (!thread) {
        throw new Error("Thread not found")
      }

      // Derive provider and other settings from modelId
      const provider = getProviderFromModelId(args.modelId as ModelId)
      const actualModelName = getActualModelName(args.modelId as ModelId)

      // Get user's API keys if available
      const userApiKeys = await ctx.runMutation(
        internal.userSettings.getDecryptedApiKeys,
        { userId: thread.userId },
      )

      // Determine if user's API key will be used
      const willUseUserApiKey =
        (provider === "anthropic" && userApiKeys && userApiKeys.anthropic) ||
        (provider === "openai" && userApiKeys && userApiKeys.openai) ||
        (provider === "openrouter" && userApiKeys && userApiKeys.openrouter)

      // Update the pre-created message with API key status
      await ctx.runMutation(internal.messages.updateMessageApiKeyStatus, {
        messageId: args.messageId,
        usedUserApiKey: !!willUseUserApiKey,
      })

      // Get recent conversation context
      const recentMessages = await ctx.runQuery(
        internal.messages.getRecentContext,
        { threadId: args.threadId },
      )

      // Prepare system prompt based on model capabilities
      let systemPrompt =
        "You are a helpful AI assistant in a chat conversation. Be concise and friendly."

      // Check model capabilities
      const modelConfig = getModelById(args.modelId)
      const hasVisionSupport = modelConfig?.features.vision ?? false
      const hasPdfSupport = modelConfig?.features.pdfSupport ?? false

      if (hasVisionSupport) {
        if (hasPdfSupport) {
          // Claude models with both vision and PDF support
          systemPrompt +=
            " You can view and analyze images (JPEG, PNG, GIF, WebP) and PDF documents directly. For other file types, you'll receive a text description. When users ask about an attached file, provide detailed analysis of what you can see."
        } else {
          // GPT-4 models with vision but no PDF support
          systemPrompt +=
            " You can view and analyze images (JPEG, PNG, GIF, WebP) directly. For PDFs and other file types, you'll receive a text description. When asked about a PDF, politely explain that you can see it's attached but cannot analyze its contents - suggest using Claude models for PDF analysis. For images, provide detailed analysis of what you can see."
        }
      } else {
        // Models without vision support (e.g., GPT-3.5 Turbo)
        systemPrompt += ` IMPORTANT: You cannot view images or files directly with ${modelConfig?.displayName || "this model"}. When users share files and ask about them, you must clearly state: 'I can see you've uploaded [filename], but I'm unable to view or analyze images with ${modelConfig?.displayName || "this model"}. To analyze images or documents, please switch to GPT-4o, GPT-4o Mini, or any Claude model using the model selector below the input box.' Be helpful by acknowledging what files they've shared based on the descriptions you receive.`
      }

      // Prepare messages for AI SDK v5 with multimodal support
      const messages: CoreMessage[] = [
        {
          role: "system",
          content: systemPrompt,
        },
      ]

      // Build conversation history with attachments
      for (let i = 0; i < recentMessages.length; i++) {
        const msg = recentMessages[i]
        const isLastUserMessage =
          i === recentMessages.length - 1 && msg.messageType === "user"

        // For the last user message, include the current attachments
        const attachmentsToUse =
          isLastUserMessage && args.attachments
            ? args.attachments
            : msg.attachments

        // Build message content with attachments
        const content = await buildMessageContent(
          ctx,
          msg.body,
          attachmentsToUse,
          provider,
          args.modelId,
        )

        messages.push({
          role: msg.messageType === "user" ? "user" : "assistant",
          content,
        } as CoreMessage)
      }

      // Choose the appropriate model using user's API key if available, otherwise fall back to global
      const ai =
        provider === "anthropic"
          ? userApiKeys?.anthropic
            ? createAnthropic({ apiKey: userApiKeys.anthropic })
            : anthropic
          : provider === "openai"
            ? userApiKeys?.openai
              ? createOpenAI({ apiKey: userApiKeys.openai })
              : openai
            : provider === "openrouter"
              ? userApiKeys?.openrouter
                ? createOpenAI({
                    apiKey: userApiKeys.openrouter,
                    baseURL: "https://openrouter.ai/api/v1",
                    headers: {
                      "HTTP-Referer":
                        process.env.SITE_URL || "http://localhost:3000",
                      "X-Title": "Lightfast Chat",
                    },
                  })
                : createOpenAI({
                    apiKey: process.env.OPENROUTER_API_KEY!,
                    baseURL: "https://openrouter.ai/api/v1",
                    headers: {
                      "HTTP-Referer":
                        process.env.SITE_URL || "http://localhost:3000",
                      "X-Title": "Lightfast Chat",
                    },
                  })
              : (() => {
                  throw new Error(`Unsupported provider: ${provider}`)
                })()

      // Update token usage function
      const updateUsage = async (usage: {
        promptTokens?: number
        completionTokens?: number
        totalTokens?: number
        completionTokensDetails?: { reasoningTokens?: number }
        promptTokensDetails?: { cachedTokens?: number }
      }) => {
        if (usage) {
          await ctx.runMutation(internal.messages.updateThreadUsageMutation, {
            threadId: args.threadId,
            usage: {
              promptTokens: usage.promptTokens || 0,
              completionTokens: usage.completionTokens || 0,
              totalTokens: usage.totalTokens || 0,
              reasoningTokens:
                usage.completionTokensDetails?.reasoningTokens || 0,
              cachedTokens: usage.promptTokensDetails?.cachedTokens || 0,
              modelId: args.modelId,
            },
          })
        }
      }

      // Prepare generation options
      const generationOptions: Parameters<typeof streamText>[0] = {
        model: ai(actualModelName),
        messages: messages,
        onFinish: async (event) => {
          await updateUsage(event.usage)
        },
      }

      // Add web search tool if enabled
      if (args.webSearchEnabled) {
        generationOptions.tools = {
          web_search: createWebSearchTool(),
        }
      }

      // Use the AI SDK v5 streamText
      const result = streamText(generationOptions)

      let fullText = ""
      let hasContent = false
      let toolCallsInProgress = 0

      // Process the stream
      for await (const chunk of result.textStream) {
        if (chunk) {
          fullText += chunk
          hasContent = true
          const chunkId = `${Date.now()}_${Math.random().toString(36).substr(2, 9)}`

          await ctx.runMutation(internal.messages.appendStreamChunk, {
            messageId: args.messageId,
            chunk,
            chunkId,
          })
        }
      }

      // Process tool calls if web search is enabled
      if (args.webSearchEnabled) {
        for await (const streamPart of result.fullStream) {
          if (streamPart.type === "tool-call") {
            toolCallsInProgress++
          }

          if (streamPart.type === "tool-result") {
            // Tool results are handled by the AI SDK and included in the response
            // We don't need to store them separately
          }
        }
      }

      // Get final usage with optional chaining
      const finalUsage = await result.usage
      if (finalUsage) {
        await updateUsage(finalUsage)
      }

      // If we have streamed content, mark the message as complete
      if (hasContent) {
        await ctx.runMutation(internal.messages.completeStreamingMessage, {
          messageId: args.messageId,
          streamId: args.streamId,
          fullText,
        })
      }

      // Clear the generation flag on success
      await ctx.runMutation(internal.messages.clearGenerationFlag, {
        threadId: args.threadId,
      })
    } catch (error) {
      console.error("Error in generateAIResponseWithMessage:", error)

      // Try to create error message
      try {
        // Update the existing message to show error
        await ctx.runMutation(internal.messages.updateMessageError, {
          messageId: args.messageId,
          errorMessage: `Error: ${error instanceof Error ? error.message : "Unknown error occurred"}. Please check your API keys.`,
        })
      } catch (errorHandlingError) {
        console.error("Error during error handling:", errorHandlingError)
      } finally {
        // CRITICAL: Always clear generation flag, even if error handling fails
        try {
          await ctx.runMutation(internal.messages.clearGenerationFlag, {
            threadId: args.threadId,
          })
        } catch (flagClearError) {
          console.error(
            "CRITICAL: Failed to clear generation flag:",
            flagClearError,
          )
          // This is a critical error that could leave the thread in a locked state
        }
      }
    }

    return null
  },
})

// Internal action to generate AI response using AI SDK v5
export const generateAIResponse = internalAction({
  args: {
    threadId: v.id("threads"),
    userMessage: v.string(),
    modelId: modelIdValidator, // Use validated modelId
    attachments: v.optional(v.array(v.id("files"))),
    webSearchEnabled: v.optional(v.boolean()),
  },
  returns: v.null(),
  handler: async (ctx, args) => {
    let messageId: Id<"messages"> | null = null
    try {
      // Get thread and user information
      const thread = await ctx.runQuery(internal.messages.getThreadById, {
        threadId: args.threadId,
      })
      if (!thread) {
        throw new Error("Thread not found")
      }

      // Derive provider and other settings from modelId
      const provider = getProviderFromModelId(args.modelId as ModelId)
      const actualModelName = getActualModelName(args.modelId as ModelId)
      const isThinking = isThinkingMode(args.modelId as ModelId)

      // Get user's API keys if available
      const userApiKeys = await ctx.runMutation(
        internal.userSettings.getDecryptedApiKeys,
        { userId: thread.userId },
      )

      // Generate unique stream ID
      const streamId = `stream_${Date.now()}_${Math.random().toString(36).substr(2, 9)}`

      // Determine if user's API key will be used
      const willUseUserApiKey =
        (provider === "anthropic" && userApiKeys && userApiKeys.anthropic) ||
        (provider === "openai" && userApiKeys && userApiKeys.openai) ||
        (provider === "openrouter" && userApiKeys && userApiKeys.openrouter)

      // Create initial AI message placeholder
      messageId = await ctx.runMutation(
        internal.messages.createStreamingMessage,
        {
          threadId: args.threadId,
          streamId,
          provider,
          modelId: args.modelId,
          usedUserApiKey: !!willUseUserApiKey,
        },
      )

      // Get recent conversation context
      const recentMessages = await ctx.runQuery(
        internal.messages.getRecentContext,
        { threadId: args.threadId },
      )

      // Prepare system prompt based on model capabilities
      let systemPrompt =
        "You are a helpful AI assistant in a chat conversation. Be concise and friendly."

      // Check model capabilities
      const modelConfig = getModelById(args.modelId)
      const hasVisionSupport = modelConfig?.features.vision ?? false
      const hasPdfSupport = modelConfig?.features.pdfSupport ?? false

      if (hasVisionSupport) {
        if (hasPdfSupport) {
          // Claude models with both vision and PDF support
          systemPrompt +=
            " You can view and analyze images (JPEG, PNG, GIF, WebP) and PDF documents directly. For other file types, you'll receive a text description. When users ask about an attached file, provide detailed analysis of what you can see."
        } else {
          // GPT-4 models with vision but no PDF support
          systemPrompt +=
            " You can view and analyze images (JPEG, PNG, GIF, WebP) directly. For PDFs and other file types, you'll receive a text description. When asked about a PDF, politely explain that you can see it's attached but cannot analyze its contents - suggest using Claude models for PDF analysis. For images, provide detailed analysis of what you can see."
        }
      } else {
        // Models without vision support (e.g., GPT-3.5 Turbo)
        systemPrompt += ` IMPORTANT: You cannot view images or files directly with ${modelConfig?.displayName || "this model"}. When users share files and ask about them, you must clearly state: 'I can see you've uploaded [filename], but I'm unable to view or analyze images with ${modelConfig?.displayName || "this model"}. To analyze images or documents, please switch to GPT-4o, GPT-4o Mini, or any Claude model using the model selector below the input box.' Be helpful by acknowledging what files they've shared based on the descriptions you receive.`
      }

      // Prepare messages for AI SDK v5 with multimodal support
      const messages: CoreMessage[] = [
        {
          role: "system",
          content: systemPrompt,
        },
      ]

      // Build conversation history with attachments
      for (let i = 0; i < recentMessages.length; i++) {
        const msg = recentMessages[i]
        const isLastUserMessage =
          i === recentMessages.length - 1 && msg.messageType === "user"

        // For the last user message, include the current attachments
        const attachmentsToUse =
          isLastUserMessage && args.attachments
            ? args.attachments
            : msg.attachments

        // Build message content with attachments
        const content = await buildMessageContent(
          ctx,
          msg.body,
          attachmentsToUse,
          provider,
          args.modelId,
        )

        messages.push({
          role: msg.messageType === "user" ? "user" : "assistant",
          content,
        } as CoreMessage)
      }

      console.log(
        `Attempting to call ${provider} with model ID ${args.modelId} and ${messages.length} messages`,
      )
      console.log(`Schema fix timestamp: ${Date.now()}`)
      console.log(`Web search enabled: ${args.webSearchEnabled}`)

      // Choose the appropriate model using user's API key if available, otherwise fall back to global
      const selectedModel =
        provider === "anthropic"
          ? userApiKeys?.anthropic
            ? createAnthropic({ apiKey: userApiKeys.anthropic })(
                actualModelName,
              )
            : anthropic(actualModelName)
          : provider === "openai"
            ? userApiKeys?.openai
              ? createOpenAI({ apiKey: userApiKeys.openai })(actualModelName)
              : openai(actualModelName)
            : provider === "openrouter"
              ? userApiKeys?.openrouter
                ? createOpenAI({
                    apiKey: userApiKeys.openrouter,
                    baseURL: "https://openrouter.ai/api/v1",
                    headers: {
                      "HTTP-Referer":
                        process.env.SITE_URL || "http://localhost:3000",
                      "X-Title": "Lightfast Chat",
                    },
                  })(actualModelName)
                : createOpenAI({
                    apiKey: process.env.OPENROUTER_API_KEY!,
                    baseURL: "https://openrouter.ai/api/v1",
                    headers: {
                      "HTTP-Referer":
                        process.env.SITE_URL || "http://localhost:3000",
                      "X-Title": "Lightfast Chat",
                    },
                  })(actualModelName)
              : (() => {
                  throw new Error(`Unsupported provider: ${provider}`)
                })()

      // Stream response using AI SDK v5 with full stream for reasoning support
      const streamOptions: Parameters<typeof streamText>[0] = {
        model: selectedModel,
        messages: messages,
        temperature: 0.7,
      }

      // Only enable web search tools if explicitly requested
      if (args.webSearchEnabled) {
        console.log(`Enabling web search tools for ${provider}`)

        // Check if EXA_API_KEY is available
        const exaApiKey = process.env.EXA_API_KEY
        if (!exaApiKey) {
          console.error("EXA_API_KEY not found - web search will fail")
        }

        console.log("Creating web_search tool...")
        streamOptions.tools = {
          web_search: createWebSearchTool(),
        }

        // Enhanced agentic system prompt for web search
        systemPrompt += `\n\nYou have web search capabilities. You should proactively search for information when needed to provide accurate, current answers.

When you perform a web search, you MUST automatically continue with a thorough analysis following this exact pattern:

1. **Search Intent** (before searching): Briefly state what specific information you're seeking and why it's relevant to the user's question.

2. **Search Execution**: Perform the web search using the web_search tool.

3. **Immediate Analysis** (after search results appear): Without waiting for further prompting, automatically provide:
   - **Key Findings Summary**: Extract the most important information from each source
   - **Cross-Source Analysis**: Identify patterns, consensus, or contradictions between sources
   - **Information Quality**: Note the recency, credibility, and relevance of sources
   - **Knowledge Gaps**: Identify what questions remain unanswered

4. **Synthesis and Answer**: Conclude with a comprehensive response that:
   - Directly addresses the user's original question
   - Integrates search findings with your existing knowledge
   - Uses [Source N] citations for specific claims
   - Suggests follow-up searches if needed for completeness

Remember: After search results appear, immediately continue analyzing and explaining them. Do not wait for the user to ask for analysis - be proactive and thorough in your response.`

        console.log("Web search tool created successfully")
      }

      // For Claude 4.0 thinking mode, enable thinking/reasoning
      if (provider === "anthropic" && isThinking) {
        // Claude 4.0 has native thinking support
        systemPrompt +=
          " For complex questions, show your reasoning process step by step before providing the final answer."
        streamOptions.providerOptions = {
          anthropic: {
            thinking: {
              type: "enabled",
              budgetTokens: 12000, // Budget for thinking tokens
            },
          },
        }
      }

      // Set the combined system prompt
      streamOptions.system = systemPrompt

      console.log(
        `Final streamOptions for ${provider}:`,
        JSON.stringify({
          model: actualModelName,
          temperature: streamOptions.temperature,
          hasTools: !!streamOptions.tools,
          toolNames: streamOptions.tools
            ? Object.keys(streamOptions.tools)
            : [],
          hasSystem: !!streamOptions.system,
          hasProviderOptions: !!streamOptions.providerOptions,
        }),
      )

      const { fullStream, usage } = await streamText(streamOptions)

      let fullContent = ""
      let thinkingContent = ""
      let isInThinkingPhase = false
      let hasThinking = false

      console.log("Starting to process v5 stream chunks...")

      let hasReceivedAnyChunks = false
      let toolCallsProcessed = 0

      // Process each chunk as it arrives from the stream
      for await (const chunk of fullStream) {
        hasReceivedAnyChunks = true
        console.log(
          "Received v5 chunk type:",
          chunk.type,
          "hasText:",
          !!(chunk.type === "text" && "text" in chunk && chunk.text),
        )

        // Handle different types of chunks
        if (chunk.type === "text" && chunk.text) {
          // Regular text content
          fullContent += chunk.text

          // Generate unique chunk ID for resumability
          const chunkId = `chunk_${Date.now()}_${Math.random().toString(36).substr(2, 9)}`

          // Append chunk to the message for resumable streaming
          await ctx.runMutation(internal.messages.appendStreamChunk, {
            messageId,
            chunk: chunk.text,
            chunkId,
          })
        } else if (chunk.type === "tool-call") {
<<<<<<< HEAD
          // Tool calls are now handled automatically by the AI SDK
          // We just track that a tool call occurred for logging
=======
          // Log tool calls for debugging (automatic execution via maxSteps)
>>>>>>> 0af838ed
          toolCallsProcessed++
          console.log(
            `Tool call #${toolCallsProcessed} - ${chunk.toolName} with args:`,
            chunk.args,
          )
<<<<<<< HEAD
=======
        } else if (chunk.type === "tool-result") {
          // Handle tool results from automatic execution
          console.log(`Tool result for ${chunk.toolName}:`, chunk.result)
          // Let the AI naturally analyze and format the results through the conversation
>>>>>>> 0af838ed
        } else if (chunk.type === "reasoning" && chunk.text) {
          // Claude 4.0 native reasoning tokens
          if (!hasThinking) {
            hasThinking = true
            isInThinkingPhase = true
            // Update message to indicate thinking phase
            await ctx.runMutation(internal.messages.updateThinkingState, {
              messageId,
              isThinking: true,
              hasThinkingContent: true,
            })
          }

          // Accumulate thinking content
          thinkingContent += chunk.text

          // Update thinking content progressively
          await ctx.runMutation(internal.messages.updateThinkingContent, {
            messageId,
            thinkingContent,
          })
        } else if (chunk.type === "finish-step" || chunk.type === "finish") {
          // End of reasoning phase or stream completion
          if (isInThinkingPhase && hasThinking) {
            isInThinkingPhase = false
            // Mark end of thinking phase
            await ctx.runMutation(internal.messages.updateThinkingState, {
              messageId,
              isThinking: false,
              hasThinkingContent: true,
            })
          }
        }
      }

      console.log(
        `V5 stream complete. Full content length: ${fullContent.length}, chunks received: ${hasReceivedAnyChunks}, tool calls: ${toolCallsProcessed}`,
      )

      // Don't throw error for empty content when tools are enabled (known AI SDK issue #1831)
      // OpenAI returns empty content blocks when tools are invoked, which is expected behavior
      if (fullContent.trim() === "" && !args.webSearchEnabled) {
        throw new Error(
          `${provider} returned empty response - check API key and quota`,
        )
      }

      // Log if we have empty content with tools enabled (expected behavior)
      if (fullContent.trim() === "" && args.webSearchEnabled) {
        console.log(
          `${provider} returned empty content with tools enabled - this is expected behavior`,
        )

        // If we have no content but processed tool calls, ensure we have some content to display
        if (toolCallsProcessed > 0 && fullContent.trim() === "") {
          fullContent = `Processed ${toolCallsProcessed} web search${toolCallsProcessed > 1 ? "es" : ""}.`
          console.log(
            "Added fallback content for empty response with tool calls",
          )
        }
      }

      // Get final usage data
      const finalUsage = await usage
      console.log("Final usage data:", finalUsage)

      // AI SDK v5 returns LanguageModelV2Usage format
      // Note: values can be undefined, so we need to handle that
      const formattedUsage = finalUsage
        ? {
            inputTokens: finalUsage.inputTokens ?? 0,
            outputTokens: finalUsage.outputTokens ?? 0,
            totalTokens: finalUsage.totalTokens ?? 0,
            reasoningTokens: finalUsage.reasoningTokens ?? 0,
            cachedInputTokens: finalUsage.cachedInputTokens ?? 0,
          }
        : undefined

      console.log("Formatted usage:", formattedUsage)

      // Ensure we always have some content to complete with, even if just tool results
      if (fullContent.trim() === "" && toolCallsProcessed === 0) {
        fullContent =
          "I apologize, but I wasn't able to generate a response. Please try again."
      }

      // Mark message as complete with usage data
      await ctx.runMutation(internal.messages.completeStreamingMessageLegacy, {
        messageId,
        usage: formattedUsage,
      })

      console.log(
        `Message ${messageId} marked as complete with ${fullContent.length} characters`,
      )

      // Clear generation flag on success
      await ctx.runMutation(internal.messages.clearGenerationFlag, {
        threadId: args.threadId,
      })

      console.log(`Generation flag cleared for thread ${args.threadId}`)
    } catch (error) {
      const provider = getProviderFromModelId(args.modelId as ModelId)
      console.error(
        `Error generating ${provider} response with model ${args.modelId}:`,
        error,
      )

      // Add specific error details for debugging
      if (error instanceof Error) {
        console.error(`Error name: ${error.name}`)
        console.error(`Error message: ${error.message}`)
        if (error.stack) {
          console.error(`Error stack: ${error.stack.substring(0, 500)}...`)
        }
      }

      // Check for common API key issues
      if (provider === "openai") {
        const openaiKey = process.env.OPENAI_API_KEY
        console.log(`OpenAI API key present: ${!!openaiKey}`)
        console.log(
          `OpenAI API key format valid: ${openaiKey?.startsWith("sk-") || false}`,
        )
      }

      if (provider === "anthropic") {
        const anthropicKey = process.env.ANTHROPIC_API_KEY
        console.log(`Anthropic API key present: ${!!anthropicKey}`)
        console.log(
          `Anthropic API key format valid: ${anthropicKey?.startsWith("sk-ant-") || false}`,
        )
      }

      try {
        // If we have a messageId, update it with error, otherwise create new error message
        if (messageId) {
          await ctx.runMutation(internal.messages.updateStreamingMessage, {
            messageId,
            content: `Error: ${error instanceof Error ? error.message : "Unknown error occurred"}. Please check your API keys.`,
          })
          await ctx.runMutation(
            internal.messages.completeStreamingMessageLegacy,
            {
              messageId,
            },
          )
        } else {
          const provider = getProviderFromModelId(args.modelId as ModelId)
          const streamId = `error_${Date.now()}_${Math.random().toString(36).substr(2, 9)}`
          await ctx.runMutation(internal.messages.createErrorMessage, {
            threadId: args.threadId,
            streamId,
            provider,
            modelId: args.modelId,
            errorMessage: `Error: ${error instanceof Error ? error.message : "Unknown error occurred"}. Please check your API keys.`,
          })
        }
      } catch (errorHandlingError) {
        console.error("Error during error handling:", errorHandlingError)
      } finally {
        // CRITICAL: Always clear generation flag, even if error handling fails
        try {
          await ctx.runMutation(internal.messages.clearGenerationFlag, {
            threadId: args.threadId,
          })
        } catch (flagClearError) {
          console.error(
            "CRITICAL: Failed to clear generation flag:",
            flagClearError,
          )
          // This is a critical error that could leave the thread in a locked state
        }
      }
    }

    return null
  },
})

// Internal function to get recent conversation context
export const getRecentContext = internalQuery({
  args: {
    threadId: v.id("threads"),
  },
  returns: v.array(
    v.object({
      body: v.string(),
      messageType: v.union(v.literal("user"), v.literal("assistant")),
      attachments: v.optional(v.array(v.id("files"))),
    }),
  ),
  handler: async (ctx, args) => {
    const messages = await ctx.db
      .query("messages")
      .withIndex("by_thread", (q) => q.eq("threadId", args.threadId))
      .order("desc")
      .take(10)

    return messages
      .reverse() // Get chronological order
      .filter((msg: Doc<"messages">) => msg.isComplete !== false) // Only include complete messages
      .map((msg: Doc<"messages">) => ({
        body: msg.body,
        messageType: msg.messageType,
        attachments: msg.attachments,
      }))
  },
})

// Internal mutation to create initial streaming message
export const createStreamingMessage = internalMutation({
  args: {
    threadId: v.id("threads"),
    streamId: v.string(),
    provider: modelProviderValidator,
    modelId: modelIdValidator,
    usedUserApiKey: v.optional(v.boolean()),
  },
  returns: v.id("messages"),
  handler: async (ctx, args) => {
    const now = Date.now()
    return await ctx.db.insert("messages", {
      threadId: args.threadId,
      body: "", // Will be updated as chunks arrive
      timestamp: now,
      messageType: "assistant",
      model: args.provider,
      isStreaming: true,
      streamId: args.streamId,
      isComplete: false,
      thinkingStartedAt: now,
      streamChunks: [], // Initialize empty chunks array
      streamVersion: 0, // Initialize version counter
      lastChunkId: undefined, // Initialize last chunk ID
      modelId: args.modelId,
      usedUserApiKey: args.usedUserApiKey,
    })
  },
})

// Internal mutation to append a chunk and update the message
export const appendStreamChunk = internalMutation({
  args: {
    messageId: v.id("messages"),
    chunk: v.string(),
    chunkId: v.string(),
  },
  returns: v.null(),
  handler: async (ctx, args) => {
    const message = await ctx.db.get(args.messageId)
    if (!message) return null

    const currentChunks = message.streamChunks || []
    const sequence = currentChunks.length // Use array length as sequence number

    const newChunk = {
      id: args.chunkId,
      content: args.chunk,
      timestamp: Date.now(),
      sequence: sequence, // Add sequence for ordering
    }

    // Check for duplicate chunks (race condition protection)
    if (currentChunks.some((chunk) => chunk.id === args.chunkId)) {
      console.log(`Duplicate chunk detected: ${args.chunkId}`)
      return null // Skip duplicate
    }

    // Append chunk to array and update body
    const updatedChunks = [...currentChunks, newChunk]
    const updatedBody = message.body + args.chunk

    await ctx.db.patch(args.messageId, {
      body: updatedBody,
      streamChunks: updatedChunks,
      lastChunkId: args.chunkId,
      streamVersion: (message.streamVersion || 0) + 1,
    })

    return null
  },
})

// Internal mutation to update streaming message content
export const updateStreamingMessage = internalMutation({
  args: {
    messageId: v.id("messages"),
    content: v.string(),
  },
  returns: v.null(),
  handler: async (ctx, args) => {
    // For backward compatibility, we'll update the body directly
    // but in the new streaming logic, use appendStreamChunk instead
    await ctx.db.patch(args.messageId, {
      body: args.content,
      streamVersion:
        ((await ctx.db.get(args.messageId))?.streamVersion || 0) + 1,
    })

    return null
  },
})

// Internal mutation to update message API key status
export const updateMessageApiKeyStatus = internalMutation({
  args: {
    messageId: v.id("messages"),
    usedUserApiKey: v.boolean(),
  },
  returns: v.null(),
  handler: async (ctx, args) => {
    await ctx.db.patch(args.messageId, {
      usedUserApiKey: args.usedUserApiKey,
    })
    return null
  },
})

// Internal mutation to update thread usage
export const updateThreadUsageMutation = internalMutation({
  args: {
    threadId: v.id("threads"),
    usage: v.object({
      promptTokens: v.number(),
      completionTokens: v.number(),
      totalTokens: v.number(),
      reasoningTokens: v.number(),
      cachedTokens: v.number(),
      modelId: v.string(),
    }),
  },
  returns: v.null(),
  handler: async (ctx, args) => {
    const { threadId, usage } = args
    const messageUsage = {
      inputTokens: usage.promptTokens,
      outputTokens: usage.completionTokens,
      totalTokens: usage.totalTokens,
      reasoningTokens: usage.reasoningTokens,
      cachedInputTokens: usage.cachedTokens,
    }

    await updateThreadUsage(ctx, threadId, usage.modelId, messageUsage)
    return null
  },
})

// Internal mutation to update message with error
export const updateMessageError = internalMutation({
  args: {
    messageId: v.id("messages"),
    errorMessage: v.string(),
  },
  returns: v.null(),
  handler: async (ctx, args) => {
    await ctx.db.patch(args.messageId, {
      body: args.errorMessage,
      isStreaming: false,
      isComplete: true,
      thinkingCompletedAt: Date.now(),
    })
    return null
  },
})

// Internal mutation to mark streaming as complete (original version)
export const completeStreamingMessageLegacy = internalMutation({
  args: {
    messageId: v.id("messages"),
    usage: v.optional(
      v.object({
        inputTokens: v.optional(v.number()),
        outputTokens: v.optional(v.number()),
        totalTokens: v.optional(v.number()),
        reasoningTokens: v.optional(v.number()),
        cachedInputTokens: v.optional(v.number()),
      }),
    ),
  },
  returns: v.null(),
  handler: async (ctx, args) => {
    // Get the message to find thread and model
    const message = await ctx.db.get(args.messageId)
    if (!message) {
      throw new Error("Message not found")
    }

    // Update the message with completion status and usage
    await ctx.db.patch(args.messageId, {
      isStreaming: false,
      isComplete: true,
      thinkingCompletedAt: Date.now(),
      usage: args.usage,
    })

    // Update thread usage totals atomically if we have usage data
    if (args.usage && message.threadId) {
      await updateThreadUsage(
        ctx,
        message.threadId,
        message.modelId || message.model || "unknown",
        args.usage,
      )
    }

    return null
  },
})

// Internal mutation to mark streaming as complete and update thread usage
export const completeStreamingMessage = internalMutation({
  args: {
    messageId: v.id("messages"),
    streamId: v.string(),
    fullText: v.string(),
    usage: v.optional(
      v.object({
        inputTokens: v.optional(v.number()),
        outputTokens: v.optional(v.number()),
        totalTokens: v.optional(v.number()),
        reasoningTokens: v.optional(v.number()),
        cachedInputTokens: v.optional(v.number()),
      }),
    ),
  },
  returns: v.null(),
  handler: async (ctx, args) => {
    // Get the message to find thread and model
    const message = await ctx.db.get(args.messageId)
    if (!message) {
      throw new Error("Message not found")
    }

    // Update the message with completion status and full text
    await ctx.db.patch(args.messageId, {
      body: args.fullText,
      isStreaming: false,
      isComplete: true,
      thinkingCompletedAt: Date.now(),
      usage: args.usage,
    })

    // Update thread usage totals atomically if we have usage data
    if (args.usage && message.threadId) {
      await updateThreadUsage(
        ctx,
        message.threadId,
        message.modelId || message.model || "unknown",
        args.usage,
      )
    }

    return null
  },
})

// Helper function to update thread usage totals
async function updateThreadUsage(
  ctx: MutationCtx,
  threadId: Id<"threads">,
  model: string,
  messageUsage: {
    inputTokens?: number
    outputTokens?: number
    totalTokens?: number
    reasoningTokens?: number
    cachedInputTokens?: number
  },
) {
  // RACE CONDITION FIX: Retry logic for concurrent updates
  const maxRetries = 3
  let retryCount = 0

  while (retryCount < maxRetries) {
    try {
      const thread = await ctx.db.get(threadId)
      if (!thread) return

      const inputTokens = messageUsage.inputTokens || 0
      const outputTokens = messageUsage.outputTokens || 0
      const totalTokens = messageUsage.totalTokens || 0
      const reasoningTokens = messageUsage.reasoningTokens || 0
      const cachedInputTokens = messageUsage.cachedInputTokens || 0

      // Get existing usage or initialize
      const currentUsage = thread.usage || {
        totalInputTokens: 0,
        totalOutputTokens: 0,
        totalTokens: 0,
        totalReasoningTokens: 0,
        totalCachedInputTokens: 0,
        messageCount: 0,
        modelStats: {},
      }

      // Get model-specific ID (e.g., "claude-sonnet-4-20250514" instead of just "anthropic")
      const modelId = getFullModelId(model)

      // Update totals
      const newUsage = {
        totalInputTokens: currentUsage.totalInputTokens + inputTokens,
        totalOutputTokens: currentUsage.totalOutputTokens + outputTokens,
        totalTokens: currentUsage.totalTokens + totalTokens,
        totalReasoningTokens:
          currentUsage.totalReasoningTokens + reasoningTokens,
        totalCachedInputTokens:
          currentUsage.totalCachedInputTokens + cachedInputTokens,
        messageCount: currentUsage.messageCount + 1,
        modelStats: {
          ...currentUsage.modelStats,
          [modelId]: {
            messageCount:
              (currentUsage.modelStats[modelId]?.messageCount || 0) + 1,
            inputTokens:
              (currentUsage.modelStats[modelId]?.inputTokens || 0) +
              inputTokens,
            outputTokens:
              (currentUsage.modelStats[modelId]?.outputTokens || 0) +
              outputTokens,
            totalTokens:
              (currentUsage.modelStats[modelId]?.totalTokens || 0) +
              totalTokens,
            reasoningTokens:
              (currentUsage.modelStats[modelId]?.reasoningTokens || 0) +
              reasoningTokens,
            cachedInputTokens:
              (currentUsage.modelStats[modelId]?.cachedInputTokens || 0) +
              cachedInputTokens,
          },
        },
      }

      // Update thread with new usage
      await ctx.db.patch(threadId, { usage: newUsage })
      return // Success, exit retry loop
    } catch (error) {
      retryCount++
      console.log(
        `Usage update retry ${retryCount}/${maxRetries} for thread ${threadId}`,
      )

      if (retryCount >= maxRetries) {
        console.error(
          `Failed to update thread usage after ${maxRetries} retries:`,
          error,
        )
        throw error
      }

      // Note: In mutations, we can't use setTimeout for delays
      // The retry will happen immediately, relying on Convex's internal conflict resolution
    }
  }
}

// Helper to get full model ID for consistent tracking across providers
function getFullModelId(model: string): string {
  // If it's already a full model ID, return as-is
  if (model.includes("-")) {
    return model
  }

  // Otherwise, convert provider names to default model IDs
  switch (model) {
    case "anthropic":
      return "claude-3-5-sonnet-20241022"
    case "openai":
      return "gpt-4o-mini"
    default:
      return model
  }
}

// Internal mutation to create error message
export const createErrorMessage = internalMutation({
  args: {
    threadId: v.id("threads"),
    streamId: v.string(),
    provider: modelProviderValidator,
    modelId: v.optional(modelIdValidator),
    errorMessage: v.string(),
  },
  returns: v.null(),
  handler: async (ctx, args) => {
    const now = Date.now()
    await ctx.db.insert("messages", {
      threadId: args.threadId,
      body: args.errorMessage,
      timestamp: now,
      messageType: "assistant",
      model: args.provider,
      modelId: args.modelId,
      isStreaming: false,
      streamId: args.streamId,
      isComplete: true,
      thinkingStartedAt: now,
      thinkingCompletedAt: now,
    })

    return null
  },
})

// Internal mutation to update thinking state
export const updateThinkingState = internalMutation({
  args: {
    messageId: v.id("messages"),
    isThinking: v.boolean(),
    hasThinkingContent: v.boolean(),
  },
  returns: v.null(),
  handler: async (ctx, args) => {
    await ctx.db.patch(args.messageId, {
      isThinking: args.isThinking,
      hasThinkingContent: args.hasThinkingContent,
    })
    return null
  },
})

// Internal mutation to update thinking content
export const updateThinkingContent = internalMutation({
  args: {
    messageId: v.id("messages"),
    thinkingContent: v.string(),
  },
  returns: v.null(),
  handler: async (ctx, args) => {
    await ctx.db.patch(args.messageId, {
      thinkingContent: args.thinkingContent,
    })
    return null
  },
})

export const getThreadUsage = query({
  args: {
    threadId: v.id("threads"),
  },
  returns: v.object({
    totalInputTokens: v.number(),
    totalOutputTokens: v.number(),
    totalTokens: v.number(),
    totalReasoningTokens: v.number(),
    totalCachedInputTokens: v.number(),
    messageCount: v.number(),
    modelStats: v.array(
      v.object({
        model: v.string(),
        inputTokens: v.number(),
        outputTokens: v.number(),
        totalTokens: v.number(),
        reasoningTokens: v.number(),
        cachedInputTokens: v.number(),
        messageCount: v.number(),
      }),
    ),
  }),
  handler: async (ctx, args) => {
    const userId = await getAuthUserId(ctx)
    if (!userId) {
      return {
        totalInputTokens: 0,
        totalOutputTokens: 0,
        totalTokens: 0,
        totalReasoningTokens: 0,
        totalCachedInputTokens: 0,
        messageCount: 0,
        modelStats: [],
      }
    }

    // Verify the user owns this thread
    const thread = await ctx.db.get(args.threadId)
    if (!thread || thread.userId !== userId) {
      return {
        totalInputTokens: 0,
        totalOutputTokens: 0,
        totalTokens: 0,
        totalReasoningTokens: 0,
        totalCachedInputTokens: 0,
        messageCount: 0,
        modelStats: [],
      }
    }

    // Return usage from thread table (fast O(1) lookup!)
    const usage = thread.usage
    if (!usage) {
      return {
        totalInputTokens: 0,
        totalOutputTokens: 0,
        totalTokens: 0,
        totalReasoningTokens: 0,
        totalCachedInputTokens: 0,
        messageCount: 0,
        modelStats: [],
      }
    }

    // Convert modelStats record to array format
    const modelStats = Object.entries(usage.modelStats).map(
      ([model, stats]) => ({
        model,
        inputTokens: stats.inputTokens,
        outputTokens: stats.outputTokens,
        totalTokens: stats.totalTokens,
        reasoningTokens: stats.reasoningTokens,
        cachedInputTokens: stats.cachedInputTokens,
        messageCount: stats.messageCount,
      }),
    )

    return {
      totalInputTokens: usage.totalInputTokens,
      totalOutputTokens: usage.totalOutputTokens,
      totalTokens: usage.totalTokens,
      totalReasoningTokens: usage.totalReasoningTokens,
      totalCachedInputTokens: usage.totalCachedInputTokens,
      messageCount: usage.messageCount,
      modelStats,
    }
  },
})

// Query to get stream chunks for resumable streaming
export const getStreamChunks = query({
  args: {
    streamId: v.string(),
    sinceChunkId: v.optional(v.string()),
  },
  returns: v.object({
    chunks: v.array(
      v.object({
        id: v.string(),
        content: v.string(),
        timestamp: v.number(),
        sequence: v.optional(v.number()),
      }),
    ),
    isComplete: v.boolean(),
    currentBody: v.string(),
    messageId: v.optional(v.id("messages")),
  }),
  handler: async (ctx, args) => {
    const userId = await getAuthUserId(ctx)
    if (!userId) {
      return {
        chunks: [],
        isComplete: true,
        currentBody: "",
        messageId: undefined,
      }
    }

    // Find the message with this streamId
    const message = await ctx.db
      .query("messages")
      .withIndex("by_stream_id", (q) => q.eq("streamId", args.streamId))
      .first()

    if (!message) {
      return {
        chunks: [],
        isComplete: true,
        currentBody: "",
        messageId: undefined,
      }
    }

    // Verify the user owns the thread containing this message
    const thread = await ctx.db.get(message.threadId)
    if (!thread || thread.userId !== userId) {
      return {
        chunks: [],
        isComplete: true,
        currentBody: "",
        messageId: undefined,
      }
    }

    const streamChunks = message.streamChunks || []

    // If sinceChunkId is provided, filter to only newer chunks
    let newChunks = streamChunks
    if (args.sinceChunkId) {
      const sinceIndex = streamChunks.findIndex(
        (chunk) => chunk.id === args.sinceChunkId,
      )
      if (sinceIndex >= 0) {
        // Return chunks after the sinceChunkId
        newChunks = streamChunks.slice(sinceIndex + 1)
      }
    }

    return {
      chunks: newChunks,
      isComplete: message.isComplete !== false,
      currentBody: message.body,
      messageId: message._id,
    }
  },
})

// Internal mutation to clear the generation flag
export const clearGenerationFlag = internalMutation({
  args: {
    threadId: v.id("threads"),
  },
  returns: v.null(),
  handler: async (ctx, args) => {
    await ctx.db.patch(args.threadId, {
      isGenerating: false,
    })
  },
})

// Internal query to get thread by ID
export const getThreadById = internalQuery({
  args: {
    threadId: v.id("threads"),
  },
  returns: v.union(
    v.object({
      _id: v.id("threads"),
      _creationTime: v.number(),
      userId: v.id("users"),
      clientId: v.optional(v.string()),
      title: v.string(),
      createdAt: v.number(),
      lastMessageAt: v.number(),
      isGenerating: v.optional(v.boolean()),
      isTitleGenerating: v.optional(v.boolean()),
      pinned: v.optional(v.boolean()),
      // Branch information
      branchedFrom: v.optional(
        v.object({
          threadId: v.id("threads"),
          messageId: v.id("messages"),
          timestamp: v.number(),
        }),
      ),
      // Share functionality
      isPublic: v.optional(v.boolean()),
      shareId: v.optional(v.string()),
      sharedAt: v.optional(v.number()),
      shareSettings: v.optional(
        v.object({
          showThinking: v.optional(v.boolean()),
        }),
      ),
      usage: v.optional(
        v.object({
          totalInputTokens: v.number(),
          totalOutputTokens: v.number(),
          totalTokens: v.number(),
          totalReasoningTokens: v.number(),
          totalCachedInputTokens: v.number(),
          messageCount: v.number(),
          modelStats: v.record(
            v.string(),
            v.object({
              messageCount: v.number(),
              inputTokens: v.number(),
              outputTokens: v.number(),
              totalTokens: v.number(),
              reasoningTokens: v.number(),
              cachedInputTokens: v.number(),
            }),
          ),
        }),
      ),
    }),
    v.null(),
  ),
  handler: async (ctx, args) => {
    return await ctx.db.get(args.threadId)
  },
})<|MERGE_RESOLUTION|>--- conflicted
+++ resolved
@@ -1097,24 +1097,17 @@
             chunkId,
           })
         } else if (chunk.type === "tool-call") {
-<<<<<<< HEAD
           // Tool calls are now handled automatically by the AI SDK
           // We just track that a tool call occurred for logging
-=======
-          // Log tool calls for debugging (automatic execution via maxSteps)
->>>>>>> 0af838ed
           toolCallsProcessed++
           console.log(
             `Tool call #${toolCallsProcessed} - ${chunk.toolName} with args:`,
             chunk.args,
           )
-<<<<<<< HEAD
-=======
         } else if (chunk.type === "tool-result") {
           // Handle tool results from automatic execution
           console.log(`Tool result for ${chunk.toolName}:`, chunk.result)
           // Let the AI naturally analyze and format the results through the conversation
->>>>>>> 0af838ed
         } else if (chunk.type === "reasoning" && chunk.text) {
           // Claude 4.0 native reasoning tokens
           if (!hasThinking) {
