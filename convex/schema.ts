--- conflicted
+++ resolved
@@ -30,7 +30,6 @@
 export default defineSchema({
   ...authTables,
 
-<<<<<<< HEAD
   // File storage for attachments
   files: defineTable({
     storageId: v.string(), // Convex storage ID
@@ -51,7 +50,7 @@
   })
     .index("by_user", ["uploadedBy"])
     .index("by_storage_id", ["storageId"]),
-=======
+
   userSettings: defineTable({
     userId: v.id("users"),
     apiKeys: v.optional(
@@ -70,7 +69,6 @@
     createdAt: v.number(),
     updatedAt: v.number(),
   }).index("by_user", ["userId"]),
->>>>>>> ddd1e0d0
 
   threads: defineTable({
     clientId: v.optional(v.string()), // Client-generated ID for instant navigation
