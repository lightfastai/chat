--- conflicted
+++ resolved
@@ -1,7 +1,6 @@
 import { authTables } from "@convex-dev/auth/server"
 import { defineSchema, defineTable } from "convex/server"
 import { v } from "convex/values"
-<<<<<<< HEAD
 import {
   branchInfoValidator,
   chunkIdValidator,
@@ -28,56 +27,6 @@
   userApiKeysValidator,
   userPreferencesValidator,
 } from "./validators.js"
-=======
-
-// Model ID validator for type safety
-const modelIdValidator = v.union(
-  // OpenAI models
-  v.literal("gpt-4o-mini"),
-  v.literal("gpt-4o"),
-  v.literal("gpt-4.1"),
-  v.literal("o3"),
-  v.literal("gpt-4.1-mini"),
-  v.literal("gpt-4.1-nano"),
-  v.literal("o3-mini"),
-  v.literal("o4-mini"),
-  v.literal("gpt-3.5-turbo"),
-  // Anthropic models
-  v.literal("claude-4-opus-20250514"),
-  v.literal("claude-4-sonnet-20250514"),
-  v.literal("claude-3-7-sonnet-20250219"),
-  v.literal("claude-3-5-sonnet-20241022"),
-  v.literal("claude-3-5-sonnet-20240620"),
-  v.literal("claude-3-5-haiku-20241022"),
-  // Thinking mode variants
-  v.literal("claude-4-opus-20250514-thinking"),
-  v.literal("claude-4-sonnet-20250514-thinking"),
-  v.literal("claude-3-7-sonnet-20250219-thinking"),
-  v.literal("claude-3-5-sonnet-20241022-thinking"),
-  v.literal("claude-3-5-sonnet-20240620-thinking"),
-  v.literal("claude-3-5-haiku-20241022-thinking"),
-  // Legacy model IDs for backward compatibility with existing production data
-  v.literal("claude-sonnet-4-20250514"),
-  v.literal("claude-sonnet-4-20250514-thinking"),
-  v.literal("claude-3-haiku-20240307"),
-  // OpenRouter models
-  v.literal("meta-llama/llama-3.3-70b-instruct"),
-  v.literal("anthropic/claude-3.5-sonnet"),
-  v.literal("openai/gpt-4o"),
-  v.literal("google/gemini-pro-1.5"),
-  v.literal("mistralai/mistral-large"),
-  v.literal("x-ai/grok-3-beta"),
-  v.literal("x-ai/grok-3-mini-beta"),
-  v.literal("google/gemini-2.5-pro-preview"),
-  v.literal("google/gemini-2.5-flash-preview"),
-)
-
-const modelProviderValidator = v.union(
-  v.literal("openai"),
-  v.literal("anthropic"),
-  v.literal("openrouter"),
-)
->>>>>>> d95c39d2
 
 export default defineSchema({
   ...authTables,
