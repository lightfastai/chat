--- conflicted
+++ resolved
@@ -93,7 +93,6 @@
   })
     .index("by_thread", ["threadId"])
     .index("by_stream_id", ["streamId"]),
-<<<<<<< HEAD
 
   feedback: defineTable({
     messageId: v.id("messages"),
@@ -107,16 +106,4 @@
   })
     .index("by_message", ["messageId"])
     .index("by_user_message", ["userId", "messageId"]),
-
-  shares: defineTable({
-    threadId: v.id("threads"),
-    shareId: v.string(),
-    createdBy: v.id("users"),
-    createdAt: v.number(),
-    isActive: v.boolean(),
-  })
-    .index("by_shareId", ["shareId"])
-    .index("by_thread", ["threadId"]),
-=======
->>>>>>> bff5aaf7
 })