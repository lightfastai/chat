<<<<<<< HEAD
import { createMDX } from "fumadocs-mdx/next"
=======
>>>>>>> a2d35cbf
import type { NextConfig } from "next"
import "@/env"

const nextConfig: NextConfig = {
  // App Router is enabled by default in Next.js 13+
  experimental: {
    ppr: true,
  },
}

export default nextConfig<|MERGE_RESOLUTION|>--- conflicted
+++ resolved
@@ -1,7 +1,3 @@
-<<<<<<< HEAD
-import { createMDX } from "fumadocs-mdx/next"
-=======
->>>>>>> a2d35cbf
 import type { NextConfig } from "next"
 import "@/env"
 
