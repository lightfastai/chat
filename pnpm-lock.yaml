lockfileVersion: '9.0'

settings:
  autoInstallPeers: true
  excludeLinksFromLockfile: false

catalogs:
  default:
    '@ai-sdk/anthropic':
      specifier: 2.0.0-beta.3
      version: 2.0.0-beta.3
    '@ai-sdk/openai':
      specifier: 2.0.0-beta.3
      version: 2.0.0-beta.3
    '@ai-sdk/react':
      specifier: 2.0.0-beta.5
      version: 2.0.0-beta.5
    ai:
      specifier: 5.0.0-beta.5
      version: 5.0.0-beta.5
    typescript:
      specifier: ^5.8.3
      version: 5.8.3
    zod:
      specifier: ^3.25.58
      version: 3.25.67
  tailwind4:
    '@tailwindcss/postcss':
      specifier: ^4.1.10
      version: 4.1.10
    tailwindcss:
      specifier: ^4.1.10
      version: 4.1.10

importers:

  .:
    devDependencies:
      '@biomejs/biome':
        specifier: ^1.9.4
        version: 1.9.4
      '@turbo/gen':
        specifier: ^2.5.0
        version: 2.5.4(@types/node@24.0.3)(typescript@5.8.3)
      convex:
        specifier: ^1.24.8
        version: 1.24.8(react@19.1.0)
      tsx:
        specifier: ^4.20.3
        version: 4.20.3
      turbo:
        specifier: ^2.5.4
        version: 2.5.4
      typescript:
        specifier: ^5.8.3
        version: 5.8.3

  apps/docs:
    dependencies:
      '@lightfast/ui':
        specifier: workspace:*
        version: link:../../packages/ui
      clsx:
        specifier: ^2.1.1
        version: 2.1.1
      fumadocs-core:
        specifier: ^15.3.4
        version: 15.5.4(@types/react@19.1.8)(next@15.3.4(@opentelemetry/api@1.9.0)(react-dom@19.1.0(react@19.1.0))(react@19.1.0))(react-dom@19.1.0(react@19.1.0))(react@19.1.0)
      fumadocs-mdx:
        specifier: ^11.6.5
        version: 11.6.9(acorn@8.15.0)(fumadocs-core@15.5.4(@types/react@19.1.8)(next@15.3.4(@opentelemetry/api@1.9.0)(react-dom@19.1.0(react@19.1.0))(react@19.1.0))(react-dom@19.1.0(react@19.1.0))(react@19.1.0))(next@15.3.4(@opentelemetry/api@1.9.0)(react-dom@19.1.0(react@19.1.0))(react@19.1.0))
      fumadocs-ui:
        specifier: ^15.3.4
        version: 15.5.4(@types/react-dom@19.1.6(@types/react@19.1.8))(@types/react@19.1.8)(next@15.3.4(@opentelemetry/api@1.9.0)(react-dom@19.1.0(react@19.1.0))(react@19.1.0))(react-dom@19.1.0(react@19.1.0))(react@19.1.0)(tailwindcss@4.1.10)
      geist:
        specifier: ^1.4.2
        version: 1.4.2(next@15.3.4(@opentelemetry/api@1.9.0)(react-dom@19.1.0(react@19.1.0))(react@19.1.0))
      lucide-react:
        specifier: ^0.468.0
        version: 0.468.0(react@19.1.0)
      next:
        specifier: ^15.2.1
        version: 15.3.4(@opentelemetry/api@1.9.0)(react-dom@19.1.0(react@19.1.0))(react@19.1.0)
      react:
        specifier: ^19.0.0
        version: 19.1.0
      react-dom:
        specifier: ^19.0.0
        version: 19.1.0(react@19.1.0)
      tailwind-merge:
        specifier: ^3.3.1
        version: 3.3.1
      tailwindcss:
        specifier: ^4.1.10
        version: 4.1.10
    devDependencies:
      '@repo/biome':
        specifier: workspace:*
        version: link:../../tooling/biome
      '@repo/typescript':
        specifier: workspace:*
        version: link:../../tooling/typescript
      '@tailwindcss/postcss':
        specifier: ^4.1.10
        version: 4.1.10
      '@types/mdx':
        specifier: ^2.0.13
        version: 2.0.13
      '@types/node':
        specifier: ^24.0.0
        version: 24.0.3
      '@types/react':
        specifier: ^19.1.7
        version: 19.1.8
      '@types/react-dom':
        specifier: ^19.1.6
        version: 19.1.6(@types/react@19.1.8)
      autoprefixer:
        specifier: ^10.4.20
        version: 10.4.21(postcss@8.5.6)
      postcss:
        specifier: ^8.5.5
        version: 8.5.6
      typescript:
        specifier: ^5.8.3
        version: 5.8.3

  apps/www:
    dependencies:
      '@ai-sdk/anthropic':
        specifier: 'catalog:'
        version: 2.0.0-beta.3(zod@3.25.67)
      '@ai-sdk/openai':
        specifier: 'catalog:'
        version: 2.0.0-beta.3(zod@3.25.67)
      '@ai-sdk/react':
        specifier: 'catalog:'
        version: 2.0.0-beta.5(react@19.1.0)(zod@3.25.67)
      '@auth/core':
        specifier: ^0.39.1
        version: 0.39.1
      '@convex-dev/auth':
        specifier: ^0.0.87
        version: 0.0.87(@auth/core@0.39.1)(convex@1.24.8(react@19.1.0))(react@19.1.0)
      '@hookform/resolvers':
        specifier: ^5.1.1
        version: 5.1.1(react-hook-form@7.58.1(react@19.1.0))
      '@lightfast/ai':
        specifier: workspace:*
        version: link:../../packages/ai
      '@lightfast/ui':
        specifier: workspace:*
        version: link:../../packages/ui
      '@mdx-js/react':
        specifier: ^3.1.0
        version: 3.1.0(@types/react@19.1.8)(react@19.1.0)
<<<<<<< HEAD
      '@repo/utils':
        specifier: workspace:*
        version: link:../../packages/utils
=======
      '@sentry/nextjs':
        specifier: ^9.14.0
        version: 9.33.0(@opentelemetry/context-async-hooks@1.30.1(@opentelemetry/api@1.9.0))(@opentelemetry/core@1.30.1(@opentelemetry/api@1.9.0))(@opentelemetry/instrumentation@0.57.2(@opentelemetry/api@1.9.0))(@opentelemetry/sdk-trace-base@1.30.1(@opentelemetry/api@1.9.0))(next@15.4.0-canary.77(@babel/core@7.27.4)(@opentelemetry/api@1.9.0)(react-dom@19.1.0(react@19.1.0))(react@19.1.0))(react@19.1.0)(webpack@5.99.9)
>>>>>>> 442cc3ac
      '@t3-oss/env-core':
        specifier: ^0.13.8
        version: 0.13.8(typescript@5.8.3)(zod@3.25.67)
      '@t3-oss/env-nextjs':
        specifier: ^0.12.0
        version: 0.12.0(typescript@5.8.3)(zod@3.25.67)
      '@tanstack/react-virtual':
        specifier: ^3.13.11
        version: 3.13.11(react-dom@19.1.0(react@19.1.0))(react@19.1.0)
      '@types/mdx':
        specifier: ^2.0.13
        version: 2.0.13
      '@vercel/analytics':
        specifier: ^1.5.0
        version: 1.5.0(next@15.4.0-canary.77(@babel/core@7.27.4)(@opentelemetry/api@1.9.0)(react-dom@19.1.0(react@19.1.0))(react@19.1.0))(react@19.1.0)
      '@vercel/speed-insights':
        specifier: ^1.2.0
        version: 1.2.0(next@15.4.0-canary.77(@babel/core@7.27.4)(@opentelemetry/api@1.9.0)(react-dom@19.1.0(react@19.1.0))(react@19.1.0))(react@19.1.0)
      ai:
        specifier: 'catalog:'
        version: 5.0.0-beta.5(zod@3.25.67)
      convex:
        specifier: ^1.24.8
        version: 1.24.8(react@19.1.0)
      convex-helpers:
        specifier: ^0.1.93
        version: 0.1.95(@standard-schema/spec@1.0.0)(convex@1.24.8(react@19.1.0))(react@19.1.0)(typescript@5.8.3)(zod@3.25.67)
      date-fns:
        specifier: ^4.1.0
        version: 4.1.0
      exa-js:
        specifier: ^1.8.17
        version: 1.8.17(zod@3.25.67)
      geist:
        specifier: ^1.4.2
        version: 1.4.2(next@15.4.0-canary.77(@babel/core@7.27.4)(@opentelemetry/api@1.9.0)(react-dom@19.1.0(react@19.1.0))(react@19.1.0))
      js-cookie:
        specifier: ^3.0.5
        version: 3.0.5
      nanoid:
        specifier: ^5.1.5
        version: 5.1.5
      next:
        specifier: 15.4.0-canary.77
        version: 15.4.0-canary.77(@babel/core@7.27.4)(@opentelemetry/api@1.9.0)(react-dom@19.1.0(react@19.1.0))(react@19.1.0)
      next-themes:
        specifier: ^0.4.6
        version: 0.4.6(react-dom@19.1.0(react@19.1.0))(react@19.1.0)
      posthog-js:
        specifier: ^1.256.0
        version: 1.256.0
      posthog-node:
        specifier: ^5.1.1
        version: 5.1.1
      react:
        specifier: ^19.1.0
        version: 19.1.0
      react-dom:
        specifier: ^19.1.0
        version: 19.1.0(react@19.1.0)
      react-hook-form:
        specifier: ^7.57.0
        version: 7.58.1(react@19.1.0)
      react-markdown:
        specifier: ^10.1.0
        version: 10.1.0(@types/react@19.1.8)(react@19.1.0)
      react-scan:
        specifier: ^0.3.4
        version: 0.3.4(@types/react@19.1.8)(next@15.4.0-canary.77(@babel/core@7.27.4)(@opentelemetry/api@1.9.0)(react-dom@19.1.0(react@19.1.0))(react@19.1.0))(react-dom@19.1.0(react@19.1.0))(react@19.1.0)(rollup@4.35.0)
      remark-gfm:
        specifier: ^4.0.1
        version: 4.0.1
      sonner:
        specifier: ^2.0.5
        version: 2.0.5(react-dom@19.1.0(react@19.1.0))(react@19.1.0)
      tw-animate-css:
        specifier: ^1.3.4
        version: 1.3.4
      zod:
        specifier: ^3.25.58
        version: 3.25.67
      zustand:
        specifier: ^5.0.6
        version: 5.0.6(@types/react@19.1.8)(react@19.1.0)(use-sync-external-store@1.5.0(react@19.1.0))
    devDependencies:
      '@repo/biome':
        specifier: workspace:*
        version: link:../../tooling/biome
      '@repo/typescript':
        specifier: workspace:*
        version: link:../../tooling/typescript
      '@tailwindcss/postcss':
        specifier: ^4.1.10
        version: 4.1.10
      '@types/js-cookie':
        specifier: ^3.0.6
        version: 3.0.6
      '@types/node':
        specifier: ^24.0.0
        version: 24.0.3
      '@types/react':
        specifier: ^19.1.7
        version: 19.1.8
      '@types/react-dom':
        specifier: ^19.1.6
        version: 19.1.6(@types/react@19.1.8)
      concurrently:
        specifier: ^9.0.1
        version: 9.2.0
      dotenv-cli:
        specifier: ^7.4.2
        version: 7.4.4
      postcss:
        specifier: ^8.5.5
        version: 8.5.6
      tailwindcss:
        specifier: catalog:tailwind4
        version: 4.1.10
      tsx:
        specifier: ^4.20.3
        version: 4.20.3
      typescript:
        specifier: ^5.8.3
        version: 5.8.3

  packages/ai:
    dependencies:
      ai:
        specifier: catalog:default
        version: 5.0.0-beta.5(zod@3.25.67)
      exa-js:
        specifier: ^1.8.17
        version: 1.8.17(zod@3.25.67)
      zod:
        specifier: catalog:default
        version: 3.25.67
    devDependencies:
      '@types/node':
        specifier: ^24.0.0
        version: 24.0.3
      typescript:
        specifier: catalog:default
        version: 5.8.3

  packages/ui:
    dependencies:
      '@hookform/resolvers':
        specifier: ^5.1.1
        version: 5.1.1(react-hook-form@7.58.1(react@19.1.0))
      '@radix-ui/react-accordion':
        specifier: ^1.2.11
        version: 1.2.11(@types/react-dom@19.1.6(@types/react@19.1.8))(@types/react@19.1.8)(react-dom@19.1.0(react@19.1.0))(react@19.1.0)
      '@radix-ui/react-alert-dialog':
        specifier: ^1.1.14
        version: 1.1.14(@types/react-dom@19.1.6(@types/react@19.1.8))(@types/react@19.1.8)(react-dom@19.1.0(react@19.1.0))(react@19.1.0)
      '@radix-ui/react-aspect-ratio':
        specifier: ^1.1.7
        version: 1.1.7(@types/react-dom@19.1.6(@types/react@19.1.8))(@types/react@19.1.8)(react-dom@19.1.0(react@19.1.0))(react@19.1.0)
      '@radix-ui/react-avatar':
        specifier: ^1.1.10
        version: 1.1.10(@types/react-dom@19.1.6(@types/react@19.1.8))(@types/react@19.1.8)(react-dom@19.1.0(react@19.1.0))(react@19.1.0)
      '@radix-ui/react-checkbox':
        specifier: ^1.3.2
        version: 1.3.2(@types/react-dom@19.1.6(@types/react@19.1.8))(@types/react@19.1.8)(react-dom@19.1.0(react@19.1.0))(react@19.1.0)
      '@radix-ui/react-collapsible':
        specifier: ^1.1.11
        version: 1.1.11(@types/react-dom@19.1.6(@types/react@19.1.8))(@types/react@19.1.8)(react-dom@19.1.0(react@19.1.0))(react@19.1.0)
      '@radix-ui/react-context-menu':
        specifier: ^2.2.15
        version: 2.2.15(@types/react-dom@19.1.6(@types/react@19.1.8))(@types/react@19.1.8)(react-dom@19.1.0(react@19.1.0))(react@19.1.0)
      '@radix-ui/react-dialog':
        specifier: ^1.1.14
        version: 1.1.14(@types/react-dom@19.1.6(@types/react@19.1.8))(@types/react@19.1.8)(react-dom@19.1.0(react@19.1.0))(react@19.1.0)
      '@radix-ui/react-dropdown-menu':
        specifier: ^2.1.15
        version: 2.1.15(@types/react-dom@19.1.6(@types/react@19.1.8))(@types/react@19.1.8)(react-dom@19.1.0(react@19.1.0))(react@19.1.0)
      '@radix-ui/react-hover-card':
        specifier: ^1.1.14
        version: 1.1.14(@types/react-dom@19.1.6(@types/react@19.1.8))(@types/react@19.1.8)(react-dom@19.1.0(react@19.1.0))(react@19.1.0)
      '@radix-ui/react-label':
        specifier: ^2.1.7
        version: 2.1.7(@types/react-dom@19.1.6(@types/react@19.1.8))(@types/react@19.1.8)(react-dom@19.1.0(react@19.1.0))(react@19.1.0)
      '@radix-ui/react-menubar':
        specifier: ^1.1.15
        version: 1.1.15(@types/react-dom@19.1.6(@types/react@19.1.8))(@types/react@19.1.8)(react-dom@19.1.0(react@19.1.0))(react@19.1.0)
      '@radix-ui/react-navigation-menu':
        specifier: ^1.2.13
        version: 1.2.13(@types/react-dom@19.1.6(@types/react@19.1.8))(@types/react@19.1.8)(react-dom@19.1.0(react@19.1.0))(react@19.1.0)
      '@radix-ui/react-popover':
        specifier: ^1.1.14
        version: 1.1.14(@types/react-dom@19.1.6(@types/react@19.1.8))(@types/react@19.1.8)(react-dom@19.1.0(react@19.1.0))(react@19.1.0)
      '@radix-ui/react-progress':
        specifier: ^1.1.7
        version: 1.1.7(@types/react-dom@19.1.6(@types/react@19.1.8))(@types/react@19.1.8)(react-dom@19.1.0(react@19.1.0))(react@19.1.0)
      '@radix-ui/react-radio-group':
        specifier: ^1.3.7
        version: 1.3.7(@types/react-dom@19.1.6(@types/react@19.1.8))(@types/react@19.1.8)(react-dom@19.1.0(react@19.1.0))(react@19.1.0)
      '@radix-ui/react-scroll-area':
        specifier: ^1.2.9
        version: 1.2.9(@types/react-dom@19.1.6(@types/react@19.1.8))(@types/react@19.1.8)(react-dom@19.1.0(react@19.1.0))(react@19.1.0)
      '@radix-ui/react-select':
        specifier: ^2.2.5
        version: 2.2.5(@types/react-dom@19.1.6(@types/react@19.1.8))(@types/react@19.1.8)(react-dom@19.1.0(react@19.1.0))(react@19.1.0)
      '@radix-ui/react-separator':
        specifier: ^1.1.7
        version: 1.1.7(@types/react-dom@19.1.6(@types/react@19.1.8))(@types/react@19.1.8)(react-dom@19.1.0(react@19.1.0))(react@19.1.0)
      '@radix-ui/react-slider':
        specifier: ^1.3.5
        version: 1.3.5(@types/react-dom@19.1.6(@types/react@19.1.8))(@types/react@19.1.8)(react-dom@19.1.0(react@19.1.0))(react@19.1.0)
      '@radix-ui/react-slot':
        specifier: ^1.2.3
        version: 1.2.3(@types/react@19.1.8)(react@19.1.0)
      '@radix-ui/react-switch':
        specifier: ^1.2.5
        version: 1.2.5(@types/react-dom@19.1.6(@types/react@19.1.8))(@types/react@19.1.8)(react-dom@19.1.0(react@19.1.0))(react@19.1.0)
      '@radix-ui/react-tabs':
        specifier: ^1.1.12
        version: 1.1.12(@types/react-dom@19.1.6(@types/react@19.1.8))(@types/react@19.1.8)(react-dom@19.1.0(react@19.1.0))(react@19.1.0)
      '@radix-ui/react-toggle':
        specifier: ^1.1.9
        version: 1.1.9(@types/react-dom@19.1.6(@types/react@19.1.8))(@types/react@19.1.8)(react-dom@19.1.0(react@19.1.0))(react@19.1.0)
      '@radix-ui/react-toggle-group':
        specifier: ^1.1.10
        version: 1.1.10(@types/react-dom@19.1.6(@types/react@19.1.8))(@types/react@19.1.8)(react-dom@19.1.0(react@19.1.0))(react@19.1.0)
      '@radix-ui/react-tooltip':
        specifier: ^1.2.7
        version: 1.2.7(@types/react-dom@19.1.6(@types/react@19.1.8))(@types/react@19.1.8)(react-dom@19.1.0(react@19.1.0))(react@19.1.0)
      class-variance-authority:
        specifier: ^0.7.1
        version: 0.7.1
      clsx:
        specifier: ^2.1.1
        version: 2.1.1
      cmdk:
        specifier: ^1.1.1
        version: 1.1.1(@types/react-dom@19.1.6(@types/react@19.1.8))(@types/react@19.1.8)(react-dom@19.1.0(react@19.1.0))(react@19.1.0)
      date-fns:
        specifier: ^4.1.0
        version: 4.1.0
      embla-carousel-react:
        specifier: ^8.6.0
        version: 8.6.0(react@19.1.0)
      input-otp:
        specifier: ^1.4.2
        version: 1.4.2(react-dom@19.1.0(react@19.1.0))(react@19.1.0)
      lucide-react:
        specifier: ^0.522.0
        version: 0.522.0(react@19.1.0)
      next-themes:
        specifier: ^0.4.6
        version: 0.4.6(react-dom@19.1.0(react@19.1.0))(react@19.1.0)
      react:
        specifier: ^19.0.0
        version: 19.1.0
      react-day-picker:
        specifier: ^9.7.0
        version: 9.7.0(react@19.1.0)
      react-dom:
        specifier: ^19.0.0
        version: 19.1.0(react@19.1.0)
      react-hook-form:
        specifier: ^7.58.1
        version: 7.58.1(react@19.1.0)
      react-resizable-panels:
        specifier: ^3.0.3
        version: 3.0.3(react-dom@19.1.0(react@19.1.0))(react@19.1.0)
      recharts:
        specifier: ^2.15.4
        version: 2.15.4(react-dom@19.1.0(react@19.1.0))(react@19.1.0)
      shiki:
        specifier: ^3.7.0
        version: 3.7.0
      sonner:
        specifier: ^2.0.5
        version: 2.0.5(react-dom@19.1.0(react@19.1.0))(react@19.1.0)
      tailwind-merge:
        specifier: ^3.3.1
        version: 3.3.1
      tailwindcss-animate:
        specifier: ^1.0.7
        version: 1.0.7(tailwindcss@4.1.10)
      tw-animate-css:
        specifier: ^1.3.4
        version: 1.3.4
      vaul:
        specifier: ^1.1.2
        version: 1.1.2(@types/react-dom@19.1.6(@types/react@19.1.8))(@types/react@19.1.8)(react-dom@19.1.0(react@19.1.0))(react@19.1.0)
      zod:
        specifier: ^3.25.67
        version: 3.25.67
    devDependencies:
      '@repo/biome':
        specifier: workspace:*
        version: link:../../tooling/biome
      '@repo/typescript':
        specifier: workspace:*
        version: link:../../tooling/typescript
      '@tailwindcss/postcss':
        specifier: catalog:tailwind4
        version: 4.1.10
      '@types/react':
        specifier: ^19.1.7
        version: 19.1.8
      '@types/react-dom':
        specifier: ^19.1.6
        version: 19.1.6(@types/react@19.1.8)
      tailwindcss:
        specifier: catalog:tailwind4
        version: 4.1.10
      typescript:
        specifier: ^5.8.3
        version: 5.8.3

  packages/utils:
    devDependencies:
      '@types/node':
        specifier: ^22.10.6
        version: 22.16.0
      typescript:
        specifier: catalog:default
        version: 5.8.3

  tooling/biome:
    dependencies:
      '@biomejs/biome':
        specifier: 1.9.4
        version: 1.9.4

  tooling/typescript:
    dependencies:
      typescript:
        specifier: 5.6.3
        version: 5.6.3

packages:

  '@ai-sdk/anthropic@2.0.0-beta.3':
    resolution: {integrity: sha512-0qjrDJ9cecfOv33zskOrau2qs0wuHoL78z/SsxFUrYNmwRiwt4ijXyJMY3ewsFKshHN8bgVa0Y2teDoKf9xYCw==}
    engines: {node: '>=18'}
    peerDependencies:
      zod: ^3.25.49

  '@ai-sdk/gateway@1.0.0-beta.3':
    resolution: {integrity: sha512-g49gMSkXy94lYvl5LRh438OR/0JCG6ol0jV+iLot7cy5HLltZlGocEuauETBu4b10mDXOd7XIjTEZoQpYFMYLQ==}
    engines: {node: '>=18'}
    peerDependencies:
      zod: ^3.25.49

  '@ai-sdk/openai@2.0.0-beta.3':
    resolution: {integrity: sha512-WuYGy+Ng5WVe3Xsld+8w7o53xWIjXyBdOlmvzHlHr+9EOFzTNLNJaq0hrRUsXHf895ikt78HCJ2SoBGSGpDqIA==}
    engines: {node: '>=18'}
    peerDependencies:
      zod: ^3.25.49

  '@ai-sdk/provider-utils@3.0.0-beta.2':
    resolution: {integrity: sha512-H4K+4weOVgWqrDDeAbQWoA4U5mN4WrQPHQFdH7ynQYcnhj/pzctU9Q6mGlR5ESMWxaXxazxlOblSITlXo9bahA==}
    engines: {node: '>=18'}
    peerDependencies:
      zod: ^3.25.49

  '@ai-sdk/provider@2.0.0-beta.1':
    resolution: {integrity: sha512-Z8SPncMtS3RsoXITmT7NVwrAq6M44dmw0DoUOYJqNNtCu8iMWuxB8Nxsoqpa0uEEy9R1V1ZThJAXTYgjTUxl3w==}
    engines: {node: '>=18'}

  '@ai-sdk/react@2.0.0-beta.5':
    resolution: {integrity: sha512-gMTBiA4hO3jk6lyHU30HJePusEyyX+PWvcsgl080cbjAycHo/Q71f0MxUGB1ohlEU3pr5sFxztUxqHzIloX9TQ==}
    engines: {node: '>=18'}
    peerDependencies:
      react: ^18 || ^19 || ^19.0.0-rc
      zod: ^3.25.49
    peerDependenciesMeta:
      zod:
        optional: true

  '@alloc/quick-lru@5.2.0':
    resolution: {integrity: sha512-UrcABB+4bUrFABwbluTIBErXwvbsU/V7TZWfmbgJfbkwiBuziS9gxdODUyuiecfdGQ85jglMW6juS3+z5TsKLw==}
    engines: {node: '>=10'}

  '@ampproject/remapping@2.3.0':
    resolution: {integrity: sha512-30iZtAPgz+LTIYoeivqYo853f02jBYSd5uGnGpkFV0M3xOt9aN73erkgYAmZU43x4VfqcnLxW9Kpg3R5LC4YYw==}
    engines: {node: '>=6.0.0'}

  '@auth/core@0.39.1':
    resolution: {integrity: sha512-McD8slui0oOA1pjR5sPjLPl5Zm//nLP/8T3kr8hxIsvNLvsiudYvPHhDFPjh1KcZ2nFxCkZmP6bRxaaPd/AnLA==}
    peerDependencies:
      '@simplewebauthn/browser': ^9.0.1
      '@simplewebauthn/server': ^9.0.2
      nodemailer: ^6.8.0
    peerDependenciesMeta:
      '@simplewebauthn/browser':
        optional: true
      '@simplewebauthn/server':
        optional: true
      nodemailer:
        optional: true

  '@babel/code-frame@7.27.1':
    resolution: {integrity: sha512-cjQ7ZlQ0Mv3b47hABuTevyTuYN4i+loJKGeV9flcCgIK37cCXRh+L1bd3iBHlynerhQ7BhCkn2BPbQUL+rGqFg==}
    engines: {node: '>=6.9.0'}

  '@babel/compat-data@7.27.5':
    resolution: {integrity: sha512-KiRAp/VoJaWkkte84TvUd9qjdbZAdiqyvMxrGl1N6vzFogKmaLgoM3L1kgtLicp2HP5fBJS8JrZKLVIZGVJAVg==}
    engines: {node: '>=6.9.0'}

  '@babel/core@7.27.4':
    resolution: {integrity: sha512-bXYxrXFubeYdvB0NhD/NBB3Qi6aZeV20GOWVI47t2dkecCEoneR4NPVcb7abpXDEvejgrUfFtG6vG/zxAKmg+g==}
    engines: {node: '>=6.9.0'}

  '@babel/generator@7.27.5':
    resolution: {integrity: sha512-ZGhA37l0e/g2s1Cnzdix0O3aLYm66eF8aufiVteOgnwxgnRP8GoyMj7VWsgWnQbVKXyge7hqrFh2K2TQM6t1Hw==}
    engines: {node: '>=6.9.0'}

  '@babel/helper-compilation-targets@7.27.2':
    resolution: {integrity: sha512-2+1thGUUWWjLTYTHZWK1n8Yga0ijBz1XAhUXcKy81rd5g6yh7hGqMp45v7cadSbEHc9G3OTv45SyneRN3ps4DQ==}
    engines: {node: '>=6.9.0'}

  '@babel/helper-module-imports@7.27.1':
    resolution: {integrity: sha512-0gSFWUPNXNopqtIPQvlD5WgXYI5GY2kP2cCvoT8kczjbfcfuIljTbcWrulD1CIPIX2gt1wghbDy08yE1p+/r3w==}
    engines: {node: '>=6.9.0'}

  '@babel/helper-module-transforms@7.27.3':
    resolution: {integrity: sha512-dSOvYwvyLsWBeIRyOeHXp5vPj5l1I011r52FM1+r1jCERv+aFXYk4whgQccYEGYxK2H3ZAIA8nuPkQ0HaUo3qg==}
    engines: {node: '>=6.9.0'}
    peerDependencies:
      '@babel/core': ^7.0.0

  '@babel/helper-string-parser@7.27.1':
    resolution: {integrity: sha512-qMlSxKbpRlAridDExk92nSobyDdpPijUq2DW6oDnUqd0iOGxmQjyqhMIihI9+zv4LPyZdRje2cavWPbCbWm3eA==}
    engines: {node: '>=6.9.0'}

  '@babel/helper-validator-identifier@7.27.1':
    resolution: {integrity: sha512-D2hP9eA+Sqx1kBZgzxZh0y1trbuU+JoDkiEwqhQ36nodYqJwyEIhPSdMNd7lOm/4io72luTPWH20Yda0xOuUow==}
    engines: {node: '>=6.9.0'}

  '@babel/helper-validator-option@7.27.1':
    resolution: {integrity: sha512-YvjJow9FxbhFFKDSuFnVCe2WxXk1zWc22fFePVNEaWJEu8IrZVlda6N0uHwzZrUM1il7NC9Mlp4MaJYbYd9JSg==}
    engines: {node: '>=6.9.0'}

  '@babel/helpers@7.27.6':
    resolution: {integrity: sha512-muE8Tt8M22638HU31A3CgfSUciwz1fhATfoVai05aPXGor//CdWDCbnlY1yvBPo07njuVOCNGCSp/GTt12lIug==}
    engines: {node: '>=6.9.0'}

  '@babel/parser@7.27.5':
    resolution: {integrity: sha512-OsQd175SxWkGlzbny8J3K8TnnDD0N3lrIUtB92xwyRpzaenGZhxDvxN/JgU00U3CDZNj9tPuDJ5H0WS4Nt3vKg==}
    engines: {node: '>=6.0.0'}
    hasBin: true

  '@babel/runtime-corejs3@7.27.6':
    resolution: {integrity: sha512-vDVrlmRAY8z9Ul/HxT+8ceAru95LQgkSKiXkSYZvqtbkPSfhZJgpRp45Cldbh1GJ1kxzQkI70AqyrTI58KpaWQ==}
    engines: {node: '>=6.9.0'}

  '@babel/runtime@7.27.6':
    resolution: {integrity: sha512-vbavdySgbTTrmFE+EsiqUTzlOr5bzlnJtUv9PynGCAKvfQqjIXbvFdumPM/GxMDfyuGMJaJAU6TO4zc1Jf1i8Q==}
    engines: {node: '>=6.9.0'}

  '@babel/template@7.27.2':
    resolution: {integrity: sha512-LPDZ85aEJyYSd18/DkjNh4/y1ntkE5KwUHWTiqgRxruuZL2F1yuHligVHLvcHY2vMHXttKFpJn6LwfI7cw7ODw==}
    engines: {node: '>=6.9.0'}

  '@babel/traverse@7.27.4':
    resolution: {integrity: sha512-oNcu2QbHqts9BtOWJosOVJapWjBDSxGCpFvikNR5TGDYDQf3JwpIoMzIKrvfoti93cLfPJEG4tH9SPVeyCGgdA==}
    engines: {node: '>=6.9.0'}

  '@babel/types@7.27.6':
    resolution: {integrity: sha512-ETyHEk2VHHvl9b9jZP5IHPavHYk57EhanlRRuae9XCpb/j5bDCbPPMOBfCWhnl/7EDJz0jEMCi/RhccCE8r1+Q==}
    engines: {node: '>=6.9.0'}

  '@biomejs/biome@1.9.4':
    resolution: {integrity: sha512-1rkd7G70+o9KkTn5KLmDYXihGoTaIGO9PIIN2ZB7UJxFrWw04CZHPYiMRjYsaDvVV7hP1dYNRLxSANLaBFGpog==}
    engines: {node: '>=14.21.3'}
    hasBin: true

  '@biomejs/cli-darwin-arm64@1.9.4':
    resolution: {integrity: sha512-bFBsPWrNvkdKrNCYeAp+xo2HecOGPAy9WyNyB/jKnnedgzl4W4Hb9ZMzYNbf8dMCGmUdSavlYHiR01QaYR58cw==}
    engines: {node: '>=14.21.3'}
    cpu: [arm64]
    os: [darwin]

  '@biomejs/cli-darwin-x64@1.9.4':
    resolution: {integrity: sha512-ngYBh/+bEedqkSevPVhLP4QfVPCpb+4BBe2p7Xs32dBgs7rh9nY2AIYUL6BgLw1JVXV8GlpKmb/hNiuIxfPfZg==}
    engines: {node: '>=14.21.3'}
    cpu: [x64]
    os: [darwin]

  '@biomejs/cli-linux-arm64-musl@1.9.4':
    resolution: {integrity: sha512-v665Ct9WCRjGa8+kTr0CzApU0+XXtRgwmzIf1SeKSGAv+2scAlW6JR5PMFo6FzqqZ64Po79cKODKf3/AAmECqA==}
    engines: {node: '>=14.21.3'}
    cpu: [arm64]
    os: [linux]

  '@biomejs/cli-linux-arm64@1.9.4':
    resolution: {integrity: sha512-fJIW0+LYujdjUgJJuwesP4EjIBl/N/TcOX3IvIHJQNsAqvV2CHIogsmA94BPG6jZATS4Hi+xv4SkBBQSt1N4/g==}
    engines: {node: '>=14.21.3'}
    cpu: [arm64]
    os: [linux]

  '@biomejs/cli-linux-x64-musl@1.9.4':
    resolution: {integrity: sha512-gEhi/jSBhZ2m6wjV530Yy8+fNqG8PAinM3oV7CyO+6c3CEh16Eizm21uHVsyVBEB6RIM8JHIl6AGYCv6Q6Q9Tg==}
    engines: {node: '>=14.21.3'}
    cpu: [x64]
    os: [linux]

  '@biomejs/cli-linux-x64@1.9.4':
    resolution: {integrity: sha512-lRCJv/Vi3Vlwmbd6K+oQ0KhLHMAysN8lXoCI7XeHlxaajk06u7G+UsFSO01NAs5iYuWKmVZjmiOzJ0OJmGsMwg==}
    engines: {node: '>=14.21.3'}
    cpu: [x64]
    os: [linux]

  '@biomejs/cli-win32-arm64@1.9.4':
    resolution: {integrity: sha512-tlbhLk+WXZmgwoIKwHIHEBZUwxml7bRJgk0X2sPyNR3S93cdRq6XulAZRQJ17FYGGzWne0fgrXBKpl7l4M87Hg==}
    engines: {node: '>=14.21.3'}
    cpu: [arm64]
    os: [win32]

  '@biomejs/cli-win32-x64@1.9.4':
    resolution: {integrity: sha512-8Y5wMhVIPaWe6jw2H+KlEm4wP/f7EW3810ZLmDlrEEy5KvBsb9ECEfu/kMWD484ijfQ8+nIi0giMgu9g1UAuuA==}
    engines: {node: '>=14.21.3'}
    cpu: [x64]
    os: [win32]

  '@clack/core@0.3.5':
    resolution: {integrity: sha512-5cfhQNH+1VQ2xLQlmzXMqUoiaH0lRBq9/CLW9lTyMbuKLC3+xEK01tHVvyut++mLOn5urSHmkm6I0Lg9MaJSTQ==}

  '@clack/prompts@0.8.2':
    resolution: {integrity: sha512-6b9Ab2UiZwJYA9iMyboYyW9yJvAO9V753ZhS+DHKEjZRKAxPPOb7MXXu84lsPFG+vZt6FRFniZ8rXi+zCIw4yQ==}

  '@convex-dev/auth@0.0.87':
    resolution: {integrity: sha512-aE5LOLytcvZR6/1D3tKugm7zVVErWtGZoOZVCA5TGJk9GiYj4bqWZgsmiipqrm2TZJD4sn3Fk1eCIlr76jlnwA==}
    hasBin: true
    peerDependencies:
      '@auth/core': ^0.37.0
      convex: ^1.17.0
      react: ^18.2.0 || ^19.0.0-0
    peerDependenciesMeta:
      react:
        optional: true

  '@cspotcode/source-map-support@0.8.1':
    resolution: {integrity: sha512-IchNf6dN4tHoMFIn/7OE8LWZ19Y6q/67Bmf6vnGREv8RSbBVb9LPJxEcnwrcwX6ixSvaiGoomAUvu4YSxXrVgw==}
    engines: {node: '>=12'}

  '@date-fns/tz@1.2.0':
    resolution: {integrity: sha512-LBrd7MiJZ9McsOgxqWX7AaxrDjcFVjWH/tIKJd7pnR7McaslGYOP1QmmiBXdJH/H/yLCT+rcQ7FaPBUxRGUtrg==}

  '@emnapi/core@0.45.0':
    resolution: {integrity: sha512-DPWjcUDQkCeEM4VnljEOEcXdAD7pp8zSZsgOujk/LGIwCXWbXJngin+MO4zbH429lzeC3WbYLGjE2MaUOwzpyw==}

  '@emnapi/runtime@0.45.0':
    resolution: {integrity: sha512-Txumi3td7J4A/xTTwlssKieHKTGl3j4A1tglBx72auZ49YK7ePY6XZricgIg9mnZT4xPfA+UPCUdnhRuEFDL+w==}

  '@emnapi/runtime@1.4.3':
    resolution: {integrity: sha512-pBPWdu6MLKROBX05wSNKcNb++m5Er+KQ9QkB+WVM+pW2Kx9hoSrVTnu3BdkI5eBLZoKu/J6mW/B6i6bJB2ytXQ==}

  '@esbuild/aix-ppc64@0.25.2':
    resolution: {integrity: sha512-wCIboOL2yXZym2cgm6mlA742s9QeJ8DjGVaL39dLN4rRwrOgOyYSnOaFPhKZGLb2ngj4EyfAFjsNJwPXZvseag==}
    engines: {node: '>=18'}
    cpu: [ppc64]
    os: [aix]

  '@esbuild/aix-ppc64@0.25.5':
    resolution: {integrity: sha512-9o3TMmpmftaCMepOdA5k/yDw8SfInyzWWTjYTFCX3kPSDJMROQTb8jg+h9Cnwnmm1vOzvxN7gIfB5V2ewpjtGA==}
    engines: {node: '>=18'}
    cpu: [ppc64]
    os: [aix]

  '@esbuild/android-arm64@0.25.2':
    resolution: {integrity: sha512-5ZAX5xOmTligeBaeNEPnPaeEuah53Id2tX4c2CVP3JaROTH+j4fnfHCkr1PjXMd78hMst+TlkfKcW/DlTq0i4w==}
    engines: {node: '>=18'}
    cpu: [arm64]
    os: [android]

  '@esbuild/android-arm64@0.25.5':
    resolution: {integrity: sha512-VGzGhj4lJO+TVGV1v8ntCZWJktV7SGCs3Pn1GRWI1SBFtRALoomm8k5E9Pmwg3HOAal2VDc2F9+PM/rEY6oIDg==}
    engines: {node: '>=18'}
    cpu: [arm64]
    os: [android]

  '@esbuild/android-arm@0.25.2':
    resolution: {integrity: sha512-NQhH7jFstVY5x8CKbcfa166GoV0EFkaPkCKBQkdPJFvo5u+nGXLEH/ooniLb3QI8Fk58YAx7nsPLozUWfCBOJA==}
    engines: {node: '>=18'}
    cpu: [arm]
    os: [android]

  '@esbuild/android-arm@0.25.5':
    resolution: {integrity: sha512-AdJKSPeEHgi7/ZhuIPtcQKr5RQdo6OO2IL87JkianiMYMPbCtot9fxPbrMiBADOWWm3T2si9stAiVsGbTQFkbA==}
    engines: {node: '>=18'}
    cpu: [arm]
    os: [android]

  '@esbuild/android-x64@0.25.2':
    resolution: {integrity: sha512-Ffcx+nnma8Sge4jzddPHCZVRvIfQ0kMsUsCMcJRHkGJ1cDmhe4SsrYIjLUKn1xpHZybmOqCWwB0zQvsjdEHtkg==}
    engines: {node: '>=18'}
    cpu: [x64]
    os: [android]

  '@esbuild/android-x64@0.25.5':
    resolution: {integrity: sha512-D2GyJT1kjvO//drbRT3Hib9XPwQeWd9vZoBJn+bu/lVsOZ13cqNdDeqIF/xQ5/VmWvMduP6AmXvylO/PIc2isw==}
    engines: {node: '>=18'}
    cpu: [x64]
    os: [android]

  '@esbuild/darwin-arm64@0.25.2':
    resolution: {integrity: sha512-MpM6LUVTXAzOvN4KbjzU/q5smzryuoNjlriAIx+06RpecwCkL9JpenNzpKd2YMzLJFOdPqBpuub6eVRP5IgiSA==}
    engines: {node: '>=18'}
    cpu: [arm64]
    os: [darwin]

  '@esbuild/darwin-arm64@0.25.5':
    resolution: {integrity: sha512-GtaBgammVvdF7aPIgH2jxMDdivezgFu6iKpmT+48+F8Hhg5J/sfnDieg0aeG/jfSvkYQU2/pceFPDKlqZzwnfQ==}
    engines: {node: '>=18'}
    cpu: [arm64]
    os: [darwin]

  '@esbuild/darwin-x64@0.25.2':
    resolution: {integrity: sha512-5eRPrTX7wFyuWe8FqEFPG2cU0+butQQVNcT4sVipqjLYQjjh8a8+vUTfgBKM88ObB85ahsnTwF7PSIt6PG+QkA==}
    engines: {node: '>=18'}
    cpu: [x64]
    os: [darwin]

  '@esbuild/darwin-x64@0.25.5':
    resolution: {integrity: sha512-1iT4FVL0dJ76/q1wd7XDsXrSW+oLoquptvh4CLR4kITDtqi2e/xwXwdCVH8hVHU43wgJdsq7Gxuzcs6Iq/7bxQ==}
    engines: {node: '>=18'}
    cpu: [x64]
    os: [darwin]

  '@esbuild/freebsd-arm64@0.25.2':
    resolution: {integrity: sha512-mLwm4vXKiQ2UTSX4+ImyiPdiHjiZhIaE9QvC7sw0tZ6HoNMjYAqQpGyui5VRIi5sGd+uWq940gdCbY3VLvsO1w==}
    engines: {node: '>=18'}
    cpu: [arm64]
    os: [freebsd]

  '@esbuild/freebsd-arm64@0.25.5':
    resolution: {integrity: sha512-nk4tGP3JThz4La38Uy/gzyXtpkPW8zSAmoUhK9xKKXdBCzKODMc2adkB2+8om9BDYugz+uGV7sLmpTYzvmz6Sw==}
    engines: {node: '>=18'}
    cpu: [arm64]
    os: [freebsd]

  '@esbuild/freebsd-x64@0.25.2':
    resolution: {integrity: sha512-6qyyn6TjayJSwGpm8J9QYYGQcRgc90nmfdUb0O7pp1s4lTY+9D0H9O02v5JqGApUyiHOtkz6+1hZNvNtEhbwRQ==}
    engines: {node: '>=18'}
    cpu: [x64]
    os: [freebsd]

  '@esbuild/freebsd-x64@0.25.5':
    resolution: {integrity: sha512-PrikaNjiXdR2laW6OIjlbeuCPrPaAl0IwPIaRv+SMV8CiM8i2LqVUHFC1+8eORgWyY7yhQY+2U2fA55mBzReaw==}
    engines: {node: '>=18'}
    cpu: [x64]
    os: [freebsd]

  '@esbuild/linux-arm64@0.25.2':
    resolution: {integrity: sha512-gq/sjLsOyMT19I8obBISvhoYiZIAaGF8JpeXu1u8yPv8BE5HlWYobmlsfijFIZ9hIVGYkbdFhEqC0NvM4kNO0g==}
    engines: {node: '>=18'}
    cpu: [arm64]
    os: [linux]

  '@esbuild/linux-arm64@0.25.5':
    resolution: {integrity: sha512-Z9kfb1v6ZlGbWj8EJk9T6czVEjjq2ntSYLY2cw6pAZl4oKtfgQuS4HOq41M/BcoLPzrUbNd+R4BXFyH//nHxVg==}
    engines: {node: '>=18'}
    cpu: [arm64]
    os: [linux]

  '@esbuild/linux-arm@0.25.2':
    resolution: {integrity: sha512-UHBRgJcmjJv5oeQF8EpTRZs/1knq6loLxTsjc3nxO9eXAPDLcWW55flrMVc97qFPbmZP31ta1AZVUKQzKTzb0g==}
    engines: {node: '>=18'}
    cpu: [arm]
    os: [linux]

  '@esbuild/linux-arm@0.25.5':
    resolution: {integrity: sha512-cPzojwW2okgh7ZlRpcBEtsX7WBuqbLrNXqLU89GxWbNt6uIg78ET82qifUy3W6OVww6ZWobWub5oqZOVtwolfw==}
    engines: {node: '>=18'}
    cpu: [arm]
    os: [linux]

  '@esbuild/linux-ia32@0.25.2':
    resolution: {integrity: sha512-bBYCv9obgW2cBP+2ZWfjYTU+f5cxRoGGQ5SeDbYdFCAZpYWrfjjfYwvUpP8MlKbP0nwZ5gyOU/0aUzZ5HWPuvQ==}
    engines: {node: '>=18'}
    cpu: [ia32]
    os: [linux]

  '@esbuild/linux-ia32@0.25.5':
    resolution: {integrity: sha512-sQ7l00M8bSv36GLV95BVAdhJ2QsIbCuCjh/uYrWiMQSUuV+LpXwIqhgJDcvMTj+VsQmqAHL2yYaasENvJ7CDKA==}
    engines: {node: '>=18'}
    cpu: [ia32]
    os: [linux]

  '@esbuild/linux-loong64@0.25.2':
    resolution: {integrity: sha512-SHNGiKtvnU2dBlM5D8CXRFdd+6etgZ9dXfaPCeJtz+37PIUlixvlIhI23L5khKXs3DIzAn9V8v+qb1TRKrgT5w==}
    engines: {node: '>=18'}
    cpu: [loong64]
    os: [linux]

  '@esbuild/linux-loong64@0.25.5':
    resolution: {integrity: sha512-0ur7ae16hDUC4OL5iEnDb0tZHDxYmuQyhKhsPBV8f99f6Z9KQM02g33f93rNH5A30agMS46u2HP6qTdEt6Q1kg==}
    engines: {node: '>=18'}
    cpu: [loong64]
    os: [linux]

  '@esbuild/linux-mips64el@0.25.2':
    resolution: {integrity: sha512-hDDRlzE6rPeoj+5fsADqdUZl1OzqDYow4TB4Y/3PlKBD0ph1e6uPHzIQcv2Z65u2K0kpeByIyAjCmjn1hJgG0Q==}
    engines: {node: '>=18'}
    cpu: [mips64el]
    os: [linux]

  '@esbuild/linux-mips64el@0.25.5':
    resolution: {integrity: sha512-kB/66P1OsHO5zLz0i6X0RxlQ+3cu0mkxS3TKFvkb5lin6uwZ/ttOkP3Z8lfR9mJOBk14ZwZ9182SIIWFGNmqmg==}
    engines: {node: '>=18'}
    cpu: [mips64el]
    os: [linux]

  '@esbuild/linux-ppc64@0.25.2':
    resolution: {integrity: sha512-tsHu2RRSWzipmUi9UBDEzc0nLc4HtpZEI5Ba+Omms5456x5WaNuiG3u7xh5AO6sipnJ9r4cRWQB2tUjPyIkc6g==}
    engines: {node: '>=18'}
    cpu: [ppc64]
    os: [linux]

  '@esbuild/linux-ppc64@0.25.5':
    resolution: {integrity: sha512-UZCmJ7r9X2fe2D6jBmkLBMQetXPXIsZjQJCjgwpVDz+YMcS6oFR27alkgGv3Oqkv07bxdvw7fyB71/olceJhkQ==}
    engines: {node: '>=18'}
    cpu: [ppc64]
    os: [linux]

  '@esbuild/linux-riscv64@0.25.2':
    resolution: {integrity: sha512-k4LtpgV7NJQOml/10uPU0s4SAXGnowi5qBSjaLWMojNCUICNu7TshqHLAEbkBdAszL5TabfvQ48kK84hyFzjnw==}
    engines: {node: '>=18'}
    cpu: [riscv64]
    os: [linux]

  '@esbuild/linux-riscv64@0.25.5':
    resolution: {integrity: sha512-kTxwu4mLyeOlsVIFPfQo+fQJAV9mh24xL+y+Bm6ej067sYANjyEw1dNHmvoqxJUCMnkBdKpvOn0Ahql6+4VyeA==}
    engines: {node: '>=18'}
    cpu: [riscv64]
    os: [linux]

  '@esbuild/linux-s390x@0.25.2':
    resolution: {integrity: sha512-GRa4IshOdvKY7M/rDpRR3gkiTNp34M0eLTaC1a08gNrh4u488aPhuZOCpkF6+2wl3zAN7L7XIpOFBhnaE3/Q8Q==}
    engines: {node: '>=18'}
    cpu: [s390x]
    os: [linux]

  '@esbuild/linux-s390x@0.25.5':
    resolution: {integrity: sha512-K2dSKTKfmdh78uJ3NcWFiqyRrimfdinS5ErLSn3vluHNeHVnBAFWC8a4X5N+7FgVE1EjXS1QDZbpqZBjfrqMTQ==}
    engines: {node: '>=18'}
    cpu: [s390x]
    os: [linux]

  '@esbuild/linux-x64@0.25.2':
    resolution: {integrity: sha512-QInHERlqpTTZ4FRB0fROQWXcYRD64lAoiegezDunLpalZMjcUcld3YzZmVJ2H/Cp0wJRZ8Xtjtj0cEHhYc/uUg==}
    engines: {node: '>=18'}
    cpu: [x64]
    os: [linux]

  '@esbuild/linux-x64@0.25.5':
    resolution: {integrity: sha512-uhj8N2obKTE6pSZ+aMUbqq+1nXxNjZIIjCjGLfsWvVpy7gKCOL6rsY1MhRh9zLtUtAI7vpgLMK6DxjO8Qm9lJw==}
    engines: {node: '>=18'}
    cpu: [x64]
    os: [linux]

  '@esbuild/netbsd-arm64@0.25.2':
    resolution: {integrity: sha512-talAIBoY5M8vHc6EeI2WW9d/CkiO9MQJ0IOWX8hrLhxGbro/vBXJvaQXefW2cP0z0nQVTdQ/eNyGFV1GSKrxfw==}
    engines: {node: '>=18'}
    cpu: [arm64]
    os: [netbsd]

  '@esbuild/netbsd-arm64@0.25.5':
    resolution: {integrity: sha512-pwHtMP9viAy1oHPvgxtOv+OkduK5ugofNTVDilIzBLpoWAM16r7b/mxBvfpuQDpRQFMfuVr5aLcn4yveGvBZvw==}
    engines: {node: '>=18'}
    cpu: [arm64]
    os: [netbsd]

  '@esbuild/netbsd-x64@0.25.2':
    resolution: {integrity: sha512-voZT9Z+tpOxrvfKFyfDYPc4DO4rk06qamv1a/fkuzHpiVBMOhpjK+vBmWM8J1eiB3OLSMFYNaOaBNLXGChf5tg==}
    engines: {node: '>=18'}
    cpu: [x64]
    os: [netbsd]

  '@esbuild/netbsd-x64@0.25.5':
    resolution: {integrity: sha512-WOb5fKrvVTRMfWFNCroYWWklbnXH0Q5rZppjq0vQIdlsQKuw6mdSihwSo4RV/YdQ5UCKKvBy7/0ZZYLBZKIbwQ==}
    engines: {node: '>=18'}
    cpu: [x64]
    os: [netbsd]

  '@esbuild/openbsd-arm64@0.25.2':
    resolution: {integrity: sha512-dcXYOC6NXOqcykeDlwId9kB6OkPUxOEqU+rkrYVqJbK2hagWOMrsTGsMr8+rW02M+d5Op5NNlgMmjzecaRf7Tg==}
    engines: {node: '>=18'}
    cpu: [arm64]
    os: [openbsd]

  '@esbuild/openbsd-arm64@0.25.5':
    resolution: {integrity: sha512-7A208+uQKgTxHd0G0uqZO8UjK2R0DDb4fDmERtARjSHWxqMTye4Erz4zZafx7Di9Cv+lNHYuncAkiGFySoD+Mw==}
    engines: {node: '>=18'}
    cpu: [arm64]
    os: [openbsd]

  '@esbuild/openbsd-x64@0.25.2':
    resolution: {integrity: sha512-t/TkWwahkH0Tsgoq1Ju7QfgGhArkGLkF1uYz8nQS/PPFlXbP5YgRpqQR3ARRiC2iXoLTWFxc6DJMSK10dVXluw==}
    engines: {node: '>=18'}
    cpu: [x64]
    os: [openbsd]

  '@esbuild/openbsd-x64@0.25.5':
    resolution: {integrity: sha512-G4hE405ErTWraiZ8UiSoesH8DaCsMm0Cay4fsFWOOUcz8b8rC6uCvnagr+gnioEjWn0wC+o1/TAHt+It+MpIMg==}
    engines: {node: '>=18'}
    cpu: [x64]
    os: [openbsd]

  '@esbuild/sunos-x64@0.25.2':
    resolution: {integrity: sha512-cfZH1co2+imVdWCjd+D1gf9NjkchVhhdpgb1q5y6Hcv9TP6Zi9ZG/beI3ig8TvwT9lH9dlxLq5MQBBgwuj4xvA==}
    engines: {node: '>=18'}
    cpu: [x64]
    os: [sunos]

  '@esbuild/sunos-x64@0.25.5':
    resolution: {integrity: sha512-l+azKShMy7FxzY0Rj4RCt5VD/q8mG/e+mDivgspo+yL8zW7qEwctQ6YqKX34DTEleFAvCIUviCFX1SDZRSyMQA==}
    engines: {node: '>=18'}
    cpu: [x64]
    os: [sunos]

  '@esbuild/win32-arm64@0.25.2':
    resolution: {integrity: sha512-7Loyjh+D/Nx/sOTzV8vfbB3GJuHdOQyrOryFdZvPHLf42Tk9ivBU5Aedi7iyX+x6rbn2Mh68T4qq1SDqJBQO5Q==}
    engines: {node: '>=18'}
    cpu: [arm64]
    os: [win32]

  '@esbuild/win32-arm64@0.25.5':
    resolution: {integrity: sha512-O2S7SNZzdcFG7eFKgvwUEZ2VG9D/sn/eIiz8XRZ1Q/DO5a3s76Xv0mdBzVM5j5R639lXQmPmSo0iRpHqUUrsxw==}
    engines: {node: '>=18'}
    cpu: [arm64]
    os: [win32]

  '@esbuild/win32-ia32@0.25.2':
    resolution: {integrity: sha512-WRJgsz9un0nqZJ4MfhabxaD9Ft8KioqU3JMinOTvobbX6MOSUigSBlogP8QB3uxpJDsFS6yN+3FDBdqE5lg9kg==}
    engines: {node: '>=18'}
    cpu: [ia32]
    os: [win32]

  '@esbuild/win32-ia32@0.25.5':
    resolution: {integrity: sha512-onOJ02pqs9h1iMJ1PQphR+VZv8qBMQ77Klcsqv9CNW2w6yLqoURLcgERAIurY6QE63bbLuqgP9ATqajFLK5AMQ==}
    engines: {node: '>=18'}
    cpu: [ia32]
    os: [win32]

  '@esbuild/win32-x64@0.25.2':
    resolution: {integrity: sha512-kM3HKb16VIXZyIeVrM1ygYmZBKybX8N4p754bw390wGO3Tf2j4L2/WYL+4suWujpgf6GBYs3jv7TyUivdd05JA==}
    engines: {node: '>=18'}
    cpu: [x64]
    os: [win32]

  '@esbuild/win32-x64@0.25.5':
    resolution: {integrity: sha512-TXv6YnJ8ZMVdX+SXWVBo/0p8LTcrUYngpWjvm91TMjjBQii7Oz11Lw5lbDV5Y0TzuhSJHwiH4hEtC1I42mMS0g==}
    engines: {node: '>=18'}
    cpu: [x64]
    os: [win32]

  '@floating-ui/core@1.7.1':
    resolution: {integrity: sha512-azI0DrjMMfIug/ExbBaeDVJXcY0a7EPvPjb2xAJPa4HeimBX+Z18HK8QQR3jb6356SnDDdxx+hinMLcJEDdOjw==}

  '@floating-ui/dom@1.7.1':
    resolution: {integrity: sha512-cwsmW/zyw5ltYTUeeYJ60CnQuPqmGwuGVhG9w0PRaRKkAyi38BT5CKrpIbb+jtahSwUl04cWzSx9ZOIxeS6RsQ==}

  '@floating-ui/react-dom@2.1.3':
    resolution: {integrity: sha512-huMBfiU9UnQ2oBwIhgzyIiSpVgvlDstU8CX0AF+wS+KzmYMs0J2a3GwuFHV1Lz+jlrQGeC1fF+Nv0QoumyV0bA==}
    peerDependencies:
      react: '>=16.8.0'
      react-dom: '>=16.8.0'

  '@floating-ui/utils@0.2.9':
    resolution: {integrity: sha512-MDWhGtE+eHw5JW7lq4qhc5yRLS11ERl1c7Z6Xd0a58DozHES6EnNNwUWbMiG4J9Cgj053Bhk8zvlhFYKVhULwg==}

  '@formatjs/intl-localematcher@0.6.1':
    resolution: {integrity: sha512-ePEgLgVCqi2BBFnTMWPfIghu6FkbZnnBVhO2sSxvLfrdFw7wCHAHiDoM2h4NRgjbaY7+B7HgOLZGkK187pZTZg==}

  '@hookform/resolvers@5.1.1':
    resolution: {integrity: sha512-J/NVING3LMAEvexJkyTLjruSm7aOFx7QX21pzkiJfMoNG0wl5aFEjLTl7ay7IQb9EWY6AkrBy7tHL2Alijpdcg==}
    peerDependencies:
      react-hook-form: ^7.55.0

  '@img/sharp-darwin-arm64@0.34.2':
    resolution: {integrity: sha512-OfXHZPppddivUJnqyKoi5YVeHRkkNE2zUFT2gbpKxp/JZCFYEYubnMg+gOp6lWfasPrTS+KPosKqdI+ELYVDtg==}
    engines: {node: ^18.17.0 || ^20.3.0 || >=21.0.0}
    cpu: [arm64]
    os: [darwin]

  '@img/sharp-darwin-x64@0.34.2':
    resolution: {integrity: sha512-dYvWqmjU9VxqXmjEtjmvHnGqF8GrVjM2Epj9rJ6BUIXvk8slvNDJbhGFvIoXzkDhrJC2jUxNLz/GUjjvSzfw+g==}
    engines: {node: ^18.17.0 || ^20.3.0 || >=21.0.0}
    cpu: [x64]
    os: [darwin]

  '@img/sharp-libvips-darwin-arm64@1.1.0':
    resolution: {integrity: sha512-HZ/JUmPwrJSoM4DIQPv/BfNh9yrOA8tlBbqbLz4JZ5uew2+o22Ik+tHQJcih7QJuSa0zo5coHTfD5J8inqj9DA==}
    cpu: [arm64]
    os: [darwin]

  '@img/sharp-libvips-darwin-x64@1.1.0':
    resolution: {integrity: sha512-Xzc2ToEmHN+hfvsl9wja0RlnXEgpKNmftriQp6XzY/RaSfwD9th+MSh0WQKzUreLKKINb3afirxW7A0fz2YWuQ==}
    cpu: [x64]
    os: [darwin]

  '@img/sharp-libvips-linux-arm64@1.1.0':
    resolution: {integrity: sha512-IVfGJa7gjChDET1dK9SekxFFdflarnUB8PwW8aGwEoF3oAsSDuNUTYS+SKDOyOJxQyDC1aPFMuRYLoDInyV9Ew==}
    cpu: [arm64]
    os: [linux]

  '@img/sharp-libvips-linux-arm@1.1.0':
    resolution: {integrity: sha512-s8BAd0lwUIvYCJyRdFqvsj+BJIpDBSxs6ivrOPm/R7piTs5UIwY5OjXrP2bqXC9/moGsyRa37eYWYCOGVXxVrA==}
    cpu: [arm]
    os: [linux]

  '@img/sharp-libvips-linux-ppc64@1.1.0':
    resolution: {integrity: sha512-tiXxFZFbhnkWE2LA8oQj7KYR+bWBkiV2nilRldT7bqoEZ4HiDOcePr9wVDAZPi/Id5fT1oY9iGnDq20cwUz8lQ==}
    cpu: [ppc64]
    os: [linux]

  '@img/sharp-libvips-linux-s390x@1.1.0':
    resolution: {integrity: sha512-xukSwvhguw7COyzvmjydRb3x/09+21HykyapcZchiCUkTThEQEOMtBj9UhkaBRLuBrgLFzQ2wbxdeCCJW/jgJA==}
    cpu: [s390x]
    os: [linux]

  '@img/sharp-libvips-linux-x64@1.1.0':
    resolution: {integrity: sha512-yRj2+reB8iMg9W5sULM3S74jVS7zqSzHG3Ol/twnAAkAhnGQnpjj6e4ayUz7V+FpKypwgs82xbRdYtchTTUB+Q==}
    cpu: [x64]
    os: [linux]

  '@img/sharp-libvips-linuxmusl-arm64@1.1.0':
    resolution: {integrity: sha512-jYZdG+whg0MDK+q2COKbYidaqW/WTz0cc1E+tMAusiDygrM4ypmSCjOJPmFTvHHJ8j/6cAGyeDWZOsK06tP33w==}
    cpu: [arm64]
    os: [linux]

  '@img/sharp-libvips-linuxmusl-x64@1.1.0':
    resolution: {integrity: sha512-wK7SBdwrAiycjXdkPnGCPLjYb9lD4l6Ze2gSdAGVZrEL05AOUJESWU2lhlC+Ffn5/G+VKuSm6zzbQSzFX/P65A==}
    cpu: [x64]
    os: [linux]

  '@img/sharp-linux-arm64@0.34.2':
    resolution: {integrity: sha512-D8n8wgWmPDakc83LORcfJepdOSN6MvWNzzz2ux0MnIbOqdieRZwVYY32zxVx+IFUT8er5KPcyU3XXsn+GzG/0Q==}
    engines: {node: ^18.17.0 || ^20.3.0 || >=21.0.0}
    cpu: [arm64]
    os: [linux]

  '@img/sharp-linux-arm@0.34.2':
    resolution: {integrity: sha512-0DZzkvuEOqQUP9mo2kjjKNok5AmnOr1jB2XYjkaoNRwpAYMDzRmAqUIa1nRi58S2WswqSfPOWLNOr0FDT3H5RQ==}
    engines: {node: ^18.17.0 || ^20.3.0 || >=21.0.0}
    cpu: [arm]
    os: [linux]

  '@img/sharp-linux-s390x@0.34.2':
    resolution: {integrity: sha512-EGZ1xwhBI7dNISwxjChqBGELCWMGDvmxZXKjQRuqMrakhO8QoMgqCrdjnAqJq/CScxfRn+Bb7suXBElKQpPDiw==}
    engines: {node: ^18.17.0 || ^20.3.0 || >=21.0.0}
    cpu: [s390x]
    os: [linux]

  '@img/sharp-linux-x64@0.34.2':
    resolution: {integrity: sha512-sD7J+h5nFLMMmOXYH4DD9UtSNBD05tWSSdWAcEyzqW8Cn5UxXvsHAxmxSesYUsTOBmUnjtxghKDl15EvfqLFbQ==}
    engines: {node: ^18.17.0 || ^20.3.0 || >=21.0.0}
    cpu: [x64]
    os: [linux]

  '@img/sharp-linuxmusl-arm64@0.34.2':
    resolution: {integrity: sha512-NEE2vQ6wcxYav1/A22OOxoSOGiKnNmDzCYFOZ949xFmrWZOVII1Bp3NqVVpvj+3UeHMFyN5eP/V5hzViQ5CZNA==}
    engines: {node: ^18.17.0 || ^20.3.0 || >=21.0.0}
    cpu: [arm64]
    os: [linux]

  '@img/sharp-linuxmusl-x64@0.34.2':
    resolution: {integrity: sha512-DOYMrDm5E6/8bm/yQLCWyuDJwUnlevR8xtF8bs+gjZ7cyUNYXiSf/E8Kp0Ss5xasIaXSHzb888V1BE4i1hFhAA==}
    engines: {node: ^18.17.0 || ^20.3.0 || >=21.0.0}
    cpu: [x64]
    os: [linux]

  '@img/sharp-wasm32@0.34.2':
    resolution: {integrity: sha512-/VI4mdlJ9zkaq53MbIG6rZY+QRN3MLbR6usYlgITEzi4Rpx5S6LFKsycOQjkOGmqTNmkIdLjEvooFKwww6OpdQ==}
    engines: {node: ^18.17.0 || ^20.3.0 || >=21.0.0}
    cpu: [wasm32]

  '@img/sharp-win32-arm64@0.34.2':
    resolution: {integrity: sha512-cfP/r9FdS63VA5k0xiqaNaEoGxBg9k7uE+RQGzuK9fHt7jib4zAVVseR9LsE4gJcNWgT6APKMNnCcnyOtmSEUQ==}
    engines: {node: ^18.17.0 || ^20.3.0 || >=21.0.0}
    cpu: [arm64]
    os: [win32]

  '@img/sharp-win32-ia32@0.34.2':
    resolution: {integrity: sha512-QLjGGvAbj0X/FXl8n1WbtQ6iVBpWU7JO94u/P2M4a8CFYsvQi4GW2mRy/JqkRx0qpBzaOdKJKw8uc930EX2AHw==}
    engines: {node: ^18.17.0 || ^20.3.0 || >=21.0.0}
    cpu: [ia32]
    os: [win32]

  '@img/sharp-win32-x64@0.34.2':
    resolution: {integrity: sha512-aUdT6zEYtDKCaxkofmmJDJYGCf0+pJg3eU9/oBuqvEeoB9dKI6ZLc/1iLJCTuJQDO4ptntAlkUmHgGjyuobZbw==}
    engines: {node: ^18.17.0 || ^20.3.0 || >=21.0.0}
    cpu: [x64]
    os: [win32]

  '@isaacs/fs-minipass@4.0.1':
    resolution: {integrity: sha512-wgm9Ehl2jpeqP3zw/7mo3kRHFp5MEDhqAdwy1fTGkHAwnkGOVsgpvQhL8B5n1qlb01jV3n/bI0ZfZp5lWA1k4w==}
    engines: {node: '>=18.0.0'}

  '@jridgewell/gen-mapping@0.3.8':
    resolution: {integrity: sha512-imAbBGkb+ebQyxKgzv5Hu2nmROxoDOXHh80evxdoXNOrvAnVx7zimzc1Oo5h9RlfV4vPXaE2iM5pOFbvOCClWA==}
    engines: {node: '>=6.0.0'}

  '@jridgewell/resolve-uri@3.1.2':
    resolution: {integrity: sha512-bRISgCIjP20/tbWSPWMEi54QVPRZExkuD9lJL+UIxUKtwVJA8wW1Trb1jMs1RFXo1CBTNZ/5hpC9QvmKWdopKw==}
    engines: {node: '>=6.0.0'}

  '@jridgewell/set-array@1.2.1':
    resolution: {integrity: sha512-R8gLRTZeyp03ymzP/6Lil/28tGeGEzhx1q2k703KGWRAI1VdvPIXdG70VJc2pAMw3NA6JKL5hhFu1sJX0Mnn/A==}
    engines: {node: '>=6.0.0'}

  '@jridgewell/source-map@0.3.9':
    resolution: {integrity: sha512-amBU75CKOOkcQLfyM6J+DnWwz41yTsWI7o8MQ003LwUIWb4NYX/evAblTx1oBBYJySqL/zHPxHXDw5ewpQaUFw==}

  '@jridgewell/sourcemap-codec@1.5.0':
    resolution: {integrity: sha512-gv3ZRaISU3fjPAgNsriBRqGWQL6quFx04YMPW/zD8XMLsU32mhCCbfbO6KZFLjvYpCZ8zyDEgqsgf+PwPaM7GQ==}

  '@jridgewell/trace-mapping@0.3.25':
    resolution: {integrity: sha512-vNk6aEwybGtawWmy/PzwnGDOjCkLWSD2wqvjGGAgOAwCGWySYXfYoxt00IJkTF+8Lb57DwOb3Aa0o9CApepiYQ==}

  '@jridgewell/trace-mapping@0.3.9':
    resolution: {integrity: sha512-3Belt6tdc8bPgAtbcmdtNJlirVoTmEb5e2gC94PnkwEW9jI6CAHUeoG85tjWP5WquqfavoMtMwiG4P926ZKKuQ==}

  '@mdx-js/mdx@3.1.0':
    resolution: {integrity: sha512-/QxEhPAvGwbQmy1Px8F899L5Uc2KZ6JtXwlCgJmjSTBedwOZkByYcBG4GceIGPXRDsmfxhHazuS+hlOShRLeDw==}

  '@mdx-js/react@3.1.0':
    resolution: {integrity: sha512-QjHtSaoameoalGnKDT3FoIl4+9RwyTmo9ZJGBdLOks/YOiWHoRDI3PUwEzOE7kEmGcV3AFcp9K6dYu9rEuKLAQ==}
    peerDependencies:
      '@types/react': '>=16'
      react: '>=16'

  '@next/env@15.3.4':
    resolution: {integrity: sha512-ZkdYzBseS6UjYzz6ylVKPOK+//zLWvD6Ta+vpoye8cW11AjiQjGYVibF0xuvT4L0iJfAPfZLFidaEzAOywyOAQ==}

  '@next/env@15.4.0-canary.77':
    resolution: {integrity: sha512-9fzdDBFHZhElWmo9bLurIhJH06cwWPO8MQtPtKs/upjuhRcDAOEDaTEkXH2kwKf3TlBSZft2bwL2oxcpmmPmEg==}

  '@next/swc-darwin-arm64@15.3.4':
    resolution: {integrity: sha512-z0qIYTONmPRbwHWvpyrFXJd5F9YWLCsw3Sjrzj2ZvMYy9NPQMPZ1NjOJh4ojr4oQzcGYwgJKfidzehaNa1BpEg==}
    engines: {node: '>= 10'}
    cpu: [arm64]
    os: [darwin]

  '@next/swc-darwin-arm64@15.4.0-canary.77':
    resolution: {integrity: sha512-sCJuZwiAyvBqEiDCDU3ImM7XqfsI3O/yH2AGydNdmK0BovwAI4BhJoxUlV/Kuw1HIlKwrDsuY9t04MdUGRYqLA==}
    engines: {node: '>= 10'}
    cpu: [arm64]
    os: [darwin]

  '@next/swc-darwin-x64@15.3.4':
    resolution: {integrity: sha512-Z0FYJM8lritw5Wq+vpHYuCIzIlEMjewG2aRkc3Hi2rcbULknYL/xqfpBL23jQnCSrDUGAo/AEv0Z+s2bff9Zkw==}
    engines: {node: '>= 10'}
    cpu: [x64]
    os: [darwin]

  '@next/swc-darwin-x64@15.4.0-canary.77':
    resolution: {integrity: sha512-xgLDOOAl5rocJYJK45EWRVL7nCsBrdlllMQo6ZttaqauW3S4TVpefzpsOmSpZR2I14wBgu5TgteSDEcRUSzm7g==}
    engines: {node: '>= 10'}
    cpu: [x64]
    os: [darwin]

  '@next/swc-linux-arm64-gnu@15.3.4':
    resolution: {integrity: sha512-l8ZQOCCg7adwmsnFm8m5q9eIPAHdaB2F3cxhufYtVo84pymwKuWfpYTKcUiFcutJdp9xGHC+F1Uq3xnFU1B/7g==}
    engines: {node: '>= 10'}
    cpu: [arm64]
    os: [linux]

  '@next/swc-linux-arm64-gnu@15.4.0-canary.77':
    resolution: {integrity: sha512-e1yhTOG/Ig5aGTkgDh5tiMGxZeFKWmdPuQKnmphn7fW8ko6z11czCx2ztRe+dSMJkZMBTHRZQ43XYSOyz/ETBg==}
    engines: {node: '>= 10'}
    cpu: [arm64]
    os: [linux]

  '@next/swc-linux-arm64-musl@15.3.4':
    resolution: {integrity: sha512-wFyZ7X470YJQtpKot4xCY3gpdn8lE9nTlldG07/kJYexCUpX1piX+MBfZdvulo+t1yADFVEuzFfVHfklfEx8kw==}
    engines: {node: '>= 10'}
    cpu: [arm64]
    os: [linux]

  '@next/swc-linux-arm64-musl@15.4.0-canary.77':
    resolution: {integrity: sha512-7Ha4VNbqdW9718KZcbpe6oK6eAkhS6TSqzrVuMHzmGeDyn42XNvi5TV81GRfarClKJZzFeO1y8If4BU9DgqnNw==}
    engines: {node: '>= 10'}
    cpu: [arm64]
    os: [linux]

  '@next/swc-linux-x64-gnu@15.3.4':
    resolution: {integrity: sha512-gEbH9rv9o7I12qPyvZNVTyP/PWKqOp8clvnoYZQiX800KkqsaJZuOXkWgMa7ANCCh/oEN2ZQheh3yH8/kWPSEg==}
    engines: {node: '>= 10'}
    cpu: [x64]
    os: [linux]

  '@next/swc-linux-x64-gnu@15.4.0-canary.77':
    resolution: {integrity: sha512-UGVghtp52lRVtVv9tCOWQ/sDZx32QiyPj/G0x6lR8Ht0Ja66TCuy3oA19hkD7fEO0rDk+SVIMl440SFnla1Y9g==}
    engines: {node: '>= 10'}
    cpu: [x64]
    os: [linux]

  '@next/swc-linux-x64-musl@15.3.4':
    resolution: {integrity: sha512-Cf8sr0ufuC/nu/yQ76AnarbSAXcwG/wj+1xFPNbyNo8ltA6kw5d5YqO8kQuwVIxk13SBdtgXrNyom3ZosHAy4A==}
    engines: {node: '>= 10'}
    cpu: [x64]
    os: [linux]

  '@next/swc-linux-x64-musl@15.4.0-canary.77':
    resolution: {integrity: sha512-qmF8fhRxJsWcQDvtpk9cYQxtkpa0qQGEQ4TY2GiKiSzMW+6zkQ9N+zzKkZETMoQKyZTLV/G8LT74bYHDlYRJHQ==}
    engines: {node: '>= 10'}
    cpu: [x64]
    os: [linux]

  '@next/swc-win32-arm64-msvc@15.3.4':
    resolution: {integrity: sha512-ay5+qADDN3rwRbRpEhTOreOn1OyJIXS60tg9WMYTWCy3fB6rGoyjLVxc4dR9PYjEdR2iDYsaF5h03NA+XuYPQQ==}
    engines: {node: '>= 10'}
    cpu: [arm64]
    os: [win32]

  '@next/swc-win32-arm64-msvc@15.4.0-canary.77':
    resolution: {integrity: sha512-NhYbcUYJUCk1cf4sY+K3lvDvO2gGakyrZL/g4I9LBlEe3BtZjb0aff53faH7h7mxZG0N7HPhMYeQN4iU4NS3pA==}
    engines: {node: '>= 10'}
    cpu: [arm64]
    os: [win32]

  '@next/swc-win32-x64-msvc@15.3.4':
    resolution: {integrity: sha512-4kDt31Bc9DGyYs41FTL1/kNpDeHyha2TC0j5sRRoKCyrhNcfZ/nRQkAUlF27mETwm8QyHqIjHJitfcza2Iykfg==}
    engines: {node: '>= 10'}
    cpu: [x64]
    os: [win32]

  '@next/swc-win32-x64-msvc@15.4.0-canary.77':
    resolution: {integrity: sha512-oDfI6g4Ep0TfnkHoLFYtkaNk0r9qGWmWAtN2TlalYOEiHHg1/jTPtMgytiQZgFod3ArmBUN4+4SLF8kQN7eCnQ==}
    engines: {node: '>= 10'}
    cpu: [x64]
    os: [win32]

  '@node-rs/argon2-android-arm-eabi@1.7.0':
    resolution: {integrity: sha512-udDqkr5P9E+wYX1SZwAVPdyfYvaF4ry9Tm+R9LkfSHbzWH0uhU6zjIwNRp7m+n4gx691rk+lqqDAIP8RLKwbhg==}
    engines: {node: '>= 10'}
    cpu: [arm]
    os: [android]

  '@node-rs/argon2-android-arm64@1.7.0':
    resolution: {integrity: sha512-s9j/G30xKUx8WU50WIhF0fIl1EdhBGq0RQ06lEhZ0Gi0ap8lhqbE2Bn5h3/G2D1k0Dx+yjeVVNmt/xOQIRG38A==}
    engines: {node: '>= 10'}
    cpu: [arm64]
    os: [android]

  '@node-rs/argon2-darwin-arm64@1.7.0':
    resolution: {integrity: sha512-ZIz4L6HGOB9U1kW23g+m7anGNuTZ0RuTw0vNp3o+2DWpb8u8rODq6A8tH4JRL79S+Co/Nq608m9uackN2pe0Rw==}
    engines: {node: '>= 10'}
    cpu: [arm64]
    os: [darwin]

  '@node-rs/argon2-darwin-x64@1.7.0':
    resolution: {integrity: sha512-5oi/pxqVhODW/pj1+3zElMTn/YukQeywPHHYDbcAW3KsojFjKySfhcJMd1DjKTc+CHQI+4lOxZzSUzK7mI14Hw==}
    engines: {node: '>= 10'}
    cpu: [x64]
    os: [darwin]

  '@node-rs/argon2-freebsd-x64@1.7.0':
    resolution: {integrity: sha512-Ify08683hA4QVXYoIm5SUWOY5DPIT/CMB0CQT+IdxQAg/F+qp342+lUkeAtD5bvStQuCx/dFO3bnnzoe2clMhA==}
    engines: {node: '>= 10'}
    cpu: [x64]
    os: [freebsd]

  '@node-rs/argon2-linux-arm-gnueabihf@1.7.0':
    resolution: {integrity: sha512-7DjDZ1h5AUHAtRNjD19RnQatbhL+uuxBASuuXIBu4/w6Dx8n7YPxwTP4MXfsvuRgKuMWiOb/Ub/HJ3kXVCXRkg==}
    engines: {node: '>= 10'}
    cpu: [arm]
    os: [linux]

  '@node-rs/argon2-linux-arm64-gnu@1.7.0':
    resolution: {integrity: sha512-nJDoMP4Y3YcqGswE4DvP080w6O24RmnFEDnL0emdI8Nou17kNYBzP2546Nasx9GCyLzRcYQwZOUjrtUuQ+od2g==}
    engines: {node: '>= 10'}
    cpu: [arm64]
    os: [linux]

  '@node-rs/argon2-linux-arm64-musl@1.7.0':
    resolution: {integrity: sha512-BKWS8iVconhE3jrb9mj6t1J9vwUqQPpzCbUKxfTGJfc+kNL58F1SXHBoe2cDYGnHrFEHTY0YochzXoAfm4Dm/A==}
    engines: {node: '>= 10'}
    cpu: [arm64]
    os: [linux]

  '@node-rs/argon2-linux-x64-gnu@1.7.0':
    resolution: {integrity: sha512-EmgqZOlf4Jurk/szW1iTsVISx25bKksVC5uttJDUloTgsAgIGReCpUUO1R24pBhu9ESJa47iv8NSf3yAfGv6jQ==}
    engines: {node: '>= 10'}
    cpu: [x64]
    os: [linux]

  '@node-rs/argon2-linux-x64-musl@1.7.0':
    resolution: {integrity: sha512-/o1efYCYIxjfuoRYyBTi2Iy+1iFfhqHCvvVsnjNSgO1xWiWrX0Rrt/xXW5Zsl7vS2Y+yu8PL8KFWRzZhaVxfKA==}
    engines: {node: '>= 10'}
    cpu: [x64]
    os: [linux]

  '@node-rs/argon2-wasm32-wasi@1.7.0':
    resolution: {integrity: sha512-Evmk9VcxqnuwQftfAfYEr6YZYSPLzmKUsbFIMep5nTt9PT4XYRFAERj7wNYp+rOcBenF3X4xoB+LhwcOMTNE5w==}
    engines: {node: '>=14.0.0'}
    cpu: [wasm32]

  '@node-rs/argon2-win32-arm64-msvc@1.7.0':
    resolution: {integrity: sha512-qgsU7T004COWWpSA0tppDqDxbPLgg8FaU09krIJ7FBl71Sz8SFO40h7fDIjfbTT5w7u6mcaINMQ5bSHu75PCaA==}
    engines: {node: '>= 10'}
    cpu: [arm64]
    os: [win32]

  '@node-rs/argon2-win32-ia32-msvc@1.7.0':
    resolution: {integrity: sha512-JGafwWYQ/HpZ3XSwP4adQ6W41pRvhcdXvpzIWtKvX+17+xEXAe2nmGWM6s27pVkg1iV2ZtoYLRDkOUoGqZkCcg==}
    engines: {node: '>= 10'}
    cpu: [ia32]
    os: [win32]

  '@node-rs/argon2-win32-x64-msvc@1.7.0':
    resolution: {integrity: sha512-9oq4ShyFakw8AG3mRls0AoCpxBFcimYx7+jvXeAf2OqKNO+mSA6eZ9z7KQeVCi0+SOEUYxMGf5UiGiDb9R6+9Q==}
    engines: {node: '>= 10'}
    cpu: [x64]
    os: [win32]

  '@node-rs/argon2@1.7.0':
    resolution: {integrity: sha512-zfULc+/tmcWcxn+nHkbyY8vP3+MpEqKORbszt4UkpqZgBgDAAIYvuDN/zukfTgdmo6tmJKKVfzigZOPk4LlIog==}
    engines: {node: '>= 10'}

  '@node-rs/bcrypt-android-arm-eabi@1.9.0':
    resolution: {integrity: sha512-nOCFISGtnodGHNiLrG0WYLWr81qQzZKYfmwHc7muUeq+KY0sQXyHOwZk9OuNQAWv/lnntmtbwkwT0QNEmOyLvA==}
    engines: {node: '>= 10'}
    cpu: [arm]
    os: [android]

  '@node-rs/bcrypt-android-arm64@1.9.0':
    resolution: {integrity: sha512-+ZrIAtigVmjYkqZQTThHVlz0+TG6D+GDHWhVKvR2DifjtqJ0i+mb9gjo++hN+fWEQdWNGxKCiBBjwgT4EcXd6A==}
    engines: {node: '>= 10'}
    cpu: [arm64]
    os: [android]

  '@node-rs/bcrypt-darwin-arm64@1.9.0':
    resolution: {integrity: sha512-CQiS+F9Pa0XozvkXR1g7uXE9QvBOPOplDg0iCCPRYTN9PqA5qYxhwe48G3o+v2UeQceNRrbnEtWuANm7JRqIhw==}
    engines: {node: '>= 10'}
    cpu: [arm64]
    os: [darwin]

  '@node-rs/bcrypt-darwin-x64@1.9.0':
    resolution: {integrity: sha512-4pTKGawYd7sNEjdJ7R/R67uwQH1VvwPZ0SSUMmeNHbxD5QlwAPXdDH11q22uzVXsvNFZ6nGQBg8No5OUGpx6Ug==}
    engines: {node: '>= 10'}
    cpu: [x64]
    os: [darwin]

  '@node-rs/bcrypt-freebsd-x64@1.9.0':
    resolution: {integrity: sha512-UmWzySX4BJhT/B8xmTru6iFif3h0Rpx3TqxRLCcbgmH43r7k5/9QuhpiyzpvKGpKHJCFNm4F3rC2wghvw5FCIg==}
    engines: {node: '>= 10'}
    cpu: [x64]
    os: [freebsd]

  '@node-rs/bcrypt-linux-arm-gnueabihf@1.9.0':
    resolution: {integrity: sha512-8qoX4PgBND2cVwsbajoAWo3NwdfJPEXgpCsZQZURz42oMjbGyhhSYbovBCskGU3EBLoC8RA2B1jFWooeYVn5BA==}
    engines: {node: '>= 10'}
    cpu: [arm]
    os: [linux]

  '@node-rs/bcrypt-linux-arm64-gnu@1.9.0':
    resolution: {integrity: sha512-TuAC6kx0SbcIA4mSEWPi+OCcDjTQUMl213v5gMNlttF+D4ieIZx6pPDGTaMO6M2PDHTeCG0CBzZl0Lu+9b0c7Q==}
    engines: {node: '>= 10'}
    cpu: [arm64]
    os: [linux]

  '@node-rs/bcrypt-linux-arm64-musl@1.9.0':
    resolution: {integrity: sha512-/sIvKDABOI8QOEnLD7hIj02BVaNOuCIWBKvxcJOt8+TuwJ6zmY1UI5kSv9d99WbiHjTp97wtAUbZQwauU4b9ew==}
    engines: {node: '>= 10'}
    cpu: [arm64]
    os: [linux]

  '@node-rs/bcrypt-linux-x64-gnu@1.9.0':
    resolution: {integrity: sha512-DyyhDHDsLBsCKz1tZ1hLvUZSc1DK0FU0v52jK6IBQxrj24WscSU9zZe7ie/V9kdmA4Ep57BfpWX8Dsa2JxGdgQ==}
    engines: {node: '>= 10'}
    cpu: [x64]
    os: [linux]

  '@node-rs/bcrypt-linux-x64-musl@1.9.0':
    resolution: {integrity: sha512-duIiuqQ+Lew8ASSAYm6ZRqcmfBGWwsi81XLUwz86a2HR7Qv6V4yc3ZAUQovAikhjCsIqe8C11JlAZSK6+PlXYg==}
    engines: {node: '>= 10'}
    cpu: [x64]
    os: [linux]

  '@node-rs/bcrypt-wasm32-wasi@1.9.0':
    resolution: {integrity: sha512-ylaGmn9Wjwv/D5lxtawttx3H6Uu2WTTR7lWlRHGT6Ga/MB1Vj4OjSGUW8G8zIVnKuXpGbZ92pgHlt4HUpSLctw==}
    engines: {node: '>=14.0.0'}
    cpu: [wasm32]

  '@node-rs/bcrypt-win32-arm64-msvc@1.9.0':
    resolution: {integrity: sha512-2h86gF7QFyEzODuDFml/Dp1MSJoZjxJ4yyT2Erf4NkwsiA5MqowUhUsorRwZhX6+2CtlGa7orbwi13AKMsYndw==}
    engines: {node: '>= 10'}
    cpu: [arm64]
    os: [win32]

  '@node-rs/bcrypt-win32-ia32-msvc@1.9.0':
    resolution: {integrity: sha512-kqxalCvhs4FkN0+gWWfa4Bdy2NQAkfiqq/CEf6mNXC13RSV673Ev9V8sRlQyNpCHCNkeXfOT9pgoBdJmMs9muA==}
    engines: {node: '>= 10'}
    cpu: [ia32]
    os: [win32]

  '@node-rs/bcrypt-win32-x64-msvc@1.9.0':
    resolution: {integrity: sha512-2y0Tuo6ZAT2Cz8V7DHulSlv1Bip3zbzeXyeur+uR25IRNYXKvI/P99Zl85Fbuu/zzYAZRLLlGTRe6/9IHofe/w==}
    engines: {node: '>= 10'}
    cpu: [x64]
    os: [win32]

  '@node-rs/bcrypt@1.9.0':
    resolution: {integrity: sha512-u2OlIxW264bFUfvbFqDz9HZKFjwe8FHFtn7T/U8mYjPZ7DWYpbUB+/dkW/QgYfMSfR0ejkyuWaBBe0coW7/7ig==}
    engines: {node: '>= 10'}

  '@nodelib/fs.scandir@2.1.5':
    resolution: {integrity: sha512-vq24Bq3ym5HEQm2NKCr3yXDwjc7vTsEThRDnkp2DK9p1uqLR+DHurm/NOTo0KG7HYHU7eppKZj3MyqYuMBf62g==}
    engines: {node: '>= 8'}

  '@nodelib/fs.stat@2.0.5':
    resolution: {integrity: sha512-RkhPPp2zrqDAQA/2jNhnztcPAlv64XdhIp7a7454A5ovI7Bukxgt7MX7udwAu3zg1DcpPU0rz3VV1SeaqvY4+A==}
    engines: {node: '>= 8'}

  '@nodelib/fs.walk@1.2.8':
    resolution: {integrity: sha512-oGB+UxlgWcgQkgwo8GcEGwemoTFt3FIO9ababBmaGwXIoBKZ+GTy0pP185beGg7Llih/NSHSV2XAs1lnznocSg==}
    engines: {node: '>= 8'}

  '@opentelemetry/api-logs@0.57.2':
    resolution: {integrity: sha512-uIX52NnTM0iBh84MShlpouI7UKqkZ7MrUszTmaypHBu4r7NofznSnQRfJ+uUeDtQDj6w8eFGg5KBLDAwAPz1+A==}
    engines: {node: '>=14'}

  '@opentelemetry/api@1.9.0':
    resolution: {integrity: sha512-3giAOQvZiH5F9bMlMiv8+GSPMeqg0dbaeo58/0SlA9sxSqZhnUtxzX9/2FzyhS9sWQf5S0GJE0AKBrFqjpeYcg==}
    engines: {node: '>=8.0.0'}

  '@opentelemetry/context-async-hooks@1.30.1':
    resolution: {integrity: sha512-s5vvxXPVdjqS3kTLKMeBMvop9hbWkwzBpu+mUO2M7sZtlkyDJGwFe33wRKnbaYDo8ExRVBIIdwIGrqpxHuKttA==}
    engines: {node: '>=14'}
    peerDependencies:
      '@opentelemetry/api': '>=1.0.0 <1.10.0'

  '@opentelemetry/core@1.30.1':
    resolution: {integrity: sha512-OOCM2C/QIURhJMuKaekP3TRBxBKxG/TWWA0TL2J6nXUtDnuCtccy49LUJF8xPFXMX+0LMcxFpCo8M9cGY1W6rQ==}
    engines: {node: '>=14'}
    peerDependencies:
      '@opentelemetry/api': '>=1.0.0 <1.10.0'

  '@opentelemetry/instrumentation-amqplib@0.46.1':
    resolution: {integrity: sha512-AyXVnlCf/xV3K/rNumzKxZqsULyITJH6OVLiW6730JPRqWA7Zc9bvYoVNpN6iOpTU8CasH34SU/ksVJmObFibQ==}
    engines: {node: '>=14'}
    peerDependencies:
      '@opentelemetry/api': ^1.3.0

  '@opentelemetry/instrumentation-connect@0.43.1':
    resolution: {integrity: sha512-ht7YGWQuV5BopMcw5Q2hXn3I8eG8TH0J/kc/GMcW4CuNTgiP6wCu44BOnucJWL3CmFWaRHI//vWyAhaC8BwePw==}
    engines: {node: '>=14'}
    peerDependencies:
      '@opentelemetry/api': ^1.3.0

  '@opentelemetry/instrumentation-dataloader@0.16.1':
    resolution: {integrity: sha512-K/qU4CjnzOpNkkKO4DfCLSQshejRNAJtd4esgigo/50nxCB6XCyi1dhAblUHM9jG5dRm8eu0FB+t87nIo99LYQ==}
    engines: {node: '>=14'}
    peerDependencies:
      '@opentelemetry/api': ^1.3.0

  '@opentelemetry/instrumentation-express@0.47.1':
    resolution: {integrity: sha512-QNXPTWteDclR2B4pDFpz0TNghgB33UMjUt14B+BZPmtH1MwUFAfLHBaP5If0Z5NZC+jaH8oF2glgYjrmhZWmSw==}
    engines: {node: '>=14'}
    peerDependencies:
      '@opentelemetry/api': ^1.3.0

  '@opentelemetry/instrumentation-fs@0.19.1':
    resolution: {integrity: sha512-6g0FhB3B9UobAR60BGTcXg4IHZ6aaYJzp0Ki5FhnxyAPt8Ns+9SSvgcrnsN2eGmk3RWG5vYycUGOEApycQL24A==}
    engines: {node: '>=14'}
    peerDependencies:
      '@opentelemetry/api': ^1.3.0

  '@opentelemetry/instrumentation-generic-pool@0.43.1':
    resolution: {integrity: sha512-M6qGYsp1cURtvVLGDrPPZemMFEbuMmCXgQYTReC/IbimV5sGrLBjB+/hANUpRZjX67nGLdKSVLZuQQAiNz+sww==}
    engines: {node: '>=14'}
    peerDependencies:
      '@opentelemetry/api': ^1.3.0

  '@opentelemetry/instrumentation-graphql@0.47.1':
    resolution: {integrity: sha512-EGQRWMGqwiuVma8ZLAZnExQ7sBvbOx0N/AE/nlafISPs8S+QtXX+Viy6dcQwVWwYHQPAcuY3bFt3xgoAwb4ZNQ==}
    engines: {node: '>=14'}
    peerDependencies:
      '@opentelemetry/api': ^1.3.0

  '@opentelemetry/instrumentation-hapi@0.45.2':
    resolution: {integrity: sha512-7Ehow/7Wp3aoyCrZwQpU7a2CnoMq0XhIcioFuKjBb0PLYfBfmTsFTUyatlHu0fRxhwcRsSQRTvEhmZu8CppBpQ==}
    engines: {node: '>=14'}
    peerDependencies:
      '@opentelemetry/api': ^1.3.0

  '@opentelemetry/instrumentation-http@0.57.2':
    resolution: {integrity: sha512-1Uz5iJ9ZAlFOiPuwYg29Bf7bJJc/GeoeJIFKJYQf67nTVKFe8RHbEtxgkOmK4UGZNHKXcpW4P8cWBYzBn1USpg==}
    engines: {node: '>=14'}
    peerDependencies:
      '@opentelemetry/api': ^1.3.0

  '@opentelemetry/instrumentation-ioredis@0.47.1':
    resolution: {integrity: sha512-OtFGSN+kgk/aoKgdkKQnBsQFDiG8WdCxu+UrHr0bXScdAmtSzLSraLo7wFIb25RVHfRWvzI5kZomqJYEg/l1iA==}
    engines: {node: '>=14'}
    peerDependencies:
      '@opentelemetry/api': ^1.3.0

  '@opentelemetry/instrumentation-kafkajs@0.7.1':
    resolution: {integrity: sha512-OtjaKs8H7oysfErajdYr1yuWSjMAectT7Dwr+axIoZqT9lmEOkD/H/3rgAs8h/NIuEi2imSXD+vL4MZtOuJfqQ==}
    engines: {node: '>=14'}
    peerDependencies:
      '@opentelemetry/api': ^1.3.0

  '@opentelemetry/instrumentation-knex@0.44.1':
    resolution: {integrity: sha512-U4dQxkNhvPexffjEmGwCq68FuftFK15JgUF05y/HlK3M6W/G2iEaACIfXdSnwVNe9Qh0sPfw8LbOPxrWzGWGMQ==}
    engines: {node: '>=14'}
    peerDependencies:
      '@opentelemetry/api': ^1.3.0

  '@opentelemetry/instrumentation-koa@0.47.1':
    resolution: {integrity: sha512-l/c+Z9F86cOiPJUllUCt09v+kICKvT+Vg1vOAJHtHPsJIzurGayucfCMq2acd/A/yxeNWunl9d9eqZ0G+XiI6A==}
    engines: {node: '>=14'}
    peerDependencies:
      '@opentelemetry/api': ^1.3.0

  '@opentelemetry/instrumentation-lru-memoizer@0.44.1':
    resolution: {integrity: sha512-5MPkYCvG2yw7WONEjYj5lr5JFehTobW7wX+ZUFy81oF2lr9IPfZk9qO+FTaM0bGEiymwfLwKe6jE15nHn1nmHg==}
    engines: {node: '>=14'}
    peerDependencies:
      '@opentelemetry/api': ^1.3.0

  '@opentelemetry/instrumentation-mongodb@0.52.0':
    resolution: {integrity: sha512-1xmAqOtRUQGR7QfJFfGV/M2kC7wmI2WgZdpru8hJl3S0r4hW0n3OQpEHlSGXJAaNFyvT+ilnwkT+g5L4ljHR6g==}
    engines: {node: '>=14'}
    peerDependencies:
      '@opentelemetry/api': ^1.3.0

  '@opentelemetry/instrumentation-mongoose@0.46.1':
    resolution: {integrity: sha512-3kINtW1LUTPkiXFRSSBmva1SXzS/72we/jL22N+BnF3DFcoewkdkHPYOIdAAk9gSicJ4d5Ojtt1/HeibEc5OQg==}
    engines: {node: '>=14'}
    peerDependencies:
      '@opentelemetry/api': ^1.3.0

  '@opentelemetry/instrumentation-mysql2@0.45.2':
    resolution: {integrity: sha512-h6Ad60FjCYdJZ5DTz1Lk2VmQsShiViKe0G7sYikb0GHI0NVvApp2XQNRHNjEMz87roFttGPLHOYVPlfy+yVIhQ==}
    engines: {node: '>=14'}
    peerDependencies:
      '@opentelemetry/api': ^1.3.0

  '@opentelemetry/instrumentation-mysql@0.45.1':
    resolution: {integrity: sha512-TKp4hQ8iKQsY7vnp/j0yJJ4ZsP109Ht6l4RHTj0lNEG1TfgTrIH5vJMbgmoYXWzNHAqBH2e7fncN12p3BP8LFg==}
    engines: {node: '>=14'}
    peerDependencies:
      '@opentelemetry/api': ^1.3.0

  '@opentelemetry/instrumentation-pg@0.51.1':
    resolution: {integrity: sha512-QxgjSrxyWZc7Vk+qGSfsejPVFL1AgAJdSBMYZdDUbwg730D09ub3PXScB9d04vIqPriZ+0dqzjmQx0yWKiCi2Q==}
    engines: {node: '>=14'}
    peerDependencies:
      '@opentelemetry/api': ^1.3.0

  '@opentelemetry/instrumentation-redis-4@0.46.1':
    resolution: {integrity: sha512-UMqleEoabYMsWoTkqyt9WAzXwZ4BlFZHO40wr3d5ZvtjKCHlD4YXLm+6OLCeIi/HkX7EXvQaz8gtAwkwwSEvcQ==}
    engines: {node: '>=14'}
    peerDependencies:
      '@opentelemetry/api': ^1.3.0

  '@opentelemetry/instrumentation-tedious@0.18.1':
    resolution: {integrity: sha512-5Cuy/nj0HBaH+ZJ4leuD7RjgvA844aY2WW+B5uLcWtxGjRZl3MNLuxnNg5DYWZNPO+NafSSnra0q49KWAHsKBg==}
    engines: {node: '>=14'}
    peerDependencies:
      '@opentelemetry/api': ^1.3.0

  '@opentelemetry/instrumentation-undici@0.10.1':
    resolution: {integrity: sha512-rkOGikPEyRpMCmNu9AQuV5dtRlDmJp2dK5sw8roVshAGoB6hH/3QjDtRhdwd75SsJwgynWUNRUYe0wAkTo16tQ==}
    engines: {node: '>=14'}
    peerDependencies:
      '@opentelemetry/api': ^1.7.0

  '@opentelemetry/instrumentation@0.57.2':
    resolution: {integrity: sha512-BdBGhQBh8IjZ2oIIX6F2/Q3LKm/FDDKi6ccYKcBTeilh6SNdNKveDOLk73BkSJjQLJk6qe4Yh+hHw1UPhCDdrg==}
    engines: {node: '>=14'}
    peerDependencies:
      '@opentelemetry/api': ^1.3.0

  '@opentelemetry/redis-common@0.36.2':
    resolution: {integrity: sha512-faYX1N0gpLhej/6nyp6bgRjzAKXn5GOEMYY7YhciSfCoITAktLUtQ36d24QEWNA1/WA1y6qQunCe0OhHRkVl9g==}
    engines: {node: '>=14'}

  '@opentelemetry/resources@1.30.1':
    resolution: {integrity: sha512-5UxZqiAgLYGFjS4s9qm5mBVo433u+dSPUFWVWXmLAD4wB65oMCoXaJP1KJa9DIYYMeHu3z4BZcStG3LC593cWA==}
    engines: {node: '>=14'}
    peerDependencies:
      '@opentelemetry/api': '>=1.0.0 <1.10.0'

  '@opentelemetry/sdk-trace-base@1.30.1':
    resolution: {integrity: sha512-jVPgBbH1gCy2Lb7X0AVQ8XAfgg0pJ4nvl8/IiQA6nxOsPvS+0zMJaFSs2ltXe0J6C8dqjcnpyqINDJmU30+uOg==}
    engines: {node: '>=14'}
    peerDependencies:
      '@opentelemetry/api': '>=1.0.0 <1.10.0'

  '@opentelemetry/semantic-conventions@1.28.0':
    resolution: {integrity: sha512-lp4qAiMTD4sNWW4DbKLBkfiMZ4jbAboJIGOQr5DvciMRI494OapieI9qiODpOt0XBr1LjIDy1xAGAnVs5supTA==}
    engines: {node: '>=14'}

  '@opentelemetry/semantic-conventions@1.34.0':
    resolution: {integrity: sha512-aKcOkyrorBGlajjRdVoJWHTxfxO1vCNHLJVlSDaRHDIdjU+pX8IYQPvPDkYiujKLbRnWU+1TBwEt0QRgSm4SGA==}
    engines: {node: '>=14'}

  '@opentelemetry/sql-common@0.40.1':
    resolution: {integrity: sha512-nSDlnHSqzC3pXn/wZEZVLuAuJ1MYMXPBwtv2qAbCa3847SaHItdE7SzUq/Jtb0KZmh1zfAbNi3AAMjztTT4Ugg==}
    engines: {node: '>=14'}
    peerDependencies:
      '@opentelemetry/api': ^1.1.0

  '@orama/orama@3.1.9':
    resolution: {integrity: sha512-UXQYvN0DYl5EMOXX3O0Rwke+0R0Pd7PW/hOVwgpPd6KKJPb3RP74m3PEbEFjdTzZVLUW81o7herYXD2h4PVcGQ==}
    engines: {node: '>= 20.0.0'}

  '@oslojs/asn1@1.0.0':
    resolution: {integrity: sha512-zw/wn0sj0j0QKbIXfIlnEcTviaCzYOY3V5rAyjR6YtOByFtJiT574+8p9Wlach0lZH9fddD4yb9laEAIl4vXQA==}

  '@oslojs/binary@1.0.0':
    resolution: {integrity: sha512-9RCU6OwXU6p67H4NODbuxv2S3eenuQ4/WFLrsq+K/k682xrznH5EVWA7N4VFk9VYVcbFtKqur5YQQZc0ySGhsQ==}

  '@oslojs/crypto@1.0.1':
    resolution: {integrity: sha512-7n08G8nWjAr/Yu3vu9zzrd0L9XnrJfpMioQcvCMxBIiF5orECHe5/3J0jmXRVvgfqMm/+4oxlQ+Sq39COYLcNQ==}

  '@oslojs/encoding@1.1.0':
    resolution: {integrity: sha512-70wQhgYmndg4GCPxPPxPGevRKqTIJ2Nh4OkiMWmDAVYsTQ+Ta7Sq+rPevXyXGdzr30/qZBnyOalCszoMxlyldQ==}

  '@panva/hkdf@1.2.1':
    resolution: {integrity: sha512-6oclG6Y3PiDFcoyk8srjLfVKyMfVCKJ27JwNPViuXziFpmdz+MZnZN/aKY0JGXgYuO/VghU0jcOAZgWXZ1Dmrw==}

  '@pivanov/utils@0.0.2':
    resolution: {integrity: sha512-q9CN0bFWxWgMY5hVVYyBgez1jGiLBa6I+LkG37ycylPhFvEGOOeaADGtUSu46CaZasPnlY8fCdVJZmrgKb1EPA==}
    peerDependencies:
      react: '>=18'
      react-dom: '>=18'

  '@preact/signals-core@1.10.0':
    resolution: {integrity: sha512-qlKeXlfqtlC+sjxCPHt6Sk0/dXBrKZVcPlianqjNc/vW263YBFiP5mRrgKpHoO0q222Thm1TdYQWfCKpbbgvwA==}

  '@preact/signals@1.3.2':
    resolution: {integrity: sha512-naxcJgUJ6BTOROJ7C3QML7KvwKwCXQJYTc5L/b0eEsdYgPB6SxwoQ1vDGcS0Q7GVjAenVq/tXrybVdFShHYZWg==}
    peerDependencies:
      preact: 10.x

  '@prisma/instrumentation@6.10.1':
    resolution: {integrity: sha512-JC8qzgEDuFKjuBsqrZvXHINUb12psnE6Qy3q5p2MBhalC1KW1MBBUwuonx6iS5TCfCdtNslHft8uc2r+EdLWWg==}
    peerDependencies:
      '@opentelemetry/api': ^1.8

  '@radix-ui/number@1.1.1':
    resolution: {integrity: sha512-MkKCwxlXTgz6CFoJx3pCwn07GKp36+aZyu/u2Ln2VrA5DcdyCZkASEDBTd8x5whTQQL5CiYf4prXKLcgQdv29g==}

  '@radix-ui/primitive@1.1.2':
    resolution: {integrity: sha512-XnbHrrprsNqZKQhStrSwgRUQzoCI1glLzdw79xiZPoofhGICeZRSQ3dIxAKH1gb3OHfNf4d6f+vAv3kil2eggA==}

  '@radix-ui/react-accordion@1.2.11':
    resolution: {integrity: sha512-l3W5D54emV2ues7jjeG1xcyN7S3jnK3zE2zHqgn0CmMsy9lNJwmgcrmaxS+7ipw15FAivzKNzH3d5EcGoFKw0A==}
    peerDependencies:
      '@types/react': '*'
      '@types/react-dom': '*'
      react: ^16.8 || ^17.0 || ^18.0 || ^19.0 || ^19.0.0-rc
      react-dom: ^16.8 || ^17.0 || ^18.0 || ^19.0 || ^19.0.0-rc
    peerDependenciesMeta:
      '@types/react':
        optional: true
      '@types/react-dom':
        optional: true

  '@radix-ui/react-alert-dialog@1.1.14':
    resolution: {integrity: sha512-IOZfZ3nPvN6lXpJTBCunFQPRSvK8MDgSc1FB85xnIpUKOw9en0dJj8JmCAxV7BiZdtYlUpmrQjoTFkVYtdoWzQ==}
    peerDependencies:
      '@types/react': '*'
      '@types/react-dom': '*'
      react: ^16.8 || ^17.0 || ^18.0 || ^19.0 || ^19.0.0-rc
      react-dom: ^16.8 || ^17.0 || ^18.0 || ^19.0 || ^19.0.0-rc
    peerDependenciesMeta:
      '@types/react':
        optional: true
      '@types/react-dom':
        optional: true

  '@radix-ui/react-arrow@1.1.7':
    resolution: {integrity: sha512-F+M1tLhO+mlQaOWspE8Wstg+z6PwxwRd8oQ8IXceWz92kfAmalTRf0EjrouQeo7QssEPfCn05B4Ihs1K9WQ/7w==}
    peerDependencies:
      '@types/react': '*'
      '@types/react-dom': '*'
      react: ^16.8 || ^17.0 || ^18.0 || ^19.0 || ^19.0.0-rc
      react-dom: ^16.8 || ^17.0 || ^18.0 || ^19.0 || ^19.0.0-rc
    peerDependenciesMeta:
      '@types/react':
        optional: true
      '@types/react-dom':
        optional: true

  '@radix-ui/react-aspect-ratio@1.1.7':
    resolution: {integrity: sha512-Yq6lvO9HQyPwev1onK1daHCHqXVLzPhSVjmsNjCa2Zcxy2f7uJD2itDtxknv6FzAKCwD1qQkeVDmX/cev13n/g==}
    peerDependencies:
      '@types/react': '*'
      '@types/react-dom': '*'
      react: ^16.8 || ^17.0 || ^18.0 || ^19.0 || ^19.0.0-rc
      react-dom: ^16.8 || ^17.0 || ^18.0 || ^19.0 || ^19.0.0-rc
    peerDependenciesMeta:
      '@types/react':
        optional: true
      '@types/react-dom':
        optional: true

  '@radix-ui/react-avatar@1.1.10':
    resolution: {integrity: sha512-V8piFfWapM5OmNCXTzVQY+E1rDa53zY+MQ4Y7356v4fFz6vqCyUtIz2rUD44ZEdwg78/jKmMJHj07+C/Z/rcog==}
    peerDependencies:
      '@types/react': '*'
      '@types/react-dom': '*'
      react: ^16.8 || ^17.0 || ^18.0 || ^19.0 || ^19.0.0-rc
      react-dom: ^16.8 || ^17.0 || ^18.0 || ^19.0 || ^19.0.0-rc
    peerDependenciesMeta:
      '@types/react':
        optional: true
      '@types/react-dom':
        optional: true

  '@radix-ui/react-checkbox@1.3.2':
    resolution: {integrity: sha512-yd+dI56KZqawxKZrJ31eENUwqc1QSqg4OZ15rybGjF2ZNwMO+wCyHzAVLRp9qoYJf7kYy0YpZ2b0JCzJ42HZpA==}
    peerDependencies:
      '@types/react': '*'
      '@types/react-dom': '*'
      react: ^16.8 || ^17.0 || ^18.0 || ^19.0 || ^19.0.0-rc
      react-dom: ^16.8 || ^17.0 || ^18.0 || ^19.0 || ^19.0.0-rc
    peerDependenciesMeta:
      '@types/react':
        optional: true
      '@types/react-dom':
        optional: true

  '@radix-ui/react-collapsible@1.1.11':
    resolution: {integrity: sha512-2qrRsVGSCYasSz1RFOorXwl0H7g7J1frQtgpQgYrt+MOidtPAINHn9CPovQXb83r8ahapdx3Tu0fa/pdFFSdPg==}
    peerDependencies:
      '@types/react': '*'
      '@types/react-dom': '*'
      react: ^16.8 || ^17.0 || ^18.0 || ^19.0 || ^19.0.0-rc
      react-dom: ^16.8 || ^17.0 || ^18.0 || ^19.0 || ^19.0.0-rc
    peerDependenciesMeta:
      '@types/react':
        optional: true
      '@types/react-dom':
        optional: true

  '@radix-ui/react-collection@1.1.7':
    resolution: {integrity: sha512-Fh9rGN0MoI4ZFUNyfFVNU4y9LUz93u9/0K+yLgA2bwRojxM8JU1DyvvMBabnZPBgMWREAJvU2jjVzq+LrFUglw==}
    peerDependencies:
      '@types/react': '*'
      '@types/react-dom': '*'
      react: ^16.8 || ^17.0 || ^18.0 || ^19.0 || ^19.0.0-rc
      react-dom: ^16.8 || ^17.0 || ^18.0 || ^19.0 || ^19.0.0-rc
    peerDependenciesMeta:
      '@types/react':
        optional: true
      '@types/react-dom':
        optional: true

  '@radix-ui/react-compose-refs@1.1.2':
    resolution: {integrity: sha512-z4eqJvfiNnFMHIIvXP3CY57y2WJs5g2v3X0zm9mEJkrkNv4rDxu+sg9Jh8EkXyeqBkB7SOcboo9dMVqhyrACIg==}
    peerDependencies:
      '@types/react': '*'
      react: ^16.8 || ^17.0 || ^18.0 || ^19.0 || ^19.0.0-rc
    peerDependenciesMeta:
      '@types/react':
        optional: true

  '@radix-ui/react-context-menu@2.2.15':
    resolution: {integrity: sha512-UsQUMjcYTsBjTSXw0P3GO0werEQvUY2plgRQuKoCTtkNr45q1DiL51j4m7gxhABzZ0BadoXNsIbg7F3KwiUBbw==}
    peerDependencies:
      '@types/react': '*'
      '@types/react-dom': '*'
      react: ^16.8 || ^17.0 || ^18.0 || ^19.0 || ^19.0.0-rc
      react-dom: ^16.8 || ^17.0 || ^18.0 || ^19.0 || ^19.0.0-rc
    peerDependenciesMeta:
      '@types/react':
        optional: true
      '@types/react-dom':
        optional: true

  '@radix-ui/react-context@1.1.2':
    resolution: {integrity: sha512-jCi/QKUM2r1Ju5a3J64TH2A5SpKAgh0LpknyqdQ4m6DCV0xJ2HG1xARRwNGPQfi1SLdLWZ1OJz6F4OMBBNiGJA==}
    peerDependencies:
      '@types/react': '*'
      react: ^16.8 || ^17.0 || ^18.0 || ^19.0 || ^19.0.0-rc
    peerDependenciesMeta:
      '@types/react':
        optional: true

  '@radix-ui/react-dialog@1.1.14':
    resolution: {integrity: sha512-+CpweKjqpzTmwRwcYECQcNYbI8V9VSQt0SNFKeEBLgfucbsLssU6Ppq7wUdNXEGb573bMjFhVjKVll8rmV6zMw==}
    peerDependencies:
      '@types/react': '*'
      '@types/react-dom': '*'
      react: ^16.8 || ^17.0 || ^18.0 || ^19.0 || ^19.0.0-rc
      react-dom: ^16.8 || ^17.0 || ^18.0 || ^19.0 || ^19.0.0-rc
    peerDependenciesMeta:
      '@types/react':
        optional: true
      '@types/react-dom':
        optional: true

  '@radix-ui/react-direction@1.1.1':
    resolution: {integrity: sha512-1UEWRX6jnOA2y4H5WczZ44gOOjTEmlqv1uNW4GAJEO5+bauCBhv8snY65Iw5/VOS/ghKN9gr2KjnLKxrsvoMVw==}
    peerDependencies:
      '@types/react': '*'
      react: ^16.8 || ^17.0 || ^18.0 || ^19.0 || ^19.0.0-rc
    peerDependenciesMeta:
      '@types/react':
        optional: true

  '@radix-ui/react-dismissable-layer@1.1.10':
    resolution: {integrity: sha512-IM1zzRV4W3HtVgftdQiiOmA0AdJlCtMLe00FXaHwgt3rAnNsIyDqshvkIW3hj/iu5hu8ERP7KIYki6NkqDxAwQ==}
    peerDependencies:
      '@types/react': '*'
      '@types/react-dom': '*'
      react: ^16.8 || ^17.0 || ^18.0 || ^19.0 || ^19.0.0-rc
      react-dom: ^16.8 || ^17.0 || ^18.0 || ^19.0 || ^19.0.0-rc
    peerDependenciesMeta:
      '@types/react':
        optional: true
      '@types/react-dom':
        optional: true

  '@radix-ui/react-dropdown-menu@2.1.15':
    resolution: {integrity: sha512-mIBnOjgwo9AH3FyKaSWoSu/dYj6VdhJ7frEPiGTeXCdUFHjl9h3mFh2wwhEtINOmYXWhdpf1rY2minFsmaNgVQ==}
    peerDependencies:
      '@types/react': '*'
      '@types/react-dom': '*'
      react: ^16.8 || ^17.0 || ^18.0 || ^19.0 || ^19.0.0-rc
      react-dom: ^16.8 || ^17.0 || ^18.0 || ^19.0 || ^19.0.0-rc
    peerDependenciesMeta:
      '@types/react':
        optional: true
      '@types/react-dom':
        optional: true

  '@radix-ui/react-focus-guards@1.1.2':
    resolution: {integrity: sha512-fyjAACV62oPV925xFCrH8DR5xWhg9KYtJT4s3u54jxp+L/hbpTY2kIeEFFbFe+a/HCE94zGQMZLIpVTPVZDhaA==}
    peerDependencies:
      '@types/react': '*'
      react: ^16.8 || ^17.0 || ^18.0 || ^19.0 || ^19.0.0-rc
    peerDependenciesMeta:
      '@types/react':
        optional: true

  '@radix-ui/react-focus-scope@1.1.7':
    resolution: {integrity: sha512-t2ODlkXBQyn7jkl6TNaw/MtVEVvIGelJDCG41Okq/KwUsJBwQ4XVZsHAVUkK4mBv3ewiAS3PGuUWuY2BoK4ZUw==}
    peerDependencies:
      '@types/react': '*'
      '@types/react-dom': '*'
      react: ^16.8 || ^17.0 || ^18.0 || ^19.0 || ^19.0.0-rc
      react-dom: ^16.8 || ^17.0 || ^18.0 || ^19.0 || ^19.0.0-rc
    peerDependenciesMeta:
      '@types/react':
        optional: true
      '@types/react-dom':
        optional: true

  '@radix-ui/react-hover-card@1.1.14':
    resolution: {integrity: sha512-CPYZ24Mhirm+g6D8jArmLzjYu4Eyg3TTUHswR26QgzXBHBe64BO/RHOJKzmF/Dxb4y4f9PKyJdwm/O/AhNkb+Q==}
    peerDependencies:
      '@types/react': '*'
      '@types/react-dom': '*'
      react: ^16.8 || ^17.0 || ^18.0 || ^19.0 || ^19.0.0-rc
      react-dom: ^16.8 || ^17.0 || ^18.0 || ^19.0 || ^19.0.0-rc
    peerDependenciesMeta:
      '@types/react':
        optional: true
      '@types/react-dom':
        optional: true

  '@radix-ui/react-id@1.1.1':
    resolution: {integrity: sha512-kGkGegYIdQsOb4XjsfM97rXsiHaBwco+hFI66oO4s9LU+PLAC5oJ7khdOVFxkhsmlbpUqDAvXw11CluXP+jkHg==}
    peerDependencies:
      '@types/react': '*'
      react: ^16.8 || ^17.0 || ^18.0 || ^19.0 || ^19.0.0-rc
    peerDependenciesMeta:
      '@types/react':
        optional: true

  '@radix-ui/react-label@2.1.7':
    resolution: {integrity: sha512-YT1GqPSL8kJn20djelMX7/cTRp/Y9w5IZHvfxQTVHrOqa2yMl7i/UfMqKRU5V7mEyKTrUVgJXhNQPVCG8PBLoQ==}
    peerDependencies:
      '@types/react': '*'
      '@types/react-dom': '*'
      react: ^16.8 || ^17.0 || ^18.0 || ^19.0 || ^19.0.0-rc
      react-dom: ^16.8 || ^17.0 || ^18.0 || ^19.0 || ^19.0.0-rc
    peerDependenciesMeta:
      '@types/react':
        optional: true
      '@types/react-dom':
        optional: true

  '@radix-ui/react-menu@2.1.15':
    resolution: {integrity: sha512-tVlmA3Vb9n8SZSd+YSbuFR66l87Wiy4du+YE+0hzKQEANA+7cWKH1WgqcEX4pXqxUFQKrWQGHdvEfw00TjFiew==}
    peerDependencies:
      '@types/react': '*'
      '@types/react-dom': '*'
      react: ^16.8 || ^17.0 || ^18.0 || ^19.0 || ^19.0.0-rc
      react-dom: ^16.8 || ^17.0 || ^18.0 || ^19.0 || ^19.0.0-rc
    peerDependenciesMeta:
      '@types/react':
        optional: true
      '@types/react-dom':
        optional: true

  '@radix-ui/react-menubar@1.1.15':
    resolution: {integrity: sha512-Z71C7LGD+YDYo3TV81paUs8f3Zbmkvg6VLRQpKYfzioOE6n7fOhA3ApK/V/2Odolxjoc4ENk8AYCjohCNayd5A==}
    peerDependencies:
      '@types/react': '*'
      '@types/react-dom': '*'
      react: ^16.8 || ^17.0 || ^18.0 || ^19.0 || ^19.0.0-rc
      react-dom: ^16.8 || ^17.0 || ^18.0 || ^19.0 || ^19.0.0-rc
    peerDependenciesMeta:
      '@types/react':
        optional: true
      '@types/react-dom':
        optional: true

  '@radix-ui/react-navigation-menu@1.2.13':
    resolution: {integrity: sha512-WG8wWfDiJlSF5hELjwfjSGOXcBR/ZMhBFCGYe8vERpC39CQYZeq1PQ2kaYHdye3V95d06H89KGMsVCIE4LWo3g==}
    peerDependencies:
      '@types/react': '*'
      '@types/react-dom': '*'
      react: ^16.8 || ^17.0 || ^18.0 || ^19.0 || ^19.0.0-rc
      react-dom: ^16.8 || ^17.0 || ^18.0 || ^19.0 || ^19.0.0-rc
    peerDependenciesMeta:
      '@types/react':
        optional: true
      '@types/react-dom':
        optional: true

  '@radix-ui/react-popover@1.1.14':
    resolution: {integrity: sha512-ODz16+1iIbGUfFEfKx2HTPKizg2MN39uIOV8MXeHnmdd3i/N9Wt7vU46wbHsqA0xoaQyXVcs0KIlBdOA2Y95bw==}
    peerDependencies:
      '@types/react': '*'
      '@types/react-dom': '*'
      react: ^16.8 || ^17.0 || ^18.0 || ^19.0 || ^19.0.0-rc
      react-dom: ^16.8 || ^17.0 || ^18.0 || ^19.0 || ^19.0.0-rc
    peerDependenciesMeta:
      '@types/react':
        optional: true
      '@types/react-dom':
        optional: true

  '@radix-ui/react-popper@1.2.7':
    resolution: {integrity: sha512-IUFAccz1JyKcf/RjB552PlWwxjeCJB8/4KxT7EhBHOJM+mN7LdW+B3kacJXILm32xawcMMjb2i0cIZpo+f9kiQ==}
    peerDependencies:
      '@types/react': '*'
      '@types/react-dom': '*'
      react: ^16.8 || ^17.0 || ^18.0 || ^19.0 || ^19.0.0-rc
      react-dom: ^16.8 || ^17.0 || ^18.0 || ^19.0 || ^19.0.0-rc
    peerDependenciesMeta:
      '@types/react':
        optional: true
      '@types/react-dom':
        optional: true

  '@radix-ui/react-portal@1.1.9':
    resolution: {integrity: sha512-bpIxvq03if6UNwXZ+HTK71JLh4APvnXntDc6XOX8UVq4XQOVl7lwok0AvIl+b8zgCw3fSaVTZMpAPPagXbKmHQ==}
    peerDependencies:
      '@types/react': '*'
      '@types/react-dom': '*'
      react: ^16.8 || ^17.0 || ^18.0 || ^19.0 || ^19.0.0-rc
      react-dom: ^16.8 || ^17.0 || ^18.0 || ^19.0 || ^19.0.0-rc
    peerDependenciesMeta:
      '@types/react':
        optional: true
      '@types/react-dom':
        optional: true

  '@radix-ui/react-presence@1.1.4':
    resolution: {integrity: sha512-ueDqRbdc4/bkaQT3GIpLQssRlFgWaL/U2z/S31qRwwLWoxHLgry3SIfCwhxeQNbirEUXFa+lq3RL3oBYXtcmIA==}
    peerDependencies:
      '@types/react': '*'
      '@types/react-dom': '*'
      react: ^16.8 || ^17.0 || ^18.0 || ^19.0 || ^19.0.0-rc
      react-dom: ^16.8 || ^17.0 || ^18.0 || ^19.0 || ^19.0.0-rc
    peerDependenciesMeta:
      '@types/react':
        optional: true
      '@types/react-dom':
        optional: true

  '@radix-ui/react-primitive@2.1.3':
    resolution: {integrity: sha512-m9gTwRkhy2lvCPe6QJp4d3G1TYEUHn/FzJUtq9MjH46an1wJU+GdoGC5VLof8RX8Ft/DlpshApkhswDLZzHIcQ==}
    peerDependencies:
      '@types/react': '*'
      '@types/react-dom': '*'
      react: ^16.8 || ^17.0 || ^18.0 || ^19.0 || ^19.0.0-rc
      react-dom: ^16.8 || ^17.0 || ^18.0 || ^19.0 || ^19.0.0-rc
    peerDependenciesMeta:
      '@types/react':
        optional: true
      '@types/react-dom':
        optional: true

  '@radix-ui/react-progress@1.1.7':
    resolution: {integrity: sha512-vPdg/tF6YC/ynuBIJlk1mm7Le0VgW6ub6J2UWnTQ7/D23KXcPI1qy+0vBkgKgd38RCMJavBXpB83HPNFMTb0Fg==}
    peerDependencies:
      '@types/react': '*'
      '@types/react-dom': '*'
      react: ^16.8 || ^17.0 || ^18.0 || ^19.0 || ^19.0.0-rc
      react-dom: ^16.8 || ^17.0 || ^18.0 || ^19.0 || ^19.0.0-rc
    peerDependenciesMeta:
      '@types/react':
        optional: true
      '@types/react-dom':
        optional: true

  '@radix-ui/react-radio-group@1.3.7':
    resolution: {integrity: sha512-9w5XhD0KPOrm92OTTE0SysH3sYzHsSTHNvZgUBo/VZ80VdYyB5RneDbc0dKpURS24IxkoFRu/hI0i4XyfFwY6g==}
    peerDependencies:
      '@types/react': '*'
      '@types/react-dom': '*'
      react: ^16.8 || ^17.0 || ^18.0 || ^19.0 || ^19.0.0-rc
      react-dom: ^16.8 || ^17.0 || ^18.0 || ^19.0 || ^19.0.0-rc
    peerDependenciesMeta:
      '@types/react':
        optional: true
      '@types/react-dom':
        optional: true

  '@radix-ui/react-roving-focus@1.1.10':
    resolution: {integrity: sha512-dT9aOXUen9JSsxnMPv/0VqySQf5eDQ6LCk5Sw28kamz8wSOW2bJdlX2Bg5VUIIcV+6XlHpWTIuTPCf/UNIyq8Q==}
    peerDependencies:
      '@types/react': '*'
      '@types/react-dom': '*'
      react: ^16.8 || ^17.0 || ^18.0 || ^19.0 || ^19.0.0-rc
      react-dom: ^16.8 || ^17.0 || ^18.0 || ^19.0 || ^19.0.0-rc
    peerDependenciesMeta:
      '@types/react':
        optional: true
      '@types/react-dom':
        optional: true

  '@radix-ui/react-scroll-area@1.2.9':
    resolution: {integrity: sha512-YSjEfBXnhUELsO2VzjdtYYD4CfQjvao+lhhrX5XsHD7/cyUNzljF1FHEbgTPN7LH2MClfwRMIsYlqTYpKTTe2A==}
    peerDependencies:
      '@types/react': '*'
      '@types/react-dom': '*'
      react: ^16.8 || ^17.0 || ^18.0 || ^19.0 || ^19.0.0-rc
      react-dom: ^16.8 || ^17.0 || ^18.0 || ^19.0 || ^19.0.0-rc
    peerDependenciesMeta:
      '@types/react':
        optional: true
      '@types/react-dom':
        optional: true

  '@radix-ui/react-select@2.2.5':
    resolution: {integrity: sha512-HnMTdXEVuuyzx63ME0ut4+sEMYW6oouHWNGUZc7ddvUWIcfCva/AMoqEW/3wnEllriMWBa0RHspCYnfCWJQYmA==}
    peerDependencies:
      '@types/react': '*'
      '@types/react-dom': '*'
      react: ^16.8 || ^17.0 || ^18.0 || ^19.0 || ^19.0.0-rc
      react-dom: ^16.8 || ^17.0 || ^18.0 || ^19.0 || ^19.0.0-rc
    peerDependenciesMeta:
      '@types/react':
        optional: true
      '@types/react-dom':
        optional: true

  '@radix-ui/react-separator@1.1.7':
    resolution: {integrity: sha512-0HEb8R9E8A+jZjvmFCy/J4xhbXy3TV+9XSnGJ3KvTtjlIUy/YQ/p6UYZvi7YbeoeXdyU9+Y3scizK6hkY37baA==}
    peerDependencies:
      '@types/react': '*'
      '@types/react-dom': '*'
      react: ^16.8 || ^17.0 || ^18.0 || ^19.0 || ^19.0.0-rc
      react-dom: ^16.8 || ^17.0 || ^18.0 || ^19.0 || ^19.0.0-rc
    peerDependenciesMeta:
      '@types/react':
        optional: true
      '@types/react-dom':
        optional: true

  '@radix-ui/react-slider@1.3.5':
    resolution: {integrity: sha512-rkfe2pU2NBAYfGaxa3Mqosi7VZEWX5CxKaanRv0vZd4Zhl9fvQrg0VM93dv3xGLGfrHuoTRF3JXH8nb9g+B3fw==}
    peerDependencies:
      '@types/react': '*'
      '@types/react-dom': '*'
      react: ^16.8 || ^17.0 || ^18.0 || ^19.0 || ^19.0.0-rc
      react-dom: ^16.8 || ^17.0 || ^18.0 || ^19.0 || ^19.0.0-rc
    peerDependenciesMeta:
      '@types/react':
        optional: true
      '@types/react-dom':
        optional: true

  '@radix-ui/react-slot@1.2.3':
    resolution: {integrity: sha512-aeNmHnBxbi2St0au6VBVC7JXFlhLlOnvIIlePNniyUNAClzmtAUEY8/pBiK3iHjufOlwA+c20/8jngo7xcrg8A==}
    peerDependencies:
      '@types/react': '*'
      react: ^16.8 || ^17.0 || ^18.0 || ^19.0 || ^19.0.0-rc
    peerDependenciesMeta:
      '@types/react':
        optional: true

  '@radix-ui/react-switch@1.2.5':
    resolution: {integrity: sha512-5ijLkak6ZMylXsaImpZ8u4Rlf5grRmoc0p0QeX9VJtlrM4f5m3nCTX8tWga/zOA8PZYIR/t0p2Mnvd7InrJ6yQ==}
    peerDependencies:
      '@types/react': '*'
      '@types/react-dom': '*'
      react: ^16.8 || ^17.0 || ^18.0 || ^19.0 || ^19.0.0-rc
      react-dom: ^16.8 || ^17.0 || ^18.0 || ^19.0 || ^19.0.0-rc
    peerDependenciesMeta:
      '@types/react':
        optional: true
      '@types/react-dom':
        optional: true

  '@radix-ui/react-tabs@1.1.12':
    resolution: {integrity: sha512-GTVAlRVrQrSw3cEARM0nAx73ixrWDPNZAruETn3oHCNP6SbZ/hNxdxp+u7VkIEv3/sFoLq1PfcHrl7Pnp0CDpw==}
    peerDependencies:
      '@types/react': '*'
      '@types/react-dom': '*'
      react: ^16.8 || ^17.0 || ^18.0 || ^19.0 || ^19.0.0-rc
      react-dom: ^16.8 || ^17.0 || ^18.0 || ^19.0 || ^19.0.0-rc
    peerDependenciesMeta:
      '@types/react':
        optional: true
      '@types/react-dom':
        optional: true

  '@radix-ui/react-toggle-group@1.1.10':
    resolution: {integrity: sha512-kiU694Km3WFLTC75DdqgM/3Jauf3rD9wxeS9XtyWFKsBUeZA337lC+6uUazT7I1DhanZ5gyD5Stf8uf2dbQxOQ==}
    peerDependencies:
      '@types/react': '*'
      '@types/react-dom': '*'
      react: ^16.8 || ^17.0 || ^18.0 || ^19.0 || ^19.0.0-rc
      react-dom: ^16.8 || ^17.0 || ^18.0 || ^19.0 || ^19.0.0-rc
    peerDependenciesMeta:
      '@types/react':
        optional: true
      '@types/react-dom':
        optional: true

  '@radix-ui/react-toggle@1.1.9':
    resolution: {integrity: sha512-ZoFkBBz9zv9GWer7wIjvdRxmh2wyc2oKWw6C6CseWd6/yq1DK/l5lJ+wnsmFwJZbBYqr02mrf8A2q/CVCuM3ZA==}
    peerDependencies:
      '@types/react': '*'
      '@types/react-dom': '*'
      react: ^16.8 || ^17.0 || ^18.0 || ^19.0 || ^19.0.0-rc
      react-dom: ^16.8 || ^17.0 || ^18.0 || ^19.0 || ^19.0.0-rc
    peerDependenciesMeta:
      '@types/react':
        optional: true
      '@types/react-dom':
        optional: true

  '@radix-ui/react-tooltip@1.2.7':
    resolution: {integrity: sha512-Ap+fNYwKTYJ9pzqW+Xe2HtMRbQ/EeWkj2qykZ6SuEV4iS/o1bZI5ssJbk4D2r8XuDuOBVz/tIx2JObtuqU+5Zw==}
    peerDependencies:
      '@types/react': '*'
      '@types/react-dom': '*'
      react: ^16.8 || ^17.0 || ^18.0 || ^19.0 || ^19.0.0-rc
      react-dom: ^16.8 || ^17.0 || ^18.0 || ^19.0 || ^19.0.0-rc
    peerDependenciesMeta:
      '@types/react':
        optional: true
      '@types/react-dom':
        optional: true

  '@radix-ui/react-use-callback-ref@1.1.1':
    resolution: {integrity: sha512-FkBMwD+qbGQeMu1cOHnuGB6x4yzPjho8ap5WtbEJ26umhgqVXbhekKUQO+hZEL1vU92a3wHwdp0HAcqAUF5iDg==}
    peerDependencies:
      '@types/react': '*'
      react: ^16.8 || ^17.0 || ^18.0 || ^19.0 || ^19.0.0-rc
    peerDependenciesMeta:
      '@types/react':
        optional: true

  '@radix-ui/react-use-controllable-state@1.2.2':
    resolution: {integrity: sha512-BjasUjixPFdS+NKkypcyyN5Pmg83Olst0+c6vGov0diwTEo6mgdqVR6hxcEgFuh4QrAs7Rc+9KuGJ9TVCj0Zzg==}
    peerDependencies:
      '@types/react': '*'
      react: ^16.8 || ^17.0 || ^18.0 || ^19.0 || ^19.0.0-rc
    peerDependenciesMeta:
      '@types/react':
        optional: true

  '@radix-ui/react-use-effect-event@0.0.2':
    resolution: {integrity: sha512-Qp8WbZOBe+blgpuUT+lw2xheLP8q0oatc9UpmiemEICxGvFLYmHm9QowVZGHtJlGbS6A6yJ3iViad/2cVjnOiA==}
    peerDependencies:
      '@types/react': '*'
      react: ^16.8 || ^17.0 || ^18.0 || ^19.0 || ^19.0.0-rc
    peerDependenciesMeta:
      '@types/react':
        optional: true

  '@radix-ui/react-use-escape-keydown@1.1.1':
    resolution: {integrity: sha512-Il0+boE7w/XebUHyBjroE+DbByORGR9KKmITzbR7MyQ4akpORYP/ZmbhAr0DG7RmmBqoOnZdy2QlvajJ2QA59g==}
    peerDependencies:
      '@types/react': '*'
      react: ^16.8 || ^17.0 || ^18.0 || ^19.0 || ^19.0.0-rc
    peerDependenciesMeta:
      '@types/react':
        optional: true

  '@radix-ui/react-use-is-hydrated@0.1.0':
    resolution: {integrity: sha512-U+UORVEq+cTnRIaostJv9AGdV3G6Y+zbVd+12e18jQ5A3c0xL03IhnHuiU4UV69wolOQp5GfR58NW/EgdQhwOA==}
    peerDependencies:
      '@types/react': '*'
      react: ^16.8 || ^17.0 || ^18.0 || ^19.0 || ^19.0.0-rc
    peerDependenciesMeta:
      '@types/react':
        optional: true

  '@radix-ui/react-use-layout-effect@1.1.1':
    resolution: {integrity: sha512-RbJRS4UWQFkzHTTwVymMTUv8EqYhOp8dOOviLj2ugtTiXRaRQS7GLGxZTLL1jWhMeoSCf5zmcZkqTl9IiYfXcQ==}
    peerDependencies:
      '@types/react': '*'
      react: ^16.8 || ^17.0 || ^18.0 || ^19.0 || ^19.0.0-rc
    peerDependenciesMeta:
      '@types/react':
        optional: true

  '@radix-ui/react-use-previous@1.1.1':
    resolution: {integrity: sha512-2dHfToCj/pzca2Ck724OZ5L0EVrr3eHRNsG/b3xQJLA2hZpVCS99bLAX+hm1IHXDEnzU6by5z/5MIY794/a8NQ==}
    peerDependencies:
      '@types/react': '*'
      react: ^16.8 || ^17.0 || ^18.0 || ^19.0 || ^19.0.0-rc
    peerDependenciesMeta:
      '@types/react':
        optional: true

  '@radix-ui/react-use-rect@1.1.1':
    resolution: {integrity: sha512-QTYuDesS0VtuHNNvMh+CjlKJ4LJickCMUAqjlE3+j8w+RlRpwyX3apEQKGFzbZGdo7XNG1tXa+bQqIE7HIXT2w==}
    peerDependencies:
      '@types/react': '*'
      react: ^16.8 || ^17.0 || ^18.0 || ^19.0 || ^19.0.0-rc
    peerDependenciesMeta:
      '@types/react':
        optional: true

  '@radix-ui/react-use-size@1.1.1':
    resolution: {integrity: sha512-ewrXRDTAqAXlkl6t/fkXWNAhFX9I+CkKlw6zjEwk86RSPKwZr3xpBRso655aqYafwtnbpHLj6toFzmd6xdVptQ==}
    peerDependencies:
      '@types/react': '*'
      react: ^16.8 || ^17.0 || ^18.0 || ^19.0 || ^19.0.0-rc
    peerDependenciesMeta:
      '@types/react':
        optional: true

  '@radix-ui/react-visually-hidden@1.2.3':
    resolution: {integrity: sha512-pzJq12tEaaIhqjbzpCuv/OypJY/BPavOofm+dbab+MHLajy277+1lLm6JFcGgF5eskJ6mquGirhXY2GD/8u8Ug==}
    peerDependencies:
      '@types/react': '*'
      '@types/react-dom': '*'
      react: ^16.8 || ^17.0 || ^18.0 || ^19.0 || ^19.0.0-rc
      react-dom: ^16.8 || ^17.0 || ^18.0 || ^19.0 || ^19.0.0-rc
    peerDependenciesMeta:
      '@types/react':
        optional: true
      '@types/react-dom':
        optional: true

  '@radix-ui/rect@1.1.1':
    resolution: {integrity: sha512-HPwpGIzkl28mWyZqG52jiqDJ12waP11Pa1lGoiyUkIEuMLBP0oeK/C89esbXrxsky5we7dfd8U58nm0SgAWpVw==}

  '@rollup/plugin-commonjs@28.0.1':
    resolution: {integrity: sha512-+tNWdlWKbpB3WgBN7ijjYkq9X5uhjmcvyjEght4NmH5fAU++zfQzAJ6wumLS+dNcvwEZhKx2Z+skY8m7v0wGSA==}
    engines: {node: '>=16.0.0 || 14 >= 14.17'}
    peerDependencies:
      rollup: ^2.68.0||^3.0.0||^4.0.0
    peerDependenciesMeta:
      rollup:
        optional: true

  '@rollup/pluginutils@5.2.0':
    resolution: {integrity: sha512-qWJ2ZTbmumwiLFomfzTyt5Kng4hwPi9rwCYN4SHb6eaRU1KNO4ccxINHr/VhH4GgPlt1XfSTLX2LBTme8ne4Zw==}
    engines: {node: '>=14.0.0'}
    peerDependencies:
      rollup: ^1.20.0||^2.0.0||^3.0.0||^4.0.0
    peerDependenciesMeta:
      rollup:
        optional: true

  '@rollup/rollup-android-arm-eabi@4.35.0':
    resolution: {integrity: sha512-uYQ2WfPaqz5QtVgMxfN6NpLD+no0MYHDBywl7itPYd3K5TjjSghNKmX8ic9S8NU8w81NVhJv/XojcHptRly7qQ==}
    cpu: [arm]
    os: [android]

  '@rollup/rollup-android-arm64@4.35.0':
    resolution: {integrity: sha512-FtKddj9XZudurLhdJnBl9fl6BwCJ3ky8riCXjEw3/UIbjmIY58ppWwPEvU3fNu+W7FUsAsB1CdH+7EQE6CXAPA==}
    cpu: [arm64]
    os: [android]

  '@rollup/rollup-darwin-arm64@4.35.0':
    resolution: {integrity: sha512-Uk+GjOJR6CY844/q6r5DR/6lkPFOw0hjfOIzVx22THJXMxktXG6CbejseJFznU8vHcEBLpiXKY3/6xc+cBm65Q==}
    cpu: [arm64]
    os: [darwin]

  '@rollup/rollup-darwin-x64@4.35.0':
    resolution: {integrity: sha512-3IrHjfAS6Vkp+5bISNQnPogRAW5GAV1n+bNCrDwXmfMHbPl5EhTmWtfmwlJxFRUCBZ+tZ/OxDyU08aF6NI/N5Q==}
    cpu: [x64]
    os: [darwin]

  '@rollup/rollup-freebsd-arm64@4.35.0':
    resolution: {integrity: sha512-sxjoD/6F9cDLSELuLNnY0fOrM9WA0KrM0vWm57XhrIMf5FGiN8D0l7fn+bpUeBSU7dCgPV2oX4zHAsAXyHFGcQ==}
    cpu: [arm64]
    os: [freebsd]

  '@rollup/rollup-freebsd-x64@4.35.0':
    resolution: {integrity: sha512-2mpHCeRuD1u/2kruUiHSsnjWtHjqVbzhBkNVQ1aVD63CcexKVcQGwJ2g5VphOd84GvxfSvnnlEyBtQCE5hxVVw==}
    cpu: [x64]
    os: [freebsd]

  '@rollup/rollup-linux-arm-gnueabihf@4.35.0':
    resolution: {integrity: sha512-mrA0v3QMy6ZSvEuLs0dMxcO2LnaCONs1Z73GUDBHWbY8tFFocM6yl7YyMu7rz4zS81NDSqhrUuolyZXGi8TEqg==}
    cpu: [arm]
    os: [linux]

  '@rollup/rollup-linux-arm-musleabihf@4.35.0':
    resolution: {integrity: sha512-DnYhhzcvTAKNexIql8pFajr0PiDGrIsBYPRvCKlA5ixSS3uwo/CWNZxB09jhIapEIg945KOzcYEAGGSmTSpk7A==}
    cpu: [arm]
    os: [linux]

  '@rollup/rollup-linux-arm64-gnu@4.35.0':
    resolution: {integrity: sha512-uagpnH2M2g2b5iLsCTZ35CL1FgyuzzJQ8L9VtlJ+FckBXroTwNOaD0z0/UF+k5K3aNQjbm8LIVpxykUOQt1m/A==}
    cpu: [arm64]
    os: [linux]

  '@rollup/rollup-linux-arm64-musl@4.35.0':
    resolution: {integrity: sha512-XQxVOCd6VJeHQA/7YcqyV0/88N6ysSVzRjJ9I9UA/xXpEsjvAgDTgH3wQYz5bmr7SPtVK2TsP2fQ2N9L4ukoUg==}
    cpu: [arm64]
    os: [linux]

  '@rollup/rollup-linux-loongarch64-gnu@4.35.0':
    resolution: {integrity: sha512-5pMT5PzfgwcXEwOaSrqVsz/LvjDZt+vQ8RT/70yhPU06PTuq8WaHhfT1LW+cdD7mW6i/J5/XIkX/1tCAkh1W6g==}
    cpu: [loong64]
    os: [linux]

  '@rollup/rollup-linux-powerpc64le-gnu@4.35.0':
    resolution: {integrity: sha512-c+zkcvbhbXF98f4CtEIP1EBA/lCic5xB0lToneZYvMeKu5Kamq3O8gqrxiYYLzlZH6E3Aq+TSW86E4ay8iD8EA==}
    cpu: [ppc64]
    os: [linux]

  '@rollup/rollup-linux-riscv64-gnu@4.35.0':
    resolution: {integrity: sha512-s91fuAHdOwH/Tad2tzTtPX7UZyytHIRR6V4+2IGlV0Cej5rkG0R61SX4l4y9sh0JBibMiploZx3oHKPnQBKe4g==}
    cpu: [riscv64]
    os: [linux]

  '@rollup/rollup-linux-s390x-gnu@4.35.0':
    resolution: {integrity: sha512-hQRkPQPLYJZYGP+Hj4fR9dDBMIM7zrzJDWFEMPdTnTy95Ljnv0/4w/ixFw3pTBMEuuEuoqtBINYND4M7ujcuQw==}
    cpu: [s390x]
    os: [linux]

  '@rollup/rollup-linux-x64-gnu@4.35.0':
    resolution: {integrity: sha512-Pim1T8rXOri+0HmV4CdKSGrqcBWX0d1HoPnQ0uw0bdp1aP5SdQVNBy8LjYncvnLgu3fnnCt17xjWGd4cqh8/hA==}
    cpu: [x64]
    os: [linux]

  '@rollup/rollup-linux-x64-musl@4.35.0':
    resolution: {integrity: sha512-QysqXzYiDvQWfUiTm8XmJNO2zm9yC9P/2Gkrwg2dH9cxotQzunBHYr6jk4SujCTqnfGxduOmQcI7c2ryuW8XVg==}
    cpu: [x64]
    os: [linux]

  '@rollup/rollup-win32-arm64-msvc@4.35.0':
    resolution: {integrity: sha512-OUOlGqPkVJCdJETKOCEf1mw848ZyJ5w50/rZ/3IBQVdLfR5jk/6Sr5m3iO2tdPgwo0x7VcncYuOvMhBWZq8ayg==}
    cpu: [arm64]
    os: [win32]

  '@rollup/rollup-win32-ia32-msvc@4.35.0':
    resolution: {integrity: sha512-2/lsgejMrtwQe44glq7AFFHLfJBPafpsTa6JvP2NGef/ifOa4KBoglVf7AKN7EV9o32evBPRqfg96fEHzWo5kw==}
    cpu: [ia32]
    os: [win32]

  '@rollup/rollup-win32-x64-msvc@4.35.0':
    resolution: {integrity: sha512-PIQeY5XDkrOysbQblSW7v3l1MDZzkTEzAfTPkj5VAu3FW8fS4ynyLg2sINp0fp3SjZ8xkRYpLqoKcYqAkhU1dw==}
    cpu: [x64]
    os: [win32]

  '@sentry-internal/browser-utils@9.33.0':
    resolution: {integrity: sha512-DT9J0jIamavygIvW6rapgFb4L+7VoATPfEaV0UnXfGNXpSq18x7+vj1CyGMc//GBqqgb9SCHxJHOSkfuDYX7ZA==}
    engines: {node: '>=18'}

  '@sentry-internal/feedback@9.33.0':
    resolution: {integrity: sha512-NQ3Q3d1xvtagI2cYZnI6C1i6hmMkUxIXUMjfO5JFTYpWGNIkzhIaoaY0HFqbiZ94FWwWdfodlQlj6r8Y+M0bnw==}
    engines: {node: '>=18'}

  '@sentry-internal/replay-canvas@9.33.0':
    resolution: {integrity: sha512-lFO5DYJ32K/mui5Ck7PbqcD7wzRxTyRKiy49gCGAp7x/mhLg5utf5vWPtegiUoCiiMB22rj+n2z0geZwiGKH4A==}
    engines: {node: '>=18'}

  '@sentry-internal/replay@9.33.0':
    resolution: {integrity: sha512-xDFrN19hDkP6+yS4ARYBruI0RinGYD8FPm7JC0BaIMP5yNWAJ80LTT0Jq9Dh1hQfDwUX34dpHy/9Aa7qv+2bRQ==}
    engines: {node: '>=18'}

  '@sentry/babel-plugin-component-annotate@3.5.0':
    resolution: {integrity: sha512-s2go8w03CDHbF9luFGtBHKJp4cSpsQzNVqgIa9Pfa4wnjipvrK6CxVT4icpLA3YO6kg5u622Yoa5GF3cJdippw==}
    engines: {node: '>= 14'}

  '@sentry/browser@9.33.0':
    resolution: {integrity: sha512-emlZlpE62lcpxMEzvrQzecnh0WeS36XLQlFLEUhGaYVOw7TBl5JPIoSB4mxPrzIn4GpW++3JrtKRpDAHQn/c4Q==}
    engines: {node: '>=18'}

  '@sentry/bundler-plugin-core@3.5.0':
    resolution: {integrity: sha512-zDzPrhJqAAy2VzV4g540qAZH4qxzisstK2+NIJPZUUKztWRWUV2cMHsyUtdctYgloGkLyGpZJBE3RE6dmP/xqQ==}
    engines: {node: '>= 14'}

  '@sentry/cli-darwin@2.42.2':
    resolution: {integrity: sha512-GtJSuxER7Vrp1IpxdUyRZzcckzMnb4N5KTW7sbTwUiwqARRo+wxS+gczYrS8tdgtmXs5XYhzhs+t4d52ITHMIg==}
    engines: {node: '>=10'}
    os: [darwin]

  '@sentry/cli-linux-arm64@2.42.2':
    resolution: {integrity: sha512-BOxzI7sgEU5Dhq3o4SblFXdE9zScpz6EXc5Zwr1UDZvzgXZGosUtKVc7d1LmkrHP8Q2o18HcDWtF3WvJRb5Zpw==}
    engines: {node: '>=10'}
    cpu: [arm64]
    os: [linux, freebsd]

  '@sentry/cli-linux-arm@2.42.2':
    resolution: {integrity: sha512-7udCw+YL9lwq+9eL3WLspvnuG+k5Icg92YE7zsteTzWLwgPVzaxeZD2f8hwhsu+wmL+jNqbpCRmktPteh3i2mg==}
    engines: {node: '>=10'}
    cpu: [arm]
    os: [linux, freebsd]

  '@sentry/cli-linux-i686@2.42.2':
    resolution: {integrity: sha512-Sw/dQp5ZPvKnq3/y7wIJyxTUJYPGoTX/YeMbDs8BzDlu9to2LWV3K3r7hE7W1Lpbaw4tSquUHiQjP5QHCOS7aQ==}
    engines: {node: '>=10'}
    cpu: [x86, ia32]
    os: [linux, freebsd]

  '@sentry/cli-linux-x64@2.42.2':
    resolution: {integrity: sha512-mU4zUspAal6TIwlNLBV5oq6yYqiENnCWSxtSQVzWs0Jyq97wtqGNG9U+QrnwjJZ+ta/hvye9fvL2X25D/RxHQw==}
    engines: {node: '>=10'}
    cpu: [x64]
    os: [linux, freebsd]

  '@sentry/cli-win32-i686@2.42.2':
    resolution: {integrity: sha512-iHvFHPGqgJMNqXJoQpqttfsv2GI3cGodeTq4aoVLU/BT3+hXzbV0x1VpvvEhncJkDgDicJpFLM8sEPHb3b8abw==}
    engines: {node: '>=10'}
    cpu: [x86, ia32]
    os: [win32]

  '@sentry/cli-win32-x64@2.42.2':
    resolution: {integrity: sha512-vPPGHjYoaGmfrU7xhfFxG7qlTBacroz5NdT+0FmDn6692D8IvpNXl1K+eV3Kag44ipJBBeR8g1HRJyx/F/9ACw==}
    engines: {node: '>=10'}
    cpu: [x64]
    os: [win32]

  '@sentry/cli@2.42.2':
    resolution: {integrity: sha512-spb7S/RUumCGyiSTg8DlrCX4bivCNmU/A1hcfkwuciTFGu8l5CDc2I6jJWWZw8/0enDGxuj5XujgXvU5tr4bxg==}
    engines: {node: '>= 10'}
    hasBin: true

  '@sentry/core@9.33.0':
    resolution: {integrity: sha512-0mtJAU+x10+q5aV/txyeuPjJ0TmObcD701R0tY0s71yJJOltqqMrmgNpqyuMI/VOASuzTZesiMYdbG6xb3zeSw==}
    engines: {node: '>=18'}

  '@sentry/nextjs@9.33.0':
    resolution: {integrity: sha512-jMpByR9RWr2lKUviNIRFekSCGMsM2jGu7a7nAmjCuFpk4M3xAH8AqJFql9l7j63C0dpmvo950kd8tjpFlWlg+g==}
    engines: {node: '>=18'}
    peerDependencies:
      next: ^13.2.0 || ^14.0 || ^15.0.0-rc.0

  '@sentry/node@9.33.0':
    resolution: {integrity: sha512-LkofyN1Ig+z8jXtm7eGpXga7sVMY/R42I+aJhwYtOgVkfQorDj3653ZF+IlemBZgb15vo2z3oJpeAjtqbm2rDg==}
    engines: {node: '>=18'}

  '@sentry/opentelemetry@9.33.0':
    resolution: {integrity: sha512-AYOYEvZd0XBIh+0kROq3ka7nE06pax0wezB6kXsyHlrP48N1x3+jO3rTLmbXfmU97CkVnHHfqi4MY4dBwWxW5g==}
    engines: {node: '>=18'}
    peerDependencies:
      '@opentelemetry/api': ^1.9.0
      '@opentelemetry/context-async-hooks': ^1.30.1 || ^2.0.0
      '@opentelemetry/core': ^1.30.1 || ^2.0.0
      '@opentelemetry/instrumentation': ^0.57.1 || ^0.200.0
      '@opentelemetry/sdk-trace-base': ^1.30.1 || ^2.0.0
      '@opentelemetry/semantic-conventions': ^1.34.0

  '@sentry/react@9.33.0':
    resolution: {integrity: sha512-WB+OnFVyvFyqC0U2OBLwUpCGrV7TYkduiVaokcPeIvTHC8glou9NSwrBgZ0bQXY68uD/ruIEWrGYZ9SxXGQrUg==}
    engines: {node: '>=18'}
    peerDependencies:
      react: ^16.14.0 || 17.x || 18.x || 19.x

  '@sentry/vercel-edge@9.33.0':
    resolution: {integrity: sha512-ORQFkKE1gzA7KQX0YlUHpGG4TFXxw8plTRS6QcWAt0kp/3KBZX9v6WAcwjyiR7iHozB29yChWVVKh/s3a6oTqg==}
    engines: {node: '>=18'}

  '@sentry/webpack-plugin@3.5.0':
    resolution: {integrity: sha512-xvclj0QY2HyU7uJLzOlHSrZQBDwfnGKJxp8mmlU4L7CwmK+8xMCqlO7tYZoqE4K/wU3c2xpXql70x8qmvNMxzQ==}
    engines: {node: '>= 14'}
    peerDependencies:
      webpack: '>=4.40.0'

  '@shikijs/core@3.7.0':
    resolution: {integrity: sha512-yilc0S9HvTPyahHpcum8eonYrQtmGTU0lbtwxhA6jHv4Bm1cAdlPFRCJX4AHebkCm75aKTjjRAW+DezqD1b/cg==}

  '@shikijs/engine-javascript@3.7.0':
    resolution: {integrity: sha512-0t17s03Cbv+ZcUvv+y33GtX75WBLQELgNdVghnsdhTgU3hVcWcMsoP6Lb0nDTl95ZJfbP1mVMO0p3byVh3uuzA==}

  '@shikijs/engine-oniguruma@3.7.0':
    resolution: {integrity: sha512-5BxcD6LjVWsGu4xyaBC5bu8LdNgPCVBnAkWTtOCs/CZxcB22L8rcoWfv7Hh/3WooVjBZmFtyxhgvkQFedPGnFw==}

  '@shikijs/langs@3.7.0':
    resolution: {integrity: sha512-1zYtdfXLr9xDKLTGy5kb7O0zDQsxXiIsw1iIBcNOO8Yi5/Y1qDbJ+0VsFoqTlzdmneO8Ij35g7QKF8kcLyznCQ==}

  '@shikijs/rehype@3.7.0':
    resolution: {integrity: sha512-YjAZxhQnBXE8ehppKGzuVGPoE4pjVsxqzkWhBZlkP495AjlR++MgfiRFcQfDt3qX5lK3gEDTcghB/8E3yNrWqQ==}

  '@shikijs/themes@3.7.0':
    resolution: {integrity: sha512-VJx8497iZPy5zLiiCTSIaOChIcKQwR0FebwE9S3rcN0+J/GTWwQ1v/bqhTbpbY3zybPKeO8wdammqkpXc4NVjQ==}

  '@shikijs/transformers@3.7.0':
    resolution: {integrity: sha512-VplaqIMRNsNOorCXJHkbF5S0pT6xm8Z/s7w7OPZLohf8tR93XH0krvUafpNy/ozEylrWuShJF0+ftEB+wFRwGA==}

  '@shikijs/types@3.7.0':
    resolution: {integrity: sha512-MGaLeaRlSWpnP0XSAum3kP3a8vtcTsITqoEPYdt3lQG3YCdQH4DnEhodkYcNMcU0uW0RffhoD1O3e0vG5eSBBg==}

  '@shikijs/vscode-textmate@10.0.2':
    resolution: {integrity: sha512-83yeghZ2xxin3Nj8z1NMd/NCuca+gsYXswywDy5bHvwlWL8tpTQmzGeUuHd9FC3E/SBEMvzJRwWEOz5gGes9Qg==}

  '@standard-schema/spec@1.0.0':
    resolution: {integrity: sha512-m2bOd0f2RT9k8QJx1JN85cZYyH1RqFBdlwtkSlf4tBDYLCiiZnv1fIIwacK6cqwXavOydf0NPToMQgpKq+dVlA==}

  '@standard-schema/utils@0.3.0':
    resolution: {integrity: sha512-e7Mew686owMaPJVNNLs55PUvgz371nKgwsc4vxE49zsODpJEnxgxRo2y/OKrqueavXgZNMDVj3DdHFlaSAeU8g==}

  '@swc/counter@0.1.3':
    resolution: {integrity: sha512-e2BR4lsJkkRlKZ/qCHPw9ZaSxc0MVUd7gtbtaB7aMvHeJVYe8sOB8DBZkP2DtISHGSku9sCK6T6cnY0CtXrOCQ==}

  '@swc/helpers@0.5.15':
    resolution: {integrity: sha512-JQ5TuMi45Owi4/BIMAJBoSQoOJu12oOk/gADqlcUL9JEdHB8vyjUSsxqeNXnmXHjYKMi2WcYtezGEEhqUI/E2g==}

  '@t3-oss/env-core@0.12.0':
    resolution: {integrity: sha512-lOPj8d9nJJTt81mMuN9GMk8x5veOt7q9m11OSnCBJhwp1QrL/qR+M8Y467ULBSm9SunosryWNbmQQbgoiMgcdw==}
    peerDependencies:
      typescript: '>=5.0.0'
      valibot: ^1.0.0-beta.7 || ^1.0.0
      zod: ^3.24.0
    peerDependenciesMeta:
      typescript:
        optional: true
      valibot:
        optional: true
      zod:
        optional: true

  '@t3-oss/env-core@0.13.8':
    resolution: {integrity: sha512-L1inmpzLQyYu4+Q1DyrXsGJYCXbtXjC4cICw1uAKv0ppYPQv656lhZPU91Qd1VS6SO/bou1/q5ufVzBGbNsUpw==}
    peerDependencies:
      arktype: ^2.1.0
      typescript: '>=5.0.0'
      valibot: ^1.0.0-beta.7 || ^1.0.0
      zod: ^3.24.0 || ^4.0.0-beta.0
    peerDependenciesMeta:
      arktype:
        optional: true
      typescript:
        optional: true
      valibot:
        optional: true
      zod:
        optional: true

  '@t3-oss/env-nextjs@0.12.0':
    resolution: {integrity: sha512-rFnvYk1049RnNVUPvY8iQ55AuQh1Rr+qZzQBh3t++RttCGK4COpXGNxS4+45afuQq02lu+QAOy/5955aU8hRKw==}
    peerDependencies:
      typescript: '>=5.0.0'
      valibot: ^1.0.0-beta.7 || ^1.0.0
      zod: ^3.24.0
    peerDependenciesMeta:
      typescript:
        optional: true
      valibot:
        optional: true
      zod:
        optional: true

  '@tailwindcss/node@4.1.10':
    resolution: {integrity: sha512-2ACf1znY5fpRBwRhMgj9ZXvb2XZW8qs+oTfotJ2C5xR0/WNL7UHZ7zXl6s+rUqedL1mNi+0O+WQr5awGowS3PQ==}

  '@tailwindcss/oxide-android-arm64@4.1.10':
    resolution: {integrity: sha512-VGLazCoRQ7rtsCzThaI1UyDu/XRYVyH4/EWiaSX6tFglE+xZB5cvtC5Omt0OQ+FfiIVP98su16jDVHDEIuH4iQ==}
    engines: {node: '>= 10'}
    cpu: [arm64]
    os: [android]

  '@tailwindcss/oxide-darwin-arm64@4.1.10':
    resolution: {integrity: sha512-ZIFqvR1irX2yNjWJzKCqTCcHZbgkSkSkZKbRM3BPzhDL/18idA8uWCoopYA2CSDdSGFlDAxYdU2yBHwAwx8euQ==}
    engines: {node: '>= 10'}
    cpu: [arm64]
    os: [darwin]

  '@tailwindcss/oxide-darwin-x64@4.1.10':
    resolution: {integrity: sha512-eCA4zbIhWUFDXoamNztmS0MjXHSEJYlvATzWnRiTqJkcUteSjO94PoRHJy1Xbwp9bptjeIxxBHh+zBWFhttbrQ==}
    engines: {node: '>= 10'}
    cpu: [x64]
    os: [darwin]

  '@tailwindcss/oxide-freebsd-x64@4.1.10':
    resolution: {integrity: sha512-8/392Xu12R0cc93DpiJvNpJ4wYVSiciUlkiOHOSOQNH3adq9Gi/dtySK7dVQjXIOzlpSHjeCL89RUUI8/GTI6g==}
    engines: {node: '>= 10'}
    cpu: [x64]
    os: [freebsd]

  '@tailwindcss/oxide-linux-arm-gnueabihf@4.1.10':
    resolution: {integrity: sha512-t9rhmLT6EqeuPT+MXhWhlRYIMSfh5LZ6kBrC4FS6/+M1yXwfCtp24UumgCWOAJVyjQwG+lYva6wWZxrfvB+NhQ==}
    engines: {node: '>= 10'}
    cpu: [arm]
    os: [linux]

  '@tailwindcss/oxide-linux-arm64-gnu@4.1.10':
    resolution: {integrity: sha512-3oWrlNlxLRxXejQ8zImzrVLuZ/9Z2SeKoLhtCu0hpo38hTO2iL86eFOu4sVR8cZc6n3z7eRXXqtHJECa6mFOvA==}
    engines: {node: '>= 10'}
    cpu: [arm64]
    os: [linux]

  '@tailwindcss/oxide-linux-arm64-musl@4.1.10':
    resolution: {integrity: sha512-saScU0cmWvg/Ez4gUmQWr9pvY9Kssxt+Xenfx1LG7LmqjcrvBnw4r9VjkFcqmbBb7GCBwYNcZi9X3/oMda9sqQ==}
    engines: {node: '>= 10'}
    cpu: [arm64]
    os: [linux]

  '@tailwindcss/oxide-linux-x64-gnu@4.1.10':
    resolution: {integrity: sha512-/G3ao/ybV9YEEgAXeEg28dyH6gs1QG8tvdN9c2MNZdUXYBaIY/Gx0N6RlJzfLy/7Nkdok4kaxKPHKJUlAaoTdA==}
    engines: {node: '>= 10'}
    cpu: [x64]
    os: [linux]

  '@tailwindcss/oxide-linux-x64-musl@4.1.10':
    resolution: {integrity: sha512-LNr7X8fTiKGRtQGOerSayc2pWJp/9ptRYAa4G+U+cjw9kJZvkopav1AQc5HHD+U364f71tZv6XamaHKgrIoVzA==}
    engines: {node: '>= 10'}
    cpu: [x64]
    os: [linux]

  '@tailwindcss/oxide-wasm32-wasi@4.1.10':
    resolution: {integrity: sha512-d6ekQpopFQJAcIK2i7ZzWOYGZ+A6NzzvQ3ozBvWFdeyqfOZdYHU66g5yr+/HC4ipP1ZgWsqa80+ISNILk+ae/Q==}
    engines: {node: '>=14.0.0'}
    cpu: [wasm32]
    bundledDependencies:
      - '@napi-rs/wasm-runtime'
      - '@emnapi/core'
      - '@emnapi/runtime'
      - '@tybys/wasm-util'
      - '@emnapi/wasi-threads'
      - tslib

  '@tailwindcss/oxide-win32-arm64-msvc@4.1.10':
    resolution: {integrity: sha512-i1Iwg9gRbwNVOCYmnigWCCgow8nDWSFmeTUU5nbNx3rqbe4p0kRbEqLwLJbYZKmSSp23g4N6rCDmm7OuPBXhDA==}
    engines: {node: '>= 10'}
    cpu: [arm64]
    os: [win32]

  '@tailwindcss/oxide-win32-x64-msvc@4.1.10':
    resolution: {integrity: sha512-sGiJTjcBSfGq2DVRtaSljq5ZgZS2SDHSIfhOylkBvHVjwOsodBhnb3HdmiKkVuUGKD0I7G63abMOVaskj1KpOA==}
    engines: {node: '>= 10'}
    cpu: [x64]
    os: [win32]

  '@tailwindcss/oxide@4.1.10':
    resolution: {integrity: sha512-v0C43s7Pjw+B9w21htrQwuFObSkio2aV/qPx/mhrRldbqxbWJK6KizM+q7BF1/1CmuLqZqX3CeYF7s7P9fbA8Q==}
    engines: {node: '>= 10'}

  '@tailwindcss/postcss@4.1.10':
    resolution: {integrity: sha512-B+7r7ABZbkXJwpvt2VMnS6ujcDoR2OOcFaqrLIo1xbcdxje4Vf+VgJdBzNNbrAjBj/rLZ66/tlQ1knIGNLKOBQ==}

  '@tanstack/react-virtual@3.13.11':
    resolution: {integrity: sha512-u5EaOSJOq08T9NXFuDopMdxZBNDFuEMohIFFU45fBYDXXh9SjYdbpNq1OLFSOpQnDRPjqgmY96ipZTkzom9t9Q==}
    peerDependencies:
      react: ^16.8.0 || ^17.0.0 || ^18.0.0 || ^19.0.0
      react-dom: ^16.8.0 || ^17.0.0 || ^18.0.0 || ^19.0.0

  '@tanstack/virtual-core@3.13.11':
    resolution: {integrity: sha512-ORL6UyuZJ0D9X33LDR4TcgcM+K2YiS2j4xbvH1vnhhObwR1Z4dKwPTL/c0kj2Yeb4Yp2lBv1wpyVaqlohk8zpg==}

  '@tootallnate/quickjs-emscripten@0.23.0':
    resolution: {integrity: sha512-C5Mc6rdnsaJDjO3UpGW/CQTHtCKaYlScZTly4JIu97Jxo/odCiH0ITnDXSJPTOrEKk/ycSZ0AOgTmkDtkOsvIA==}

  '@tsconfig/node10@1.0.11':
    resolution: {integrity: sha512-DcRjDCujK/kCk/cUe8Xz8ZSpm8mS3mNNpta+jGCA6USEDfktlNvm1+IuZ9eTcDbNk41BHwpHHeW+N1lKCz4zOw==}

  '@tsconfig/node12@1.0.11':
    resolution: {integrity: sha512-cqefuRsh12pWyGsIoBKJA9luFu3mRxCA+ORZvA4ktLSzIuCUtWVxGIuXigEwO5/ywWFMZ2QEGKWvkZG1zDMTag==}

  '@tsconfig/node14@1.0.3':
    resolution: {integrity: sha512-ysT8mhdixWK6Hw3i1V2AeRqZ5WfXg1G43mqoYlM2nc6388Fq5jcXyr5mRsqViLx/GJYdoL0bfXD8nmF+Zn/Iow==}

  '@tsconfig/node16@1.0.4':
    resolution: {integrity: sha512-vxhUy4J8lyeyinH7Azl1pdd43GJhZH/tP2weN8TntQblOY+A0XbT8DJk1/oCPuOOyg/Ja757rG0CgHcWC8OfMA==}

  '@turbo/gen@2.5.4':
    resolution: {integrity: sha512-e69ut1PHTuwjqoZNF4Zpi8mOvh6EIkbUthh797y+Z/46bwiQfGsEKfw94t0CT+8UcwMvRZCbRXU7xo8hI86eDQ==}
    hasBin: true

  '@turbo/workspaces@2.5.4':
    resolution: {integrity: sha512-LLmImNOyDOZ8XNsNolefa7wQdrzAss0CoedPADCZFB+iIDXW+8w4YkgOvKaLKBLcm9kb7gWCP4L0o0EiZLXBUA==}
    hasBin: true

  '@tybys/wasm-util@0.8.3':
    resolution: {integrity: sha512-Z96T/L6dUFFxgFJ+pQtkPpne9q7i6kIPYCFnQBHSgSPV9idTsKfIhCss0h5iM9irweZCatkrdeP8yi5uM1eX6Q==}

  '@types/connect@3.4.38':
    resolution: {integrity: sha512-K6uROf1LD88uDQqJCktA4yzL1YYAK6NgfsI0v/mTgyPKWsX1CnJ0XPSDhViejru1GcRkLWb8RlzFYJRqGUbaug==}

  '@types/d3-array@3.2.1':
    resolution: {integrity: sha512-Y2Jn2idRrLzUfAKV2LyRImR+y4oa2AntrgID95SHJxuMUrkNXmanDSed71sRNZysveJVt1hLLemQZIady0FpEg==}

  '@types/d3-color@3.1.3':
    resolution: {integrity: sha512-iO90scth9WAbmgv7ogoq57O9YpKmFBbmoEoCHDB2xMBY0+/KVrqAaCDyCE16dUspeOvIxFFRI+0sEtqDqy2b4A==}

  '@types/d3-ease@3.0.2':
    resolution: {integrity: sha512-NcV1JjO5oDzoK26oMzbILE6HW7uVXOHLQvHshBUW4UMdZGfiY6v5BeQwh9a9tCzv+CeefZQHJt5SRgK154RtiA==}

  '@types/d3-interpolate@3.0.4':
    resolution: {integrity: sha512-mgLPETlrpVV1YRJIglr4Ez47g7Yxjl1lj7YKsiMCb27VJH9W8NVM6Bb9d8kkpG/uAQS5AmbA48q2IAolKKo1MA==}

  '@types/d3-path@3.1.1':
    resolution: {integrity: sha512-VMZBYyQvbGmWyWVea0EHs/BwLgxc+MKi1zLDCONksozI4YJMcTt8ZEuIR4Sb1MMTE8MMW49v0IwI5+b7RmfWlg==}

  '@types/d3-scale@4.0.9':
    resolution: {integrity: sha512-dLmtwB8zkAeO/juAMfnV+sItKjlsw2lKdZVVy6LRr0cBmegxSABiLEpGVmSJJ8O08i4+sGR6qQtb6WtuwJdvVw==}

  '@types/d3-shape@3.1.7':
    resolution: {integrity: sha512-VLvUQ33C+3J+8p+Daf+nYSOsjB4GXp19/S/aGo60m9h1v6XaxjiT82lKVWJCfzhtuZ3yD7i/TPeC/fuKLLOSmg==}

  '@types/d3-time@3.0.4':
    resolution: {integrity: sha512-yuzZug1nkAAaBlBBikKZTgzCeA+k1uy4ZFwWANOfKw5z5LRhV0gNA7gNkKm7HoK+HRN0wX3EkxGk0fpbWhmB7g==}

  '@types/d3-timer@3.0.2':
    resolution: {integrity: sha512-Ps3T8E8dZDam6fUyNiMkekK3XUsaUEik+idO9/YjPtfj2qruF8tFBXS7XhtE4iIXBLxhmLjP3SXpLhVf21I9Lw==}

  '@types/debug@4.1.12':
    resolution: {integrity: sha512-vIChWdVG3LG1SMxEvI/AK+FWJthlrqlTu7fbrlywTkkaONwk/UAGaULXRlf8vkzFBLVm0zkMdCquhL5aOjhXPQ==}

  '@types/eslint-scope@3.7.7':
    resolution: {integrity: sha512-MzMFlSLBqNF2gcHWO0G1vP/YQyfvrxZ0bF+u7mzUdZ1/xK4A4sru+nraZz5i3iEIk1l1uyicaDVTB4QbbEkAYg==}

  '@types/eslint@9.6.1':
    resolution: {integrity: sha512-FXx2pKgId/WyYo2jXw63kk7/+TY7u7AziEJxJAnSFzHlqTAS3Ync6SvgYAN/k4/PQpnnVuzoMuVnByKK2qp0ag==}

  '@types/estree-jsx@1.0.5':
    resolution: {integrity: sha512-52CcUVNFyfb1A2ALocQw/Dd1BQFNmSdkuC3BkZ6iqhdMfQz7JWOFRuJFloOzjk+6WijU56m9oKXFAXc7o3Towg==}

  '@types/estree@1.0.6':
    resolution: {integrity: sha512-AYnb1nQyY49te+VRAVgmzfcgjYS91mY5P0TKUDCLEM+gNnA+3T6rWITXRLYCpahpqSQbN5cE+gHpnPyXjHWxcw==}

  '@types/estree@1.0.8':
    resolution: {integrity: sha512-dWHzHa2WqEXI/O1E9OjrocMTKJl2mSrEolh1Iomrv6U+JuNwaHXsXx9bLu5gG7BUWFIN0skIQJQ/L1rIex4X6w==}

  '@types/glob@7.2.0':
    resolution: {integrity: sha512-ZUxbzKl0IfJILTS6t7ip5fQQM/J3TJYubDm3nMbgubNNYS62eXeUpoLUC8/7fJNiFYHTrGPQn7hspDUzIHX3UA==}

  '@types/hast@3.0.4':
    resolution: {integrity: sha512-WPs+bbQw5aCj+x6laNGWLH3wviHtoCv/P3+otBhbOhJgG8qtpdAMlTCxLtsTWA7LH1Oh/bFCHsBn0TPS5m30EQ==}

  '@types/inquirer@6.5.0':
    resolution: {integrity: sha512-rjaYQ9b9y/VFGOpqBEXRavc3jh0a+e6evAbI31tMda8VlPaSy0AZJfXsvmIe3wklc7W6C3zCSfleuMXR7NOyXw==}

  '@types/js-cookie@3.0.6':
    resolution: {integrity: sha512-wkw9yd1kEXOPnvEeEV1Go1MmxtBJL0RR79aOTAApecWFVu7w0NNXNqhcWgvw2YgZDYadliXkl14pa3WXw5jlCQ==}

  '@types/json-schema@7.0.15':
    resolution: {integrity: sha512-5+fP8P8MFNC+AyZCDxrB2pkZFPGzqQWUzpSeuuVLvm8VMcorNYavBqoFcxK8bQz4Qsbn4oUEEem4wDLfcysGHA==}

  '@types/mdast@4.0.4':
    resolution: {integrity: sha512-kGaNbPh1k7AFzgpud/gMdvIm5xuECykRR+JnWKQno9TAXVa6WIVCGTPvYGekIDL4uwCZQSYbUxNBSb1aUo79oA==}

  '@types/mdx@2.0.13':
    resolution: {integrity: sha512-+OWZQfAYyio6YkJb3HLxDrvnx6SWWDbC0zVPfBRzUk0/nqoDyf6dNxQi3eArPe8rJ473nobTMQ/8Zk+LxJ+Yuw==}

  '@types/minimatch@5.1.2':
    resolution: {integrity: sha512-K0VQKziLUWkVKiRVrx4a40iPaxTUefQmjtkQofBkYRcoaaL/8rhwDWww9qWbrgicNOgnpIsMxyNIUM4+n6dUIA==}

  '@types/ms@2.1.0':
    resolution: {integrity: sha512-GsCCIZDE/p3i96vtEqx+7dBUGXrc7zeSK3wwPHIaRThS+9OhWIXRqzs4d6k1SVU8g91DrNRWxWUGhp5KXQb2VA==}

  '@types/mysql@2.15.26':
    resolution: {integrity: sha512-DSLCOXhkvfS5WNNPbfn2KdICAmk8lLc+/PNvnPnF7gOdMZCxopXduqv0OQ13y/yA/zXTSikZZqVgybUxOEg6YQ==}

  '@types/node@20.19.1':
    resolution: {integrity: sha512-jJD50LtlD2dodAEO653i3YF04NWak6jN3ky+Ri3Em3mGR39/glWiboM/IePaRbgwSfqM1TpGXfAg8ohn/4dTgA==}

  '@types/node@22.16.0':
    resolution: {integrity: sha512-B2egV9wALML1JCpv3VQoQ+yesQKAmNMBIAY7OteVrikcOcAkWm+dGL6qpeCktPjAv6N1JLnhbNiqS35UpFyBsQ==}

  '@types/node@24.0.3':
    resolution: {integrity: sha512-R4I/kzCYAdRLzfiCabn9hxWfbuHS573x+r0dJMkkzThEa7pbrcDWK+9zu3e7aBOouf+rQAciqPFMnxwr0aWgKg==}

  '@types/pg-pool@2.0.6':
    resolution: {integrity: sha512-TaAUE5rq2VQYxab5Ts7WZhKNmuN78Q6PiFonTDdpbx8a1H0M1vhy3rhiMjl+e2iHmogyMw7jZF4FrE6eJUy5HQ==}

  '@types/pg@8.6.1':
    resolution: {integrity: sha512-1Kc4oAGzAl7uqUStZCDvaLFqZrW9qWSjXOmBfdgyBP5La7Us6Mg4GBvRlSoaZMhQF/zSj1C8CtKMBkoiT8eL8w==}

  '@types/react-dom@19.1.6':
    resolution: {integrity: sha512-4hOiT/dwO8Ko0gV1m/TJZYk3y0KBnY9vzDh7W+DH17b2HFSOGgdj33dhihPeuy3l0q23+4e+hoXHV6hCC4dCXw==}
    peerDependencies:
      '@types/react': ^19.0.0

  '@types/react-reconciler@0.28.9':
    resolution: {integrity: sha512-HHM3nxyUZ3zAylX8ZEyrDNd2XZOnQ0D5XfunJF5FLQnZbHHYq4UWvW1QfelQNXv1ICNkwYhfxjwfnqivYB6bFg==}
    peerDependencies:
      '@types/react': '*'

  '@types/react@19.1.8':
    resolution: {integrity: sha512-AwAfQ2Wa5bCx9WP8nZL2uMZWod7J7/JSplxbTmBQ5ms6QpqNYm672H0Vu9ZVKVngQ+ii4R/byguVEUZQyeg44g==}

  '@types/shimmer@1.2.0':
    resolution: {integrity: sha512-UE7oxhQLLd9gub6JKIAhDq06T0F6FnztwMNRvYgjeQSBeMc1ZG/tA47EwfduvkuQS8apbkM/lpLpWsaCeYsXVg==}

  '@types/tedious@4.0.14':
    resolution: {integrity: sha512-KHPsfX/FoVbUGbyYvk1q9MMQHLPeRZhRJZdO45Q4YjvFkv4hMNghCWTvy7rdKessBsmtz4euWCWAB6/tVpI1Iw==}

  '@types/through@0.0.33':
    resolution: {integrity: sha512-HsJ+z3QuETzP3cswwtzt2vEIiHBk/dCcHGhbmG5X3ecnwFD/lPrMpliGXxSCg03L9AhrdwA4Oz/qfspkDW+xGQ==}

  '@types/tinycolor2@1.4.6':
    resolution: {integrity: sha512-iEN8J0BoMnsWBqjVbWH/c0G0Hh7O21lpR2/+PrvAVgWdzL7eexIFm4JN/Wn10PTcmNdtS6U67r499mlWMXOxNw==}

  '@types/unist@2.0.11':
    resolution: {integrity: sha512-CmBKiL6NNo/OqgmMn95Fk9Whlp2mtvIv+KNpQKN2F4SjvrEesubTRWGYSg+BnWZOnlCaSTU1sMpsBOzgbYhnsA==}

  '@types/unist@3.0.3':
    resolution: {integrity: sha512-ko/gIFJRv177XgZsZcBwnqJN5x/Gien8qNOn0D5bQU/zAzVf9Zt3BlcUiLqhV9y4ARk0GbT3tnUiPNgnTXzc/Q==}

  '@ungap/structured-clone@1.3.0':
    resolution: {integrity: sha512-WmoN8qaIAo7WTYWbAZuG8PYEhn5fkz7dZrqTBZ7dtt//lL2Gwms1IcnQ5yHqjDfX8Ft5j4YzDM23f87zBfDe9g==}

  '@vercel/analytics@1.5.0':
    resolution: {integrity: sha512-MYsBzfPki4gthY5HnYN7jgInhAZ7Ac1cYDoRWFomwGHWEX7odTEzbtg9kf/QSo7XEsEAqlQugA6gJ2WS2DEa3g==}
    peerDependencies:
      '@remix-run/react': ^2
      '@sveltejs/kit': ^1 || ^2
      next: '>= 13'
      react: ^18 || ^19 || ^19.0.0-rc
      svelte: '>= 4'
      vue: ^3
      vue-router: ^4
    peerDependenciesMeta:
      '@remix-run/react':
        optional: true
      '@sveltejs/kit':
        optional: true
      next:
        optional: true
      react:
        optional: true
      svelte:
        optional: true
      vue:
        optional: true
      vue-router:
        optional: true

  '@vercel/speed-insights@1.2.0':
    resolution: {integrity: sha512-y9GVzrUJ2xmgtQlzFP2KhVRoCglwfRQgjyfY607aU0hh0Un6d0OUyrJkjuAlsV18qR4zfoFPs/BiIj9YDS6Wzw==}
    peerDependencies:
      '@sveltejs/kit': ^1 || ^2
      next: '>= 13'
      react: ^18 || ^19 || ^19.0.0-rc
      svelte: '>= 4'
      vue: ^3
      vue-router: ^4
    peerDependenciesMeta:
      '@sveltejs/kit':
        optional: true
      next:
        optional: true
      react:
        optional: true
      svelte:
        optional: true
      vue:
        optional: true
      vue-router:
        optional: true

  '@webassemblyjs/ast@1.14.1':
    resolution: {integrity: sha512-nuBEDgQfm1ccRp/8bCQrx1frohyufl4JlbMMZ4P1wpeOfDhF6FQkxZJ1b/e+PLwr6X1Nhw6OLme5usuBWYBvuQ==}

  '@webassemblyjs/floating-point-hex-parser@1.13.2':
    resolution: {integrity: sha512-6oXyTOzbKxGH4steLbLNOu71Oj+C8Lg34n6CqRvqfS2O71BxY6ByfMDRhBytzknj9yGUPVJ1qIKhRlAwO1AovA==}

  '@webassemblyjs/helper-api-error@1.13.2':
    resolution: {integrity: sha512-U56GMYxy4ZQCbDZd6JuvvNV/WFildOjsaWD3Tzzvmw/mas3cXzRJPMjP83JqEsgSbyrmaGjBfDtV7KDXV9UzFQ==}

  '@webassemblyjs/helper-buffer@1.14.1':
    resolution: {integrity: sha512-jyH7wtcHiKssDtFPRB+iQdxlDf96m0E39yb0k5uJVhFGleZFoNw1c4aeIcVUPPbXUVJ94wwnMOAqUHyzoEPVMA==}

  '@webassemblyjs/helper-numbers@1.13.2':
    resolution: {integrity: sha512-FE8aCmS5Q6eQYcV3gI35O4J789wlQA+7JrqTTpJqn5emA4U2hvwJmvFRC0HODS+3Ye6WioDklgd6scJ3+PLnEA==}

  '@webassemblyjs/helper-wasm-bytecode@1.13.2':
    resolution: {integrity: sha512-3QbLKy93F0EAIXLh0ogEVR6rOubA9AoZ+WRYhNbFyuB70j3dRdwH9g+qXhLAO0kiYGlg3TxDV+I4rQTr/YNXkA==}

  '@webassemblyjs/helper-wasm-section@1.14.1':
    resolution: {integrity: sha512-ds5mXEqTJ6oxRoqjhWDU83OgzAYjwsCV8Lo/N+oRsNDmx/ZDpqalmrtgOMkHwxsG0iI//3BwWAErYRHtgn0dZw==}

  '@webassemblyjs/ieee754@1.13.2':
    resolution: {integrity: sha512-4LtOzh58S/5lX4ITKxnAK2USuNEvpdVV9AlgGQb8rJDHaLeHciwG4zlGr0j/SNWlr7x3vO1lDEsuePvtcDNCkw==}

  '@webassemblyjs/leb128@1.13.2':
    resolution: {integrity: sha512-Lde1oNoIdzVzdkNEAWZ1dZ5orIbff80YPdHx20mrHwHrVNNTjNr8E3xz9BdpcGqRQbAEa+fkrCb+fRFTl/6sQw==}

  '@webassemblyjs/utf8@1.13.2':
    resolution: {integrity: sha512-3NQWGjKTASY1xV5m7Hr0iPeXD9+RDobLll3T9d2AO+g3my8xy5peVyjSag4I50mR1bBSN/Ct12lo+R9tJk0NZQ==}

  '@webassemblyjs/wasm-edit@1.14.1':
    resolution: {integrity: sha512-RNJUIQH/J8iA/1NzlE4N7KtyZNHi3w7at7hDjvRNm5rcUXa00z1vRz3glZoULfJ5mpvYhLybmVcwcjGrC1pRrQ==}

  '@webassemblyjs/wasm-gen@1.14.1':
    resolution: {integrity: sha512-AmomSIjP8ZbfGQhumkNvgC33AY7qtMCXnN6bL2u2Js4gVCg8fp735aEiMSBbDR7UQIj90n4wKAFUSEd0QN2Ukg==}

  '@webassemblyjs/wasm-opt@1.14.1':
    resolution: {integrity: sha512-PTcKLUNvBqnY2U6E5bdOQcSM+oVP/PmrDY9NzowJjislEjwP/C4an2303MCVS2Mg9d3AJpIGdUFIQQWbPds0Sw==}

  '@webassemblyjs/wasm-parser@1.14.1':
    resolution: {integrity: sha512-JLBl+KZ0R5qB7mCnud/yyX08jWFw5MsoalJ1pQ4EdFlgj9VdXKGuENGsiCIjegI1W7p91rUlcB/LB5yRJKNTcQ==}

  '@webassemblyjs/wast-printer@1.14.1':
    resolution: {integrity: sha512-kPSSXE6De1XOR820C90RIo2ogvZG+c3KiHzqUoO/F34Y2shGzesfqv7o57xrxovZJH/MetF5UjroJ/R/3isoiw==}

  '@xtuc/ieee754@1.2.0':
    resolution: {integrity: sha512-DX8nKgqcGwsc0eJSqYt5lwP4DH5FlHnmuWWBRy7X0NcaGR0ZtuyeESgMwTYVEtxmsNGY+qit4QYT/MIYTOTPeA==}

  '@xtuc/long@4.2.2':
    resolution: {integrity: sha512-NuHqBY1PB/D8xU6s/thBgOAiAP7HOYDQ32+BFZILJ8ivkUkAHQnWfn6WhL79Owj1qmUnoN/YPhktdIoucipkAQ==}

  acorn-import-attributes@1.9.5:
    resolution: {integrity: sha512-n02Vykv5uA3eHGM/Z2dQrcD56kL8TyDb2p1+0P83PClMnC/nc+anbQRhIOWnSq4Ke/KvDPrY3C9hDtC/A3eHnQ==}
    peerDependencies:
      acorn: ^8

  acorn-jsx@5.3.2:
    resolution: {integrity: sha512-rq9s+JNhf0IChjtDXxllJ7g41oZk5SlXtp0LHwyA5cejwn7vKmKp4pPri6YEePv2PU65sAsegbXtIinmDFDXgQ==}
    peerDependencies:
      acorn: ^6.0.0 || ^7.0.0 || ^8.0.0

  acorn-walk@8.3.4:
    resolution: {integrity: sha512-ueEepnujpqee2o5aIYnvHU6C0A42MNdsIDeqy5BydrkuC5R1ZuUFnm27EeFJGoEHJQgn3uleRvmTXaJgfXbt4g==}
    engines: {node: '>=0.4.0'}

  acorn@8.15.0:
    resolution: {integrity: sha512-NZyJarBfL7nWwIq+FDL6Zp/yHEhePMNnnJ0y3qfieCrmNvYct8uvtiV41UvlSe6apAfk0fY1FbWx+NwfmpvtTg==}
    engines: {node: '>=0.4.0'}
    hasBin: true

  agent-base@6.0.2:
    resolution: {integrity: sha512-RZNwNclF7+MS/8bDg70amg32dyeZGZxiDuQmZxKLAlQjr3jGyLx+4Kkk58UO7D2QdgFIQCovuSuZESne6RG6XQ==}
    engines: {node: '>= 6.0.0'}

  agent-base@7.1.3:
    resolution: {integrity: sha512-jRR5wdylq8CkOe6hei19GGZnxM6rBGwFl3Bg0YItGDimvjGtAvdZk4Pu6Cl4u4Igsws4a1fd1Vq3ezrhn4KmFw==}
    engines: {node: '>= 14'}

  aggregate-error@3.1.0:
    resolution: {integrity: sha512-4I7Td01quW/RpocfNayFdFVk1qSuoh0E7JrbRJ16nH01HhKFQ88INq9Sd+nd72zqRySlr9BmDA8xlEJ6vJMrYA==}
    engines: {node: '>=8'}

  ai@5.0.0-beta.5:
    resolution: {integrity: sha512-HUi2KEfq4/iF4tG+SLsHRqkar/VKvgvk093X/xI33sLBN5UcP8B7XTIJh/MpIiqXTByJ1k/yCBHye2cvNCEn3g==}
    engines: {node: '>=18'}
    peerDependencies:
      zod: ^3.25.49

  ajv-formats@2.1.1:
    resolution: {integrity: sha512-Wx0Kx52hxE7C18hkMEggYlEifqWZtYaRgouJor+WMdPnQyEK13vgEWyVNup7SoeeoLMsr4kf5h6dOW11I15MUA==}
    peerDependencies:
      ajv: ^8.0.0
    peerDependenciesMeta:
      ajv:
        optional: true

  ajv-keywords@5.1.0:
    resolution: {integrity: sha512-YCS/JNFAUyr5vAuhk1DWm1CBxRHW9LbJ2ozWeemrIqpbsqKjHVxYPyi5GC0rjZIT5JxJ3virVTS8wk4i/Z+krw==}
    peerDependencies:
      ajv: ^8.8.2

  ajv@8.17.1:
    resolution: {integrity: sha512-B/gBuNg5SiMTrPkC+A2+cW0RszwxYmn6VYxB/inlBStS5nx6xHIt/ehKRhIMhqusl7a8LjQoZnjCs5vhwxOQ1g==}

  ansi-escapes@4.3.2:
    resolution: {integrity: sha512-gKXj5ALrKWQLsYG9jlTRmR/xKluxHV+Z9QEwNIgCfM1/uwPMCuzVVnh5mwTd+OuBZcwSIMbqssNWRm1lE51QaQ==}
    engines: {node: '>=8'}

  ansi-regex@5.0.1:
    resolution: {integrity: sha512-quJQXlTSUGL2LH9SUXo8VwsY4soanhgo6LNSm84E1LBcE8s3O0wpdiRzyR9z/ZZJMlMWv37qOOb9pdJlMUEKFQ==}
    engines: {node: '>=8'}

  ansi-styles@3.2.1:
    resolution: {integrity: sha512-VT0ZI6kZRdTh8YyJw3SMbYm/u+NqfsAxEpWO0Pf9sq8/e94WxxOpPKx9FR1FlyCtOVDNOQ+8ntlqFxiRc+r5qA==}
    engines: {node: '>=4'}

  ansi-styles@4.3.0:
    resolution: {integrity: sha512-zbB9rCJAT1rbjiVDb2hqKFHNYLxgtk8NURxZ3IZwD3F6NtxbXZQCnnSi1Lkx+IDohdPlFp222wVALIheZJQSEg==}
    engines: {node: '>=8'}

  anymatch@3.1.3:
    resolution: {integrity: sha512-KMReFUr0B4t+D+OBkjR3KYqvocp2XaSzO55UcB6mgQMd3KbcE+mWTyvVV7D/zsdEbNnV6acZUutkiHQXvTr1Rw==}
    engines: {node: '>= 8'}

  arg@4.1.3:
    resolution: {integrity: sha512-58S9QDqG0Xx27YwPSt9fJxivjYl432YCwfDMfZ+71RAqUrZef7LrKQZ3LHLOwCS4FLNBplP533Zx895SeOCHvA==}

  argparse@2.0.1:
    resolution: {integrity: sha512-8+9WqebbFzpX9OR+Wa6O29asIogeRMzcGtAINdpMHHyAg10f05aSFVBbcEqGf/PXw1EjAZ+q2/bEBg3DvurK3Q==}

  aria-hidden@1.2.6:
    resolution: {integrity: sha512-ik3ZgC9dY/lYVVM++OISsaYDeg1tb0VtP5uL3ouh1koGOaUMDPpbFIei4JkFimWUFPn90sbMNMXQAIVOlnYKJA==}
    engines: {node: '>=10'}

  array-union@2.1.0:
    resolution: {integrity: sha512-HGyxoOTYUyCM6stUe6EJgnd4EoewAI7zMdfqO+kGjnlZmBDz/cR5pf8r/cR4Wq60sL/p0IkcjUEEPwS3GFrIyw==}
    engines: {node: '>=8'}

  ast-types@0.13.4:
    resolution: {integrity: sha512-x1FCFnFifvYDDzTaLII71vG5uvDwgtmDTEVWAxrgeiR8VjMONcCXJx7E+USjDtHlwFmt9MysbqgF9b9Vjr6w+w==}
    engines: {node: '>=4'}

  astring@1.9.0:
    resolution: {integrity: sha512-LElXdjswlqjWrPpJFg1Fx4wpkOCxj1TDHlSV4PlaRxHGWko024xICaa97ZkMfs6DRKlCguiAI+rbXv5GWwXIkg==}
    hasBin: true

  autoprefixer@10.4.21:
    resolution: {integrity: sha512-O+A6LWV5LDHSJD3LjHYoNi4VLsj/Whi7k6zG12xTYaU4cQ8oxQGckXNX8cRHK5yOZ/ppVHe0ZBXGzSV9jXdVbQ==}
    engines: {node: ^10 || ^12 || >=14}
    hasBin: true
    peerDependencies:
      postcss: ^8.1.0

  bail@2.0.2:
    resolution: {integrity: sha512-0xO6mYd7JB2YesxDKplafRpsiOzPt9V02ddPCLbY1xYGPOX24NTyN50qnUxgCPcSoYMhKpAuBTjQoRZCAkUDRw==}

  balanced-match@1.0.2:
    resolution: {integrity: sha512-3oSeUO0TMV67hN1AmbXsK4yaqU7tjiHlbxRDZOpH0KW9+CeX4bRAaX0Anxt0tx2MrpRpWwQaPwIlISEJhYU5Pw==}

  base64-js@1.5.1:
    resolution: {integrity: sha512-AKpaYlHn8t4SVbOHCy+b5+KKgvR4vrsD8vbvrbiQJps7fKDTkjkDry6ji0rUJjC0kzbNePLwzxq8iypo41qeWA==}

  basic-ftp@5.0.5:
    resolution: {integrity: sha512-4Bcg1P8xhUuqcii/S0Z9wiHIrQVPMermM1any+MX5GeGD7faD3/msQUDGLol9wOcz4/jbg/WJnGqoJF6LiBdtg==}
    engines: {node: '>=10.0.0'}

  binary-extensions@2.3.0:
    resolution: {integrity: sha512-Ceh+7ox5qe7LJuLHoY0feh3pHuUDHAcRUeyL2VYghZwfpkNIy/+8Ocg0a3UuSoYzavmylwuLWQOf3hl0jjMMIw==}
    engines: {node: '>=8'}

  bippy@0.3.17:
    resolution: {integrity: sha512-0wG0kF9IM2MfS65mpU/3oU+0bRT5Wlh0oTqeRU8eJUU2+ga/QTGr3ZxzVEbQ1051NgADC8W+im1fP3Ln0Vof+Q==}
    peerDependencies:
      react: '>=17.0.1'

  bl@4.1.0:
    resolution: {integrity: sha512-1W07cM9gS6DcLperZfFSj+bWLtaPGSOHWhPiGzXmvVJbRLdG82sH/Kn8EtW1VqWVA54AKf2h5k5BbnIbwF3h6w==}

  brace-expansion@1.1.12:
    resolution: {integrity: sha512-9T9UjW3r0UW5c1Q7GTwllptXwhvYmEzFhzMfZ9H7FQWt+uZePjZPjBP/W1ZEyZ1twGWom5/56TF4lPcqjnDHcg==}

  brace-expansion@2.0.2:
    resolution: {integrity: sha512-Jt0vHyM+jmUBqojB7E1NIYadt0vI0Qxjxd2TErW94wDz+E2LAm5vKMXXwg6ZZBTHPuUlDgQHKXvjGBdfcF1ZDQ==}

  braces@3.0.3:
    resolution: {integrity: sha512-yQbXgO/OSZVD2IsiLlro+7Hf6Q18EJrKSEsdoMzKePKXct3gvD8oLcOQdIzGupr5Fj+EDe8gO/lxc1BzfMpxvA==}
    engines: {node: '>=8'}

  browserslist@4.25.0:
    resolution: {integrity: sha512-PJ8gYKeS5e/whHBh8xrwYK+dAvEj7JXtz6uTucnMRB8OiGTsKccFekoRrjajPBHV8oOY+2tI4uxeceSimKwMFA==}
    engines: {node: ^6 || ^7 || ^8 || ^9 || ^10 || ^11 || ^12 || >=13.7}
    hasBin: true

  buffer-from@1.1.2:
    resolution: {integrity: sha512-E+XQCRwSbaaiChtv6k6Dwgc+bx+Bs6vuKJHHl5kox/BaKbhiXzqQOwK4cO22yElGp2OCmjwVhT3HmxgyPGnJfQ==}

  buffer@5.7.1:
    resolution: {integrity: sha512-EHcyIPBQ4BSGlvjB16k5KgAJ27CIsHY/2JBmCRReo48y9rQ3MaUzWX3KVlBa4U7MyX02HdVj0K7C3WaB3ju7FQ==}

  busboy@1.6.0:
    resolution: {integrity: sha512-8SFQbg/0hQ9xy3UNTB0YEnsNBbWfhf7RtnzpL7TkBiTBRfrQ9Fxcnz7VJsleJpyp6rVLvXiuORqjlHi5q+PYuA==}
    engines: {node: '>=10.16.0'}

  camel-case@3.0.0:
    resolution: {integrity: sha512-+MbKztAYHXPr1jNTSKQF52VpcFjwY5RkR7fxksV8Doo4KAYc5Fl4UJRgthBbTmEx8C54DqahhbLJkDwjI3PI/w==}

  caniuse-lite@1.0.30001724:
    resolution: {integrity: sha512-WqJo7p0TbHDOythNTqYujmaJTvtYRZrjpP8TCvH6Vb9CYJerJNKamKzIWOM4BkQatWj9H2lYulpdAQNBe7QhNA==}

  ccount@2.0.1:
    resolution: {integrity: sha512-eyrF0jiFpY+3drT6383f1qhkbGsLSifNAjA61IUjZjmLCWjItY6LB9ft9YhoDgwfmclB2zhu51Lc7+95b8NRAg==}

  chalk@2.4.2:
    resolution: {integrity: sha512-Mti+f9lpJNcwF4tWV8/OrTTtF1gZi+f8FqlyAdouralcFWFQWF2+NgCHShjkCb+IFBLq9buZwE1xckQU4peSuQ==}
    engines: {node: '>=4'}

  chalk@3.0.0:
    resolution: {integrity: sha512-4D3B6Wf41KOYRFdszmDqMCGq5VV/uMAB273JILmO+3jAlh8X4qDtdtgCR3fxtbLEMzSx22QdhnDcJvu2u1fVwg==}
    engines: {node: '>=8'}

  chalk@4.1.2:
    resolution: {integrity: sha512-oKnbhFyRIXpUuez8iBMmyEa4nbj4IOQyuhc/wy9kY7/WVPcwIO9VA668Pu8RkO7+0G76SLROeyw9CpQ061i4mA==}
    engines: {node: '>=10'}

  change-case@3.1.0:
    resolution: {integrity: sha512-2AZp7uJZbYEzRPsFoa+ijKdvp9zsrnnt6+yFokfwEpeJm0xuJDVoxiRCAaTzyJND8GJkofo2IcKWaUZ/OECVzw==}

  character-entities-html4@2.1.0:
    resolution: {integrity: sha512-1v7fgQRj6hnSwFpq1Eu0ynr/CDEw0rXo2B61qXrLNdHZmPKgb7fqS1a2JwF0rISo9q77jDI8VMEHoApn8qDoZA==}

  character-entities-legacy@3.0.0:
    resolution: {integrity: sha512-RpPp0asT/6ufRm//AJVwpViZbGM/MkjQFxJccQRHmISF/22NBtsHqAWmL+/pmkPWoIUJdWyeVleTl1wydHATVQ==}

  character-entities@2.0.2:
    resolution: {integrity: sha512-shx7oQ0Awen/BRIdkjkvz54PnEEI/EjwXDSIZp86/KKdbafHh1Df/RYGBhn4hbe2+uKC9FnT5UCEdyPz3ai9hQ==}

  character-reference-invalid@2.0.1:
    resolution: {integrity: sha512-iBZ4F4wRbyORVsu0jPV7gXkOsGYjGHPmAyv+HiHG8gi5PtC9KI2j1+v8/tlibRvjoWX027ypmG/n0HtO5t7unw==}

  chardet@0.7.0:
    resolution: {integrity: sha512-mT8iDcrh03qDGRRmoA2hmBJnxpllMR+0/0qlzjqZES6NdiWDcZkCNAk4rPFZ9Q85r27unkiNNg8ZOiwZXBHwcA==}

  chokidar@3.6.0:
    resolution: {integrity: sha512-7VT13fmjotKpGipCW9JEQAusEPE+Ei8nl6/g4FBAmIm0GOOLMua9NDDo/DWp0ZAxCr3cPq5ZpBqmPAQgDda2Pw==}
    engines: {node: '>= 8.10.0'}

  chokidar@4.0.3:
    resolution: {integrity: sha512-Qgzu8kfBvo+cA4962jnP1KkS6Dop5NS6g7R5LFYJr4b8Ub94PPQXUksCw9PvXoeXPRRddRNC5C1JQUR2SMGtnA==}
    engines: {node: '>= 14.16.0'}

  chownr@3.0.0:
    resolution: {integrity: sha512-+IxzY9BZOQd/XuYPRmrvEVjF/nqj5kgT4kEq7VofrDoM1MxoRjEWkrCC3EtLi59TVawxTAn+orJwFQcrqEN1+g==}
    engines: {node: '>=18'}

  chrome-trace-event@1.0.4:
    resolution: {integrity: sha512-rNjApaLzuwaOTjCiT8lSDdGN1APCiqkChLMJxJPWLunPAt5fy8xgU9/jNOchV84wfIxrA0lRQB7oCT8jrn/wrQ==}
    engines: {node: '>=6.0'}

  cjs-module-lexer@1.4.3:
    resolution: {integrity: sha512-9z8TZaGM1pfswYeXrUpzPrkx8UnWYdhJclsiYMm6x/w5+nN+8Tf/LnAgfLGQCm59qAOxU8WwHEq2vNwF6i4j+Q==}

  class-variance-authority@0.7.1:
    resolution: {integrity: sha512-Ka+9Trutv7G8M6WT6SeiRWz792K5qEqIGEGzXKhAE6xOWAY6pPH8U+9IY3oCMv6kqTmLsv7Xh/2w2RigkePMsg==}

  clean-stack@2.2.0:
    resolution: {integrity: sha512-4diC9HaTE+KRAMWhDhrGOECgWZxoevMc5TlkObMqNSsVU62PYzXZ/SMTjzyGAFF1YusgxGcSWTEXBhp0CPwQ1A==}
    engines: {node: '>=6'}

  cli-cursor@3.1.0:
    resolution: {integrity: sha512-I/zHAwsKf9FqGoXM4WWRACob9+SNukZTd94DWF57E4toouRulbCxcUh6RKUEOQlYTHJnzkPMySvPNaaSLNfLZw==}
    engines: {node: '>=8'}

  cli-spinners@2.9.2:
    resolution: {integrity: sha512-ywqV+5MmyL4E7ybXgKys4DugZbX0FC6LnwrhjuykIjnK9k8OQacQ7axGKnjDXWNhns0xot3bZI5h55H8yo9cJg==}
    engines: {node: '>=6'}

  cli-width@3.0.0:
    resolution: {integrity: sha512-FxqpkPPwu1HjuN93Omfm4h8uIanXofW0RxVEW3k5RKx+mJJYSthzNhp32Kzxxy3YAEZ/Dc/EWN1vZRY0+kOhbw==}
    engines: {node: '>= 10'}

  client-only@0.0.1:
    resolution: {integrity: sha512-IV3Ou0jSMzZrd3pZ48nLkT9DA7Ag1pnPzaiQhpW7c3RbcqqzvzzVu+L8gfqMp/8IM2MQtSiqaCxrrcfu8I8rMA==}

  cliui@8.0.1:
    resolution: {integrity: sha512-BSeNnyus75C4//NQ9gQt1/csTXyo/8Sb+afLAkzAptFuMsod9HFokGNudZpi/oQV73hnVK+sR+5PVRMd+Dr7YQ==}
    engines: {node: '>=12'}

  clone@1.0.4:
    resolution: {integrity: sha512-JQHZ2QMW6l3aH/j6xCqQThY/9OH4D/9ls34cgkUBiEeocRTU04tHfKPBsUK1PqZCUQM7GiA0IIXJSuXHI64Kbg==}
    engines: {node: '>=0.8'}

  clsx@2.1.1:
    resolution: {integrity: sha512-eYm0QWBtUrBWZWG0d386OGAw16Z995PiOVo2B7bjWSbHedGl5e0ZWaq65kOGgUSNesEIDkB9ISbTg/JK9dhCZA==}
    engines: {node: '>=6'}

  cmdk@1.1.1:
    resolution: {integrity: sha512-Vsv7kFaXm+ptHDMZ7izaRsP70GgrW9NBNGswt9OZaVBLlE0SNpDq8eu/VGXyF9r7M0azK3Wy7OlYXsuyYLFzHg==}
    peerDependencies:
      react: ^18 || ^19 || ^19.0.0-rc
      react-dom: ^18 || ^19 || ^19.0.0-rc

  collapse-white-space@2.1.0:
    resolution: {integrity: sha512-loKTxY1zCOuG4j9f6EPnuyyYkf58RnhhWTvRoZEokgB+WbdXehfjFviyOVYkqzEWz1Q5kRiZdBYS5SwxbQYwzw==}

  color-convert@1.9.3:
    resolution: {integrity: sha512-QfAUtd+vFdAtFQcC8CCyYt1fYWxSqAiK2cSD6zDB8N3cpsEBAvRxp9zOGg6G/SHHJYAT88/az/IuDGALsNVbGg==}

  color-convert@2.0.1:
    resolution: {integrity: sha512-RRECPsj7iu/xb5oKYcsFHSppFNnsj/52OVTRKb4zP5onXwVF3zVmmToNcOfGC+CRDpfK/U584fMg38ZHCaElKQ==}
    engines: {node: '>=7.0.0'}

  color-name@1.1.3:
    resolution: {integrity: sha512-72fSenhMw2HZMTVHeCA9KCmpEIbzWiQsjN+BHcBbS9vr1mtt+vJjPdksIBNUmKAW8TFUDPJK5SUU3QhE9NEXDw==}

  color-name@1.1.4:
    resolution: {integrity: sha512-dOy+3AuW3a2wNbZHIuMZpTcgjGuLU/uBL/ubcZF9OXbDo8ff4O8yVp5Bf0efS8uEoYo5q4Fx7dY9OgQGXgAsQA==}

  color-string@1.9.1:
    resolution: {integrity: sha512-shrVawQFojnZv6xM40anx4CkoDP+fZsw/ZerEMsW/pyzsRbElpsL/DBVW7q3ExxwusdNXI3lXpuhEZkzs8p5Eg==}

  color@4.2.3:
    resolution: {integrity: sha512-1rXeuUUiGGrykh+CeBdu5Ie7OJwinCgQY0bc7GCRxy5xVHy+moaqkpL/jqQq0MtQOeYcrqEz4abc5f0KtU7W4A==}
    engines: {node: '>=12.5.0'}

  comma-separated-tokens@2.0.3:
    resolution: {integrity: sha512-Fu4hJdvzeylCfQPp9SGWidpzrMs7tTrlu6Vb8XGaRGck8QSNZJJp538Wrb60Lax4fPwR64ViY468OIUTbRlGZg==}

  commander@10.0.1:
    resolution: {integrity: sha512-y4Mg2tXshplEbSGzx7amzPwKKOCGuoSRP/CjEdwwk0FOGlUbq6lKuoyDZTNZkmxHdJtp54hdfY/JUrdL7Xfdug==}
    engines: {node: '>=14'}

  commander@2.20.3:
    resolution: {integrity: sha512-GpVkmM8vF2vQUkj2LvZmD35JxeJOLCwJ9cUkugyk2nuhbv3+mJvpLYYt+0+USMxE+oj+ey/lJEnhZw75x/OMcQ==}

  commondir@1.0.1:
    resolution: {integrity: sha512-W9pAhw0ja1Edb5GVdIF1mjZw/ASI0AlShXM83UUGe2DVr5TdAPEA1OA8m/g8zWp9x6On7gqufY+FatDbC3MDQg==}

  compute-scroll-into-view@3.1.1:
    resolution: {integrity: sha512-VRhuHOLoKYOy4UbilLbUzbYg93XLjv2PncJC50EuTWPA3gaja1UjBsUP/D/9/juV3vQFr6XBEzn9KCAHdUvOHw==}

  concat-map@0.0.1:
    resolution: {integrity: sha512-/Srv4dswyQNBfohGpz9o6Yb3Gz3SrUDqBH5rTuhGR7ahtlbYKnVxw2bCFMRljaA7EXHaXZ8wsHdodFvbkhKmqg==}

  concurrently@9.2.0:
    resolution: {integrity: sha512-IsB/fiXTupmagMW4MNp2lx2cdSN2FfZq78vF90LBB+zZHArbIQZjQtzXCiXnvTxCZSvXanTqFLWBjw2UkLx1SQ==}
    engines: {node: '>=18'}
    hasBin: true

  constant-case@2.0.0:
    resolution: {integrity: sha512-eS0N9WwmjTqrOmR3o83F5vW8Z+9R1HnVz3xmzT2PMFug9ly+Au/fxRWlEBSb6LcZwspSsEn9Xs1uw9YgzAg1EQ==}

  convert-source-map@2.0.0:
    resolution: {integrity: sha512-Kvp459HrV2FEJ1CAsi1Ku+MY3kasH19TFykTz2xWmMeq6bk2NU3XXvfJ+Q61m0xktWwt+1HSYf3JZsTms3aRJg==}

  convex-helpers@0.1.95:
    resolution: {integrity: sha512-M3VK71l8uNxJCGhtPfOjKJOkyr7KRN/kHa1MGNwH2PQO3BDMCBvDbNZcQQPWZWU5npKecLoDMcHy0fvYPfM1QA==}
    hasBin: true
    peerDependencies:
      '@standard-schema/spec': ^1.0.0
      convex: ^1.13.0
      hono: ^4.0.5
      react: ^17.0.2 || ^18.0.0 || ^19.0.0
      typescript: ^5.5
      zod: ^3.22.4
    peerDependenciesMeta:
      '@standard-schema/spec':
        optional: true
      hono:
        optional: true
      react:
        optional: true
      typescript:
        optional: true
      zod:
        optional: true

  convex@1.24.8:
    resolution: {integrity: sha512-WNKLXhOboRthS1cAi8EbBpiEsXJF2UD2H6rEd4f6BjISd+/5P+aDMw5xUpYMsbATdxqSmEoIl5QsciWJcXyW+A==}
    engines: {node: '>=18.0.0', npm: '>=7.0.0'}
    hasBin: true
    peerDependencies:
      '@auth0/auth0-react': ^2.0.1
      '@clerk/clerk-react': ^4.12.8 || ^5.0.0
      react: ^18.0.0 || ^19.0.0-0 || ^19.0.0
    peerDependenciesMeta:
      '@auth0/auth0-react':
        optional: true
      '@clerk/clerk-react':
        optional: true
      react:
        optional: true

  cookie@1.0.2:
    resolution: {integrity: sha512-9Kr/j4O16ISv8zBBhJoi4bXOYNTkFLOqSL3UDB0njXxCXNezjeyVrJyGOWtgfs/q2km1gwBcfH8q1yEGoMYunA==}
    engines: {node: '>=18'}

  core-js-pure@3.43.0:
    resolution: {integrity: sha512-i/AgxU2+A+BbJdMxh3v7/vxi2SbFqxiFmg6VsDwYB4jkucrd1BZNA9a9gphC0fYMG5IBSgQcbQnk865VCLe7xA==}

  core-js@3.43.0:
    resolution: {integrity: sha512-N6wEbTTZSYOY2rYAn85CuvWWkCK6QweMn7/4Nr3w+gDBeBhk/x4EJeY6FPo4QzDoJZxVTv8U7CMvgWk6pOHHqA==}

  create-require@1.1.1:
    resolution: {integrity: sha512-dcKFX3jn0MpIaXjisoRvexIJVEKzaq7z2rZKxf+MSr9TkdmHmsU4m2lcLojrj/FHl8mk5VxMmYA+ftRkP/3oKQ==}

  cross-fetch@4.1.0:
    resolution: {integrity: sha512-uKm5PU+MHTootlWEY+mZ4vvXoCn4fLQxT9dSc1sXVMSFkINTJVN8cAQROpwcKm8bJ/c7rgZVIBWzH5T78sNZZw==}

  cross-spawn@7.0.6:
    resolution: {integrity: sha512-uV2QOWP2nWzsy2aMp8aRibhi9dlzF5Hgh5SHaB9OiTGEyDTiJJyx0uy51QXdyWbtAHNua4XJzUKca3OzKUd3vA==}
    engines: {node: '>= 8'}

  cssesc@3.0.0:
    resolution: {integrity: sha512-/Tb/JcjK111nNScGob5MNtsntNM1aCNUDipB/TkwZFhyDrrE47SOx/18wF2bbjgc3ZzCSKW1T5nt5EbFoAz/Vg==}
    engines: {node: '>=4'}
    hasBin: true

  csstype@3.1.3:
    resolution: {integrity: sha512-M1uQkMl8rQK/szD0LNhtqxIPLpimGm8sOBwU7lLnCpSbTyY3yeU1Vc7l4KT5zT4s/yOxHH5O7tIuuLOCnLADRw==}

  d3-array@3.2.4:
    resolution: {integrity: sha512-tdQAmyA18i4J7wprpYq8ClcxZy3SC31QMeByyCFyRt7BVHdREQZ5lpzoe5mFEYZUWe+oq8HBvk9JjpibyEV4Jg==}
    engines: {node: '>=12'}

  d3-color@3.1.0:
    resolution: {integrity: sha512-zg/chbXyeBtMQ1LbD/WSoW2DpC3I0mpmPdW+ynRTj/x2DAWYrIY7qeZIHidozwV24m4iavr15lNwIwLxRmOxhA==}
    engines: {node: '>=12'}

  d3-ease@3.0.1:
    resolution: {integrity: sha512-wR/XK3D3XcLIZwpbvQwQ5fK+8Ykds1ip7A2Txe0yxncXSdq1L9skcG7blcedkOX+ZcgxGAmLX1FrRGbADwzi0w==}
    engines: {node: '>=12'}

  d3-format@3.1.0:
    resolution: {integrity: sha512-YyUI6AEuY/Wpt8KWLgZHsIU86atmikuoOmCfommt0LYHiQSPjvX2AcFc38PX0CBpr2RCyZhjex+NS/LPOv6YqA==}
    engines: {node: '>=12'}

  d3-interpolate@3.0.1:
    resolution: {integrity: sha512-3bYs1rOD33uo8aqJfKP3JWPAibgw8Zm2+L9vBKEHJ2Rg+viTR7o5Mmv5mZcieN+FRYaAOWX5SJATX6k1PWz72g==}
    engines: {node: '>=12'}

  d3-path@3.1.0:
    resolution: {integrity: sha512-p3KP5HCf/bvjBSSKuXid6Zqijx7wIfNW+J/maPs+iwR35at5JCbLUT0LzF1cnjbCHWhqzQTIN2Jpe8pRebIEFQ==}
    engines: {node: '>=12'}

  d3-scale@4.0.2:
    resolution: {integrity: sha512-GZW464g1SH7ag3Y7hXjf8RoUuAFIqklOAq3MRl4OaWabTFJY9PN/E1YklhXLh+OQ3fM9yS2nOkCoS+WLZ6kvxQ==}
    engines: {node: '>=12'}

  d3-shape@3.2.0:
    resolution: {integrity: sha512-SaLBuwGm3MOViRq2ABk3eLoxwZELpH6zhl3FbAoJ7Vm1gofKx6El1Ib5z23NUEhF9AsGl7y+dzLe5Cw2AArGTA==}
    engines: {node: '>=12'}

  d3-time-format@4.1.0:
    resolution: {integrity: sha512-dJxPBlzC7NugB2PDLwo9Q8JiTR3M3e4/XANkreKSUxF8vvXKqm1Yfq4Q5dl8budlunRVlUUaDUgFt7eA8D6NLg==}
    engines: {node: '>=12'}

  d3-time@3.1.0:
    resolution: {integrity: sha512-VqKjzBLejbSMT4IgbmVgDjpkYrNWUYJnbCGo874u7MMKIWsILRX+OpX/gTk8MqjpT1A/c6HY2dCA77ZN0lkQ2Q==}
    engines: {node: '>=12'}

  d3-timer@3.0.1:
    resolution: {integrity: sha512-ndfJ/JxxMd3nw31uyKoY2naivF+r29V+Lc0svZxe1JvvIRmi8hUsrMvdOwgS1o6uBHmiz91geQ0ylPP0aj1VUA==}
    engines: {node: '>=12'}

  data-uri-to-buffer@6.0.2:
    resolution: {integrity: sha512-7hvf7/GW8e86rW0ptuwS3OcBGDjIi6SZva7hCyWC0yYry2cOPmLIjXAUHI6DK2HsnwJd9ifmt57i8eV2n4YNpw==}
    engines: {node: '>= 14'}

  date-fns-jalali@4.1.0-0:
    resolution: {integrity: sha512-hTIP/z+t+qKwBDcmmsnmjWTduxCg+5KfdqWQvb2X/8C9+knYY6epN/pfxdDuyVlSVeFz0sM5eEfwIUQ70U4ckg==}

  date-fns@4.1.0:
    resolution: {integrity: sha512-Ukq0owbQXxa/U3EGtsdVBkR1w7KOQ5gIBqdH2hkvknzZPYvBxb/aa6E8L7tmjFtkwZBu3UXBbjIgPo/Ez4xaNg==}

  debug@4.4.1:
    resolution: {integrity: sha512-KcKCqiftBJcZr++7ykoDIEwSa3XWowTfNPo92BYxjXiyYEVrUQh2aLyhxBCwww+heortUFxEJYcRzosstTEBYQ==}
    engines: {node: '>=6.0'}
    peerDependencies:
      supports-color: '*'
    peerDependenciesMeta:
      supports-color:
        optional: true

  decimal.js-light@2.5.1:
    resolution: {integrity: sha512-qIMFpTMZmny+MMIitAB6D7iVPEorVw6YQRWkvarTkT4tBeSLLiHzcwj6q0MmYSFCiVpiqPJTJEYIrpcPzVEIvg==}

  decode-named-character-reference@1.2.0:
    resolution: {integrity: sha512-c6fcElNV6ShtZXmsgNgFFV5tVX2PaV4g+MOAkb8eXHvn6sryJBrZa9r0zV6+dtTyoCKxtDy5tyQ5ZwQuidtd+Q==}

  deep-extend@0.6.0:
    resolution: {integrity: sha512-LOHxIOaPYdHlJRtCQfDIVZtfw/ufM8+rVj649RIHzcm/vGwQRXFt6OPqIFWsm2XEMrNIEtWR64sY1LEKD2vAOA==}
    engines: {node: '>=4.0.0'}

  defaults@1.0.4:
    resolution: {integrity: sha512-eFuaLoy/Rxalv2kr+lqMlUnrDWV+3j4pljOIJgLIhI058IQfWJ7vXhyEIHu+HtC738klGALYxOKDO0bQP3tg8A==}

  degenerator@5.0.1:
    resolution: {integrity: sha512-TllpMR/t0M5sqCXfj85i4XaAzxmS5tVA16dqvdkMwGmzI+dXLXnw3J+3Vdv7VKw+ThlTMboK6i9rnZ6Nntj5CQ==}
    engines: {node: '>= 14'}

  del@5.1.0:
    resolution: {integrity: sha512-wH9xOVHnczo9jN2IW68BabcecVPxacIA3g/7z6vhSU/4stOKQzeCRK0yD0A24WiAAUJmmVpWqrERcTxnLo3AnA==}
    engines: {node: '>=8'}

  dequal@2.0.3:
    resolution: {integrity: sha512-0je+qPKHEMohvfRTCEo3CrPG6cAzAYgmzKyxRiYSSDkS6eGJdyVJm7WaYA5ECaAD9wLB2T4EEeymA5aFVcYXCA==}
    engines: {node: '>=6'}

  detect-libc@2.0.4:
    resolution: {integrity: sha512-3UDv+G9CsCKO1WKMGw9fwq/SWJYbI0c5Y7LU1AXYoDdbhE2AHQ6N6Nb34sG8Fj7T5APy8qXDCKuuIHd1BR0tVA==}
    engines: {node: '>=8'}

  detect-node-es@1.1.0:
    resolution: {integrity: sha512-ypdmJU/TbBby2Dxibuv7ZLW3Bs1QEmM7nHjEANfohJLvE0XVujisn1qPJcZxg+qDucsr+bP6fLD1rPS3AhJ7EQ==}

  devlop@1.1.0:
    resolution: {integrity: sha512-RWmIqhcFf1lRYBvNmr7qTNuyCt/7/ns2jbpp1+PalgE/rDQcBT0fioSMUpJ93irlUhC5hrg4cYqe6U+0ImW0rA==}

  diff@4.0.2:
    resolution: {integrity: sha512-58lmxKSA4BNyLz+HHMUzlOEpg09FV+ev6ZMe3vJihgdxzgcwZ8VoEEPmALCZG9LmqfVoNMMKpttIYTVG6uDY7A==}
    engines: {node: '>=0.3.1'}

  dir-glob@3.0.1:
    resolution: {integrity: sha512-WkrWp9GR4KXfKGYzOLmTuGVi1UWFfws377n9cc55/tb6DuqyF6pcQ5AbiHEshaDpY9v6oaSr2XCDidGmMwdzIA==}
    engines: {node: '>=8'}

  dom-helpers@5.2.1:
    resolution: {integrity: sha512-nRCa7CK3VTrM2NmGkIy4cbK7IZlgBE/PYMn55rrXefr5xXDP0LdtfPnblFDoVdcAfslJ7or6iqAUnx0CCGIWQA==}

  dot-case@2.1.1:
    resolution: {integrity: sha512-HnM6ZlFqcajLsyudHq7LeeLDr2rFAVYtDv/hV5qchQEidSck8j9OPUsXY9KwJv/lHMtYlX4DjRQqwFYa+0r8Ug==}

  dotenv-cli@7.4.4:
    resolution: {integrity: sha512-XkBYCG0tPIes+YZr4SpfFv76SQrV/LeCE8CI7JSEMi3VR9MvTihCGTOtbIexD6i2mXF+6px7trb1imVCXSNMDw==}
    hasBin: true

  dotenv-expand@10.0.0:
    resolution: {integrity: sha512-GopVGCpVS1UKH75VKHGuQFqS1Gusej0z4FyQkPdwjil2gNIv+LNsqBlboOzpJFZKVT95GkCyWJbBSdFEFUWI2A==}
    engines: {node: '>=12'}

  dotenv@16.4.7:
    resolution: {integrity: sha512-47qPchRCykZC03FhkYAhrvwU4xDBFIj1QPqaarj6mdM/hgUzfPHcpkHJOn3mJAufFeeAxAzeGsr5X0M4k6fLZQ==}
    engines: {node: '>=12'}

  dotenv@16.5.0:
    resolution: {integrity: sha512-m/C+AwOAr9/W1UOIZUo232ejMNnJAJtYQjUbHoNTBNTJSvqzzDh7vnrei3o3r3m9blf6ZoDkvcw0VmozNRFJxg==}
    engines: {node: '>=12'}

  electron-to-chromium@1.5.172:
    resolution: {integrity: sha512-fnKW9dGgmBfsebbYognQSv0CGGLFH1a5iV9EDYTBwmAQn+whbzHbLFlC+3XbHc8xaNtpO0etm8LOcRXs1qMRkQ==}

  embla-carousel-react@8.6.0:
    resolution: {integrity: sha512-0/PjqU7geVmo6F734pmPqpyHqiM99olvyecY7zdweCw+6tKEXnrE90pBiBbMMU8s5tICemzpQ3hi5EpxzGW+JA==}
    peerDependencies:
      react: ^16.8.0 || ^17.0.1 || ^18.0.0 || ^19.0.0 || ^19.0.0-rc

  embla-carousel-reactive-utils@8.6.0:
    resolution: {integrity: sha512-fMVUDUEx0/uIEDM0Mz3dHznDhfX+znCCDCeIophYb1QGVM7YThSWX+wz11zlYwWFOr74b4QLGg0hrGPJeG2s4A==}
    peerDependencies:
      embla-carousel: 8.6.0

  embla-carousel@8.6.0:
    resolution: {integrity: sha512-SjWyZBHJPbqxHOzckOfo8lHisEaJWmwd23XppYFYVh10bU66/Pn5tkVkbkCMZVdbUE5eTCI2nD8OyIP4Z+uwkA==}

  emoji-regex@8.0.0:
    resolution: {integrity: sha512-MSjYzcWNOA0ewAHpz0MxpYFvwg6yjy1NG3xteoqz644VCo/RPgnr1/GGt+ic3iJTzQ8Eu3TdM14SawnVUmGE6A==}

  enhanced-resolve@5.18.1:
    resolution: {integrity: sha512-ZSW3ma5GkcQBIpwZTSRAI8N71Uuwgs93IezB7mf7R60tC8ZbJideoDNKjHn2O9KIlx6rkGTTEk1xUCK2E1Y2Yg==}
    engines: {node: '>=10.13.0'}

  es-module-lexer@1.7.0:
    resolution: {integrity: sha512-jEQoCwk8hyb2AZziIOLhDqpm5+2ww5uIE6lkO/6jcOCusfk6LhMHpXXfBLXTZ7Ydyt0j4VoUQv6uGNYbdW+kBA==}

  esast-util-from-estree@2.0.0:
    resolution: {integrity: sha512-4CyanoAudUSBAn5K13H4JhsMH6L9ZP7XbLVe/dKybkxMO7eDyLsT8UHl9TRNrU2Gr9nz+FovfSIjuXWJ81uVwQ==}

  esast-util-from-js@2.0.1:
    resolution: {integrity: sha512-8Ja+rNJ0Lt56Pcf3TAmpBZjmx8ZcK5Ts4cAzIOjsjevg9oSXJnl6SUQ2EevU8tv3h6ZLWmoKL5H4fgWvdvfETw==}

  esbuild@0.25.2:
    resolution: {integrity: sha512-16854zccKPnC+toMywC+uKNeYSv+/eXkevRAfwRD/G9Cleq66m8XFIrigkbvauLLlCfDL45Q2cWegSg53gGBnQ==}
    engines: {node: '>=18'}
    hasBin: true

  esbuild@0.25.5:
    resolution: {integrity: sha512-P8OtKZRv/5J5hhz0cUAdu/cLuPIKXpQl1R9pZtvmHWQvrAUVd0UNIPT4IB4W3rNOqVO0rlqHmCIbSwxh/c9yUQ==}
    engines: {node: '>=18'}
    hasBin: true

  escalade@3.2.0:
    resolution: {integrity: sha512-WUj2qlxaQtO4g6Pq5c29GTcWGDyd8itL8zTlipgECz3JesAiiOKotd8JU6otB3PACgG6xkJUyVhboMS+bje/jA==}
    engines: {node: '>=6'}

  escape-string-regexp@1.0.5:
    resolution: {integrity: sha512-vbRorB5FUQWvla16U8R/qgaFIya2qGzwDrNmCZuYKrbdSUMG6I1ZCGQRefkRVhuOkIGVne7BQ35DSfo1qvJqFg==}
    engines: {node: '>=0.8.0'}

  escape-string-regexp@5.0.0:
    resolution: {integrity: sha512-/veY75JbMK4j1yjvuUxuVsiS/hr/4iHs9FTT6cgTexxdE0Ly/glccBAkloH/DofkjRbZU3bnoj38mOmhkZ0lHw==}
    engines: {node: '>=12'}

  escodegen@2.1.0:
    resolution: {integrity: sha512-2NlIDTwUWJN0mRPQOdtQBzbUHvdGY2P1VXSyU83Q3xKxM7WHX2Ql8dKq782Q9TgQUNOLEzEYu9bzLNj1q88I5w==}
    engines: {node: '>=6.0'}
    hasBin: true

  eslint-scope@5.1.1:
    resolution: {integrity: sha512-2NxwbF/hZ0KpepYN0cNbo+FN6XoK7GaHlQhgx/hIZl6Va0bF45RQOOwhLIy8lQDbuCiadSLCBnH2CFYquit5bw==}
    engines: {node: '>=8.0.0'}

  esprima@4.0.1:
    resolution: {integrity: sha512-eGuFFw7Upda+g4p+QHvnW0RyTX/SVeJBDM/gCtMARO0cLuT2HcEKnTPvhjV6aGeqrCB/sbNop0Kszm0jsaWU4A==}
    engines: {node: '>=4'}
    hasBin: true

  esrecurse@4.3.0:
    resolution: {integrity: sha512-KmfKL3b6G+RXvP8N1vr3Tq1kL/oCFgn2NYXEtqP8/L3pKapUA4G8cFVaoF3SU323CD4XypR/ffioHmkti6/Tag==}
    engines: {node: '>=4.0'}

  estraverse@4.3.0:
    resolution: {integrity: sha512-39nnKffWz8xN1BU/2c79n9nB9HDzo0niYUqx6xyqUnyoAnQyyWpOTdZEeiCch8BBu515t4wp9ZmgVfVhn9EBpw==}
    engines: {node: '>=4.0'}

  estraverse@5.3.0:
    resolution: {integrity: sha512-MMdARuVEQziNTeJD8DgMqmhwR11BRQ/cBP+pLtYdSTnf3MIO8fFeiINEbX36ZdNlfU/7A9f3gUw49B3oQsvwBA==}
    engines: {node: '>=4.0'}

  estree-util-attach-comments@3.0.0:
    resolution: {integrity: sha512-cKUwm/HUcTDsYh/9FgnuFqpfquUbwIqwKM26BVCGDPVgvaCl/nDCCjUfiLlx6lsEZ3Z4RFxNbOQ60pkaEwFxGw==}

  estree-util-build-jsx@3.0.1:
    resolution: {integrity: sha512-8U5eiL6BTrPxp/CHbs2yMgP8ftMhR5ww1eIKoWRMlqvltHF8fZn5LRDvTKuxD3DUn+shRbLGqXemcP51oFCsGQ==}

  estree-util-is-identifier-name@3.0.0:
    resolution: {integrity: sha512-hFtqIDZTIUZ9BXLb8y4pYGyk6+wekIivNVTcmvk8NoOh+VeRn5y6cEHzbURrWbfp1fIqdVipilzj+lfaadNZmg==}

  estree-util-scope@1.0.0:
    resolution: {integrity: sha512-2CAASclonf+JFWBNJPndcOpA8EMJwa0Q8LUFJEKqXLW6+qBvbFZuF5gItbQOs/umBUkjviCSDCbBwU2cXbmrhQ==}

  estree-util-to-js@2.0.0:
    resolution: {integrity: sha512-WDF+xj5rRWmD5tj6bIqRi6CkLIXbbNQUcxQHzGysQzvHmdYG2G7p/Tf0J0gpxGgkeMZNTIjT/AoSvC9Xehcgdg==}

  estree-util-value-to-estree@3.4.0:
    resolution: {integrity: sha512-Zlp+gxis+gCfK12d3Srl2PdX2ybsEA8ZYy6vQGVQTNNYLEGRQQ56XB64bjemN8kxIKXP1nC9ip4Z+ILy9LGzvQ==}

  estree-util-visit@2.0.0:
    resolution: {integrity: sha512-m5KgiH85xAhhW8Wta0vShLcUvOsh3LLPI2YVwcbio1l7E09NTLL1EyMZFM1OyWowoH0skScNbhOPl4kcBgzTww==}

  estree-walker@2.0.2:
    resolution: {integrity: sha512-Rfkk/Mp/DL7JVje3u18FxFujQlTNR2q6QfMSMB7AvCBx91NGj/ba3kCfza0f6dVDbw7YlRf/nDrn7pQrCCyQ/w==}

  estree-walker@3.0.3:
    resolution: {integrity: sha512-7RUKfXgSMMkzt6ZuXmqapOurLGPPfgj6l9uRZ7lRGolvk0y2yocc35LdcxKC5PQZdn2DMqioAQ2NoWcrTKmm6g==}

  esutils@2.0.3:
    resolution: {integrity: sha512-kVscqXk4OCp68SZ0dkgEKVi6/8ij300KBWTJq32P/dYeWTSwK41WyTxalN1eRmA5Z9UU/LX9D7FWSmV9SAYx6g==}
    engines: {node: '>=0.10.0'}

  eventemitter3@4.0.7:
    resolution: {integrity: sha512-8guHBZCwKnFhYdHr2ysuRWErTwhoN2X8XELRlrRwpmfeY2jjuUN4taQMsULKUVo1K4DvZl+0pgfyoysHxvmvEw==}

<<<<<<< HEAD
  eventsource-parser@3.0.3:
    resolution: {integrity: sha512-nVpZkTMM9rF6AQ9gPJpFsNAMt48wIzB5TQgiTLdHiuO8XEDhUgZEhqKlZWXbIzo9VmJ/HvysHqEaVeD5v9TPvA==}
    engines: {node: '>=20.0.0'}
=======
  events@3.3.0:
    resolution: {integrity: sha512-mQw+2fkQbALzQ7V0MY0IqdnXNOeTtP4r0lN9z7AAawCXgqea7bDii20AYrIBrFd/Hx0M2Ocz6S111CaFkUcb0Q==}
    engines: {node: '>=0.8.x'}

  eventsource-parser@3.0.2:
    resolution: {integrity: sha512-6RxOBZ/cYgd8usLwsEl+EC09Au/9BcmCKYF2/xbml6DNczf7nv0MQb+7BA2F+li6//I+28VNlQR37XfQtcAJuA==}
    engines: {node: '>=18.0.0'}
>>>>>>> 442cc3ac

  exa-js@1.8.17:
    resolution: {integrity: sha512-yvUgUEjRFxpraVi9+4IbVOkzWqWgK37ydYB/8/yw/vmTgsZH1ZROao60s2MSRFXVyiOjDNyJ4N+bmmlq/pr2Hw==}

  execa@5.1.1:
    resolution: {integrity: sha512-8uSpZZocAZRBAPIEINJj3Lo9HyGitllczc27Eh5YYojjMFMn8yHMDMaUHE2Jqfq05D/wucwI4JGURyXt1vchyg==}
    engines: {node: '>=10'}

  extend@3.0.2:
    resolution: {integrity: sha512-fjquC59cD7CyW6urNXK0FBufkZcoiGG80wTuPujX590cB5Ttln20E2UB4S/WARVqhXffZl2LNgS+gQdPIIim/g==}

  external-editor@3.1.0:
    resolution: {integrity: sha512-hMQ4CX1p1izmuLYyZqLMO/qGNw10wSv9QDCPfzXfyFrOaCSSoRfqE1Kf1s5an66J5JZC62NewG+mK49jOCtQew==}
    engines: {node: '>=4'}

  fast-deep-equal@3.1.3:
    resolution: {integrity: sha512-f3qQ9oQy9j2AhBe/H9VC91wLmKBCCU/gDOnKNAYG5hswO7BLKj09Hc5HYNz9cGI++xlpDCIgDaitVs03ATR84Q==}

  fast-equals@5.2.2:
    resolution: {integrity: sha512-V7/RktU11J3I36Nwq2JnZEM7tNm17eBJz+u25qdxBZeCKiX6BkVSZQjwWIr+IobgnZy+ag73tTZgZi7tr0LrBw==}
    engines: {node: '>=6.0.0'}

  fast-glob@3.3.3:
    resolution: {integrity: sha512-7MptL8U0cqcFdzIzwOTHoilX9x5BrNqye7Z/LuC7kCMRio1EMSyqRK3BEAUD7sXRq4iT4AzTVuZdhgQ2TCvYLg==}
    engines: {node: '>=8.6.0'}

  fast-uri@3.0.6:
    resolution: {integrity: sha512-Atfo14OibSv5wAp4VWNsFYE1AchQRTv9cBGWET4pZWHzYshFSS9NQI6I57rdKn9croWVMbYFbLhJ+yJvmZIIHw==}

  fastq@1.19.1:
    resolution: {integrity: sha512-GwLTyxkCXjXbxqIhTsMI2Nui8huMPtnxg7krajPJAjnEG/iiOS7i+zCtWGZR9G0NBKbXKh6X9m9UIsYX/N6vvQ==}

  fdir@6.4.6:
    resolution: {integrity: sha512-hiFoqpyZcfNm1yc4u8oWCf9A2c4D3QjCrks3zmoVKVxpQRzmPNar1hUJcBG2RQHvEVGDN+Jm81ZheVLAQMK6+w==}
    peerDependencies:
      picomatch: ^3 || ^4
    peerDependenciesMeta:
      picomatch:
        optional: true

  fflate@0.4.8:
    resolution: {integrity: sha512-FJqqoDBR00Mdj9ppamLa/Y7vxm+PRmNWA67N846RvsoYVMKB4q3y/de5PA7gUmRMYK/8CMz2GDZQmCRN1wBcWA==}

  figures@3.2.0:
    resolution: {integrity: sha512-yaduQFRKLXYOGgEn6AZau90j3ggSOyiqXU0F9JZfeXYhNa+Jk4X+s45A2zg5jns87GAFa34BBm2kXw4XpNcbdg==}
    engines: {node: '>=8'}

  fill-range@7.1.1:
    resolution: {integrity: sha512-YsGpe3WHLK8ZYi4tWDg2Jy3ebRz2rXowDxnld4bkQB00cc/1Zw9AWnC0i9ztDJitivtQvaI9KaLyKrc+hBW0yg==}
    engines: {node: '>=8'}

  find-up@5.0.0:
    resolution: {integrity: sha512-78/PXT1wlLLDgTzDs7sjq9hzz0vXD+zn+7wypEe4fXQxCmdmqfGsEPQxmiCSQI3ajFV91bVSsvNtrJRiW6nGng==}
    engines: {node: '>=10'}

  forwarded-parse@2.1.2:
    resolution: {integrity: sha512-alTFZZQDKMporBH77856pXgzhEzaUVmLCDk+egLgIgHst3Tpndzz8MnKe+GzRJRfvVdn69HhpW7cmXzvtLvJAw==}

  fraction.js@4.3.7:
    resolution: {integrity: sha512-ZsDfxO51wGAXREY55a7la9LScWpwv9RxIrYABrlvOFBlH/ShPnrtsXeuUIfXKKOVicNxQ+o8JTbJvjS4M89yew==}

  fs-extra@10.1.0:
    resolution: {integrity: sha512-oRXApq54ETRj4eMiFzGnHWGy+zo5raudjuxN0b8H7s/RU2oW0Wvsx9O0ACRN/kRq9E8Vu/ReskGB5o3ji+FzHQ==}
    engines: {node: '>=12'}

  fs-monkey@1.0.6:
    resolution: {integrity: sha512-b1FMfwetIKymC0eioW7mTywihSQE4oLzQn1dB6rZB5fx/3NpNEdAWeCSMB+60/AeT0TCXsxzAlcYVEFCTAksWg==}

  fs.realpath@1.0.0:
    resolution: {integrity: sha512-OO0pH2lK6a0hZnAdau5ItzHPI6pUlvI7jMVnxUQRtw4owF2wk8lOSabtGDCTP4Ggrg2MbGnWO9X8K1t4+fGMDw==}

  fsevents@2.3.2:
    resolution: {integrity: sha512-xiqMQR4xAeHTuB9uWm+fFRcIOgKBMiOBP+eXiyT7jsgVCq1bkVygt00oASowB7EdtpOHaaPgKt812P9ab+DDKA==}
    engines: {node: ^8.16.0 || ^10.6.0 || >=11.0.0}
    os: [darwin]

  fsevents@2.3.3:
    resolution: {integrity: sha512-5xoDfX+fL7faATnagmWPpbFtwh/R77WmMMqqHGS65C3vvB0YHrgF+B1YmZ3441tMj5n63k0212XNoJwzlhffQw==}
    engines: {node: ^8.16.0 || ^10.6.0 || >=11.0.0}
    os: [darwin]

  fumadocs-core@15.5.4:
    resolution: {integrity: sha512-AwRVxMnV+3LUmCCk25I+x/MIELtwxuXmXxaLLXsnas+MPxY9Yo1L5dCubNeiDTJZHBqtDxEEpE7sRmSDIJzfAQ==}
    peerDependencies:
      '@oramacloud/client': 1.x.x || 2.x.x
      '@types/react': '*'
      algoliasearch: 5.x.x
      next: 14.x.x || 15.x.x
      react: 18.x.x || 19.x.x
      react-dom: 18.x.x || 19.x.x
    peerDependenciesMeta:
      '@oramacloud/client':
        optional: true
      '@types/react':
        optional: true
      algoliasearch:
        optional: true
      next:
        optional: true
      react:
        optional: true
      react-dom:
        optional: true

  fumadocs-mdx@11.6.9:
    resolution: {integrity: sha512-Gm29CFOpvBe8m8r4Es0U6xsVvGaKEMiACsJeUYr6QdZiTYKXkl9a+gI6kkOfPJ/Aoyb561mh3Q0JSONX37GT5w==}
    hasBin: true
    peerDependencies:
      '@fumadocs/mdx-remote': ^1.2.0
      fumadocs-core: ^14.0.0 || ^15.0.0
      next: ^15.3.0
      vite: 6.x.x
    peerDependenciesMeta:
      '@fumadocs/mdx-remote':
        optional: true
      next:
        optional: true
      vite:
        optional: true

  fumadocs-ui@15.5.4:
    resolution: {integrity: sha512-UH/Ia/AYXwepQtM9SwCjm5youKWEop63LAWO1HRk7XkDBFWveggnv6KPlB3tS7n2HkhAtprWWmqGL3YB81ifSw==}
    peerDependencies:
      '@types/react': '*'
      next: 14.x.x || 15.x.x
      react: 18.x.x || 19.x.x
      react-dom: 18.x.x || 19.x.x
      tailwindcss: ^3.4.14 || ^4.0.0
    peerDependenciesMeta:
      '@types/react':
        optional: true
      next:
        optional: true
      tailwindcss:
        optional: true

  function-bind@1.1.2:
    resolution: {integrity: sha512-7XHNxH7qX9xG5mIwxkhumTox/MIRNcOgDrxWsMt2pAr23WHp6MrRlN7FBSFpCpr+oVO0F744iUgR82nJMfG2SA==}

  geist@1.4.2:
    resolution: {integrity: sha512-OQUga/KUc8ueijck6EbtT07L4tZ5+TZgjw8PyWfxo16sL5FWk7gNViPNU8hgCFjy6bJi9yuTP+CRpywzaGN8zw==}
    peerDependencies:
      next: '>=13.2.0'

  gensync@1.0.0-beta.2:
    resolution: {integrity: sha512-3hN7NaskYvMDLQY55gnW3NQ+mesEAepTqlg+VEbj7zzqEMBVNhzcGYYeqFo/TlYz6eQiFcp1HcsCZO+nGgS8zg==}
    engines: {node: '>=6.9.0'}

  get-caller-file@2.0.5:
    resolution: {integrity: sha512-DyFP3BM/3YHTQOCUL/w0OZHR0lpKeGrxotcHWcqNEdnltqFwXVfhEBQ94eIo34AfQpo0rGki4cyIiftY06h2Fg==}
    engines: {node: 6.* || 8.* || >= 10.*}

  get-nonce@1.0.1:
    resolution: {integrity: sha512-FJhYRoDaiatfEkUK8HKlicmu/3SGFD51q3itKDGoSTysQJBnfOcxU5GxnhE1E6soB76MbT0MBtnKJuXyAx+96Q==}
    engines: {node: '>=6'}

  get-stream@6.0.1:
    resolution: {integrity: sha512-ts6Wi+2j3jQjqi70w5AlN8DFnkSwC+MqmxEzdEALB2qXZYV3X/b1CTfgPLGJNMeAWxdPfU8FO1ms3NUfaHCPYg==}
    engines: {node: '>=10'}

  get-tsconfig@4.10.1:
    resolution: {integrity: sha512-auHyJ4AgMz7vgS8Hp3N6HXSmlMdUyhSUrfBF16w153rxtLIEOE+HGqaBppczZvnHLqQJfiHotCYpNhl0lUROFQ==}

  get-uri@6.0.4:
    resolution: {integrity: sha512-E1b1lFFLvLgak2whF2xDBcOy6NLVGZBqqjJjsIhvopKfWWEi64pLVTWWehV8KlLerZkfNTA95sTe2OdJKm1OzQ==}
    engines: {node: '>= 14'}

  github-slugger@2.0.0:
    resolution: {integrity: sha512-IaOQ9puYtjrkq7Y0Ygl9KDZnrf/aiUJYUpVf89y8kyaxbRG7Y1SrX/jaumrv81vc61+kiMempujsM3Yw7w5qcw==}

  glob-parent@5.1.2:
    resolution: {integrity: sha512-AOIgSQCepiJYwP3ARnGx+5VnTu2HBYdzbGP45eLw1vr3zB3vZLeyed1sC9hnbcOc9/SrMyM5RPQrkGz4aS9Zow==}
    engines: {node: '>= 6'}

  glob-to-regexp@0.4.1:
    resolution: {integrity: sha512-lkX1HJXwyMcprw/5YUZc2s7DrpAiHB21/V+E1rHUrVNokkvB6bqMzT0VfV6/86ZNabt1k14YOIaT7nDvOX3Iiw==}

  glob@7.2.3:
    resolution: {integrity: sha512-nFR0zLpU2YCaRxwoCJvL6UvCH2JFyFVIvwTLsIf21AuHlMskA1hhTdk+LlYJtOlYt9v6dvszD2BGRqBL+iQK9Q==}
    deprecated: Glob versions prior to v9 are no longer supported

  glob@9.3.5:
    resolution: {integrity: sha512-e1LleDykUz2Iu+MTYdkSsuWX8lvAjAcs0Xef0lNIu0S2wOAzuTxCJtcd9S3cijlwYF18EsU3rzb8jPVobxDh9Q==}
    engines: {node: '>=16 || 14 >=14.17'}

  globals@11.12.0:
    resolution: {integrity: sha512-WOBp/EEGUiIsJSp7wcv/y6MO+lV9UoncWqxuFfm8eBwzWNgyfBd6Gz+IeKQ9jCmyhoH99g15M3T+QaVHFjizVA==}
    engines: {node: '>=4'}

  globby@10.0.2:
    resolution: {integrity: sha512-7dUi7RvCoT/xast/o/dLN53oqND4yk0nsHkhRgn9w65C4PofCLOoJ39iSOg+qVDdWQPIEj+eszMHQ+aLVwwQSg==}
    engines: {node: '>=8'}

  graceful-fs@4.2.11:
    resolution: {integrity: sha512-RbJ5/jmFcNNCcDV5o9eTnBLJ/HszWV0P73bc+Ff4nS/rJj+YaS6IGyiOL0VoBYX+l1Wrl3k63h/KrH+nhJ0XvQ==}

  gradient-string@2.0.2:
    resolution: {integrity: sha512-rEDCuqUQ4tbD78TpzsMtt5OIf0cBCSDWSJtUDaF6JsAh+k0v9r++NzxNEG87oDZx9ZwGhD8DaezR2L/yrw0Jdw==}
    engines: {node: '>=10'}

  handlebars@4.7.8:
    resolution: {integrity: sha512-vafaFqs8MZkRrSX7sFVUdo3ap/eNiLnb4IakshzvP56X5Nr1iGKAIqdX6tMlm6HcNRIkr6AxO5jFEoJzzpT8aQ==}
    engines: {node: '>=0.4.7'}
    hasBin: true

  has-flag@3.0.0:
    resolution: {integrity: sha512-sKJf1+ceQBr4SMkvQnBDNDtf4TXpVhVGateu0t918bl30FnbE2m4vNLX+VWe/dpjlb+HugGYzW7uQXH98HPEYw==}
    engines: {node: '>=4'}

  has-flag@4.0.0:
    resolution: {integrity: sha512-EykJT/Q1KjTWctppgIAgfSO0tKVuZUjhgMr17kqTumMl6Afv3EISleU7qZUzoXDFTAHTDC4NOoG/ZxU3EvlMPQ==}
    engines: {node: '>=8'}

  hasown@2.0.2:
    resolution: {integrity: sha512-0hJU9SCPvmMzIBdZFqNPXWa6dqh7WdH0cII9y+CyS8rG3nL48Bclra9HmKhVVUHyPWNH5Y7xDwAB7bfgSjkUMQ==}
    engines: {node: '>= 0.4'}

  hast-util-to-estree@3.1.3:
    resolution: {integrity: sha512-48+B/rJWAp0jamNbAAf9M7Uf//UVqAoMmgXhBdxTDJLGKY+LRnZ99qcG+Qjl5HfMpYNzS5v4EAwVEF34LeAj7w==}

  hast-util-to-html@9.0.5:
    resolution: {integrity: sha512-OguPdidb+fbHQSU4Q4ZiLKnzWo8Wwsf5bZfbvu7//a9oTYoqD/fWpe96NuHkoS9h0ccGOTe0C4NGXdtS0iObOw==}

  hast-util-to-jsx-runtime@2.3.6:
    resolution: {integrity: sha512-zl6s8LwNyo1P9uw+XJGvZtdFF1GdAkOg8ujOw+4Pyb76874fLps4ueHXDhXWdk6YHQ6OgUtinliG7RsYvCbbBg==}

  hast-util-to-string@3.0.1:
    resolution: {integrity: sha512-XelQVTDWvqcl3axRfI0xSeoVKzyIFPwsAGSLIsKdJKQMXDYJS4WYrBNF/8J7RdhIcFI2BOHgAifggsvsxp/3+A==}

  hast-util-whitespace@3.0.0:
    resolution: {integrity: sha512-88JUN06ipLwsnv+dVn+OIYOvAuvBMy/Qoi6O7mQHxdPXpjy+Cd6xRkWwux7DKO+4sYILtLBRIKgsdpS2gQc7qw==}

  header-case@1.0.1:
    resolution: {integrity: sha512-i0q9mkOeSuhXw6bGgiQCCBgY/jlZuV/7dZXyZ9c6LcBrqwvT8eT719E9uxE5LiZftdl+z81Ugbg/VvXV4OJOeQ==}

  hoist-non-react-statics@3.3.2:
    resolution: {integrity: sha512-/gGivxi8JPKWNm/W0jSmzcMPpfpPLc3dY/6GxhX2hQ9iGj3aDfklV4ET7NjKpSinLpJ5vafa9iiGIEZg10SfBw==}

  html-url-attributes@3.0.1:
    resolution: {integrity: sha512-ol6UPyBWqsrO6EJySPz2O7ZSr856WDrEzM5zMqp+FJJLGMW35cLYmmZnl0vztAZxRUoNZJFTCohfjuIJ8I4QBQ==}

  html-void-elements@3.0.0:
    resolution: {integrity: sha512-bEqo66MRXsUGxWHV5IP0PUiAWwoEjba4VCzg0LjFJBpchPaTfyfCKTG6bc5F8ucKec3q5y6qOdGyYTSBEvhCrg==}

  http-proxy-agent@7.0.2:
    resolution: {integrity: sha512-T1gkAiYYDWYx3V5Bmyu7HcfcvL7mUrTWiM6yOfa3PIphViJ/gFPbvidQ+veqSOHci/PxBcDabeUNCzpOODJZig==}
    engines: {node: '>= 14'}

  https-proxy-agent@5.0.1:
    resolution: {integrity: sha512-dFcAjpTQFgoLMzC2VwU+C/CbS7uRL0lWmxDITmqm7C+7F0Odmj6s9l6alZc6AELXhrnggM2CeWSXHGOdX2YtwA==}
    engines: {node: '>= 6'}

  https-proxy-agent@7.0.6:
    resolution: {integrity: sha512-vK9P5/iUfdl95AI+JVyUuIcVtd4ofvtrOr3HNtM2yxC9bnMbEdp3x01OhQNnjb8IJYi38VlTE3mBXwcfvywuSw==}
    engines: {node: '>= 14'}

  human-signals@2.1.0:
    resolution: {integrity: sha512-B4FFZ6q/T2jhhksgkbEW3HBvWIfDW85snkQgawt07S7J5QXTk6BkNV+0yAeZrM5QpMAdYlocGoljn0sJ/WQkFw==}
    engines: {node: '>=10.17.0'}

  iconv-lite@0.4.24:
    resolution: {integrity: sha512-v3MXnZAcvnywkTUEZomIActle7RXXeedOR31wwl7VlyoXO4Qi9arvSenNQWne1TcRwhCL1HwLI21bEqdpj8/rA==}
    engines: {node: '>=0.10.0'}

  ieee754@1.2.1:
    resolution: {integrity: sha512-dcyqhDvX1C46lXZcVqCpK+FtMRQVdIMN6/Df5js2zouUsqG7I6sFxitIC+7KYK29KdXOLHdu9zL4sFnoVQnqaA==}

  ignore@5.3.2:
    resolution: {integrity: sha512-hsBTNUqQTDwkWtcdYI2i06Y/nUBEsNEDJKjWdigLvegy8kDuJAS8uRlpkkcQpyEXL0Z/pjDy5HBmMjRCJ2gq+g==}
    engines: {node: '>= 4'}

  image-size@2.0.2:
    resolution: {integrity: sha512-IRqXKlaXwgSMAMtpNzZa1ZAe8m+Sa1770Dhk8VkSsP9LS+iHD62Zd8FQKs8fbPiagBE7BzoFX23cxFnwshpV6w==}
    engines: {node: '>=16.x'}
    hasBin: true

  import-in-the-middle@1.14.2:
    resolution: {integrity: sha512-5tCuY9BV8ujfOpwtAGgsTx9CGUapcFMEEyByLv1B+v2+6DhAcw+Zr0nhQT7uwaZ7DiourxFEscghOR8e1aPLQw==}

  indent-string@4.0.0:
    resolution: {integrity: sha512-EdDDZu4A2OyIK7Lr/2zG+w5jmbuk1DVBnEwREQvBzspBJkCEbRa8GxU1lghYcaGJCnRWibjDXlq779X1/y5xwg==}
    engines: {node: '>=8'}

  inflight@1.0.6:
    resolution: {integrity: sha512-k92I/b08q4wvFscXCLvqfsHCrjrF7yiXsQuIVvVE7N82W3+aqpzuUdBbfhWcy/FZR3/4IgflMgKLOsvPDrGCJA==}
    deprecated: This module is not supported, and leaks memory. Do not use it. Check out lru-cache if you want a good and tested way to coalesce async requests by a key value, which is much more comprehensive and powerful.

  inherits@2.0.4:
    resolution: {integrity: sha512-k/vGaX4/Yla3WzyMCvTQOXYeIHvqOKtnqBduzTHpzpQZzAskKMhZ2K+EnBiSM9zGSoIFeMpXKxa4dYeZIQqewQ==}

  ini@1.3.8:
    resolution: {integrity: sha512-JV/yugV2uzW5iMRSiZAyDtQd+nxtUnjeLt0acNdw98kKLrvuRVyB80tsREOE7yvGVgalhZ6RNXCmEHkUKBKxew==}

  inline-style-parser@0.2.4:
    resolution: {integrity: sha512-0aO8FkhNZlj/ZIbNi7Lxxr12obT7cL1moPfE4tg1LkX7LlLfC6DeX4l2ZEud1ukP9jNQyNnfzQVqwbwmAATY4Q==}

  input-otp@1.4.2:
    resolution: {integrity: sha512-l3jWwYNvrEa6NTCt7BECfCm48GvwuZzkoeG3gBL2w4CHeOXW3eKFmf9UNYkNfYc3mxMrthMnxjIE07MT0zLBQA==}
    peerDependencies:
      react: ^16.8 || ^17.0 || ^18.0 || ^19.0.0 || ^19.0.0-rc
      react-dom: ^16.8 || ^17.0 || ^18.0 || ^19.0.0 || ^19.0.0-rc

  inquirer@7.3.3:
    resolution: {integrity: sha512-JG3eIAj5V9CwcGvuOmoo6LB9kbAYT8HXffUl6memuszlwDC/qvFAJw49XJ5NROSFNPxp3iQg1GqkFhaY/CR0IA==}
    engines: {node: '>=8.0.0'}

  inquirer@8.2.6:
    resolution: {integrity: sha512-M1WuAmb7pn9zdFRtQYk26ZBoY043Sse0wVDdk4Bppr+JOXyQYybdtvK+l9wUibhtjdjvtoiNy8tk+EgsYIUqKg==}
    engines: {node: '>=12.0.0'}

  internmap@2.0.3:
    resolution: {integrity: sha512-5Hh7Y1wQbvY5ooGgPbDaL5iYLAPzMTUrjMulskHLH6wnv/A+1q5rgEaiuqEjB+oxGXIVZs1FF+R/KPN3ZSQYYg==}
    engines: {node: '>=12'}

  ip-address@9.0.5:
    resolution: {integrity: sha512-zHtQzGojZXTwZTHQqra+ETKd4Sn3vgi7uBmlPoXVWZqYvuKmtI0l/VZTjqGmJY9x88GGOaZ9+G9ES8hC4T4X8g==}
    engines: {node: '>= 12'}

  is-alphabetical@2.0.1:
    resolution: {integrity: sha512-FWyyY60MeTNyeSRpkM2Iry0G9hpr7/9kD40mD/cGQEuilcZYS4okz8SN2Q6rLCJ8gbCt6fN+rC+6tMGS99LaxQ==}

  is-alphanumerical@2.0.1:
    resolution: {integrity: sha512-hmbYhX/9MUMF5uh7tOXyK/n0ZvWpad5caBA17GsC6vyuCqaWliRG5K1qS9inmUhEMaOBIW7/whAnSwveW/LtZw==}

  is-arrayish@0.3.2:
    resolution: {integrity: sha512-eVRqCvVlZbuw3GrM63ovNSNAeA1K16kaR/LRY/92w0zxQ5/1YzwblUX652i4Xs9RwAGjW9d9y6X88t8OaAJfWQ==}

  is-binary-path@2.1.0:
    resolution: {integrity: sha512-ZMERYes6pDydyuGidse7OsHxtbI7WVeUEozgR/g7rd0xUimYNlvZRE/K2MgZTjWy725IfelLeVcEM97mmtRGXw==}
    engines: {node: '>=8'}

  is-core-module@2.16.1:
    resolution: {integrity: sha512-UfoeMA6fIJ8wTYFEUjelnaGI67v6+N7qXJEvQuIGa99l4xsCruSYOVSQ0uPANn4dAzm8lkYPaKLrrijLq7x23w==}
    engines: {node: '>= 0.4'}

  is-decimal@2.0.1:
    resolution: {integrity: sha512-AAB9hiomQs5DXWcRB1rqsxGUstbRroFOPPVAomNk/3XHR5JyEZChOyTWe2oayKnsSsr/kcGqF+z6yuH6HHpN0A==}

  is-extglob@2.1.1:
    resolution: {integrity: sha512-SbKbANkN603Vi4jEZv49LeVJMn4yGwsbzZworEoyEiutsN3nJYdbO36zfhGJ6QEDpOZIFkDtnq5JRxmvl3jsoQ==}
    engines: {node: '>=0.10.0'}

  is-fullwidth-code-point@3.0.0:
    resolution: {integrity: sha512-zymm5+u+sCsSWyD9qNaejV3DFvhCKclKdizYaJUuHA83RLjb7nSuGnddCHGv0hk+KY7BMAlsWeK4Ueg6EV6XQg==}
    engines: {node: '>=8'}

  is-glob@4.0.3:
    resolution: {integrity: sha512-xelSayHH36ZgE7ZWhli7pW34hNbNl8Ojv5KVmkJD4hBdD3th8Tfk9vYasLM+mXWOZhFkgZfxhLSnrwRr4elSSg==}
    engines: {node: '>=0.10.0'}

  is-hexadecimal@2.0.1:
    resolution: {integrity: sha512-DgZQp241c8oO6cA1SbTEWiXeoxV42vlcJxgH+B3hi1AiqqKruZR3ZGF8In3fj4+/y/7rHvlOZLZtgJ/4ttYGZg==}

  is-interactive@1.0.0:
    resolution: {integrity: sha512-2HvIEKRoqS62guEC+qBjpvRubdX910WCMuJTZ+I9yvqKU2/12eSL549HMwtabb4oupdj2sMP50k+XJfB/8JE6w==}
    engines: {node: '>=8'}

  is-lower-case@1.1.3:
    resolution: {integrity: sha512-+5A1e/WJpLLXZEDlgz4G//WYSHyQBD32qa4Jd3Lw06qQlv3fJHnp3YIHjTQSGzHMgzmVKz2ZP3rBxTHkPw/lxA==}

  is-network-error@1.1.0:
    resolution: {integrity: sha512-tUdRRAnhT+OtCZR/LxZelH/C7QtjtFrTu5tXCA8pl55eTUElUHT+GPYV8MBMBvea/j+NxQqVt3LbWMRir7Gx9g==}
    engines: {node: '>=16'}

  is-number@7.0.0:
    resolution: {integrity: sha512-41Cifkg6e8TylSpdtTpeLVMqvSBEVzTttHvERD741+pnZ8ANv0004MRL43QKPDlK9cGvNp6NZWZUBlbGXYxxng==}
    engines: {node: '>=0.12.0'}

  is-path-cwd@2.2.0:
    resolution: {integrity: sha512-w942bTcih8fdJPJmQHFzkS76NEP8Kzzvmw92cXsazb8intwLqPibPPdXf4ANdKV3rYMuuQYGIWtvz9JilB3NFQ==}
    engines: {node: '>=6'}

  is-path-inside@3.0.3:
    resolution: {integrity: sha512-Fd4gABb+ycGAmKou8eMftCupSir5lRxqf4aD/vd0cD2qc4HL07OjCeuHMr8Ro4CoMaeCKDB0/ECBOVWjTwUvPQ==}
    engines: {node: '>=8'}

  is-plain-obj@4.1.0:
    resolution: {integrity: sha512-+Pgi+vMuUNkJyExiMBt5IlFoMyKnr5zhJ4Uspz58WOhBF5QoIZkFyNHIbBAtHwzVAgk5RtndVNsDRN61/mmDqg==}
    engines: {node: '>=12'}

  is-reference@1.2.1:
    resolution: {integrity: sha512-U82MsXXiFIrjCK4otLT+o2NA2Cd2g5MLoOVXUZjIOhLurrRxpEXzI8O0KZHr3IjLvlAH1kTPYSuqer5T9ZVBKQ==}

  is-stream@2.0.1:
    resolution: {integrity: sha512-hFoiJiTl63nn+kstHGBtewWSKnQLpyb155KHheA1l39uvtO9nWIop1p3udqPcUd/xbF1VLMO4n7OI6p7RbngDg==}
    engines: {node: '>=8'}

  is-unicode-supported@0.1.0:
    resolution: {integrity: sha512-knxG2q4UC3u8stRGyAVJCOdxFmv5DZiRcdlIaAQXAbSfJya+OhopNotLQrstBhququ4ZpuKbDc/8S6mgXgPFPw==}
    engines: {node: '>=10'}

  is-upper-case@1.1.2:
    resolution: {integrity: sha512-GQYSJMgfeAmVwh9ixyk888l7OIhNAGKtY6QA+IrWlu9MDTCaXmeozOZ2S9Knj7bQwBO/H6J2kb+pbyTUiMNbsw==}

  isbinaryfile@4.0.10:
    resolution: {integrity: sha512-iHrqe5shvBUcFbmZq9zOQHBoeOhZJu6RQGrDpBgenUm/Am+F3JM2MgQj+rK3Z601fzrL5gLZWtAPH2OBaSVcyw==}
    engines: {node: '>= 8.0.0'}

  isexe@2.0.0:
    resolution: {integrity: sha512-RHxMLp9lnKHGHRng9QFhRCMbYAcVpn69smSGcq3f36xjgVVWThj4qqLbTLlq7Ssj8B+fIQ1EuCEGI2lKsyQeIw==}

  jest-worker@27.5.1:
    resolution: {integrity: sha512-7vuh85V5cdDofPyxn58nrPjBktZo0u9x1g8WtjQol+jZDaE+fhN+cIvTj11GndBnMnyfrUOG1sZQxCdjKh+DKg==}
    engines: {node: '>= 10.13.0'}

  jiti@2.4.2:
    resolution: {integrity: sha512-rg9zJN+G4n2nfJl5MW3BMygZX56zKPNVEYYqq7adpmMh4Jn2QNEwhvQlFy6jPVdcod7txZtKHWnyZiA3a0zP7A==}
    hasBin: true

  jose@5.10.0:
    resolution: {integrity: sha512-s+3Al/p9g32Iq+oqXxkW//7jk2Vig6FF1CFqzVXoTUXt2qz89YWbL+OwS17NFYEvxC35n0FKeGO2LGYSxeM2Gg==}

  jose@6.0.11:
    resolution: {integrity: sha512-QxG7EaliDARm1O1S8BGakqncGT9s25bKL1WSf6/oa17Tkqwi8D2ZNglqCF+DsYF88/rV66Q/Q2mFAy697E1DUg==}

  js-cookie@3.0.5:
    resolution: {integrity: sha512-cEiJEAEoIbWfCZYKWhVwFuvPX1gETRYPw6LlaTKoxD3s2AkXzkCjnp6h0V77ozyqj0jakteJ4YqDJT830+lVGw==}
    engines: {node: '>=14'}

  js-tokens@4.0.0:
    resolution: {integrity: sha512-RdJUflcE3cUzKiMqQgsCu06FPu9UdIJO0beYbPhHN4k6apgJtifcoCtT9bcxOpYBtpD2kCM6Sbzg4CausW/PKQ==}

  js-yaml@4.1.0:
    resolution: {integrity: sha512-wpxZs9NoxZaJESJGIZTyDEaYpl0FKSA+FB9aJiyemKhMwkxQg63h4T1KJgUGHpTqPDNRcmmYLugrRjJlBtWvRA==}
    hasBin: true

  jsbn@1.1.0:
    resolution: {integrity: sha512-4bYVV3aAMtDTTu4+xsDYa6sy9GyJ69/amsu9sYF2zqjiEoZA5xJi3BrfX3uY+/IekIu7MwdObdbDWpoZdBv3/A==}

  jsesc@3.1.0:
    resolution: {integrity: sha512-/sM3dO2FOzXjKQhJuo0Q173wf2KOo8t4I8vHy6lF9poUp7bKT0/NHE8fPX23PwfhnykfqnC2xRxOnVw5XuGIaA==}
    engines: {node: '>=6'}
    hasBin: true

  json-parse-even-better-errors@2.3.1:
    resolution: {integrity: sha512-xyFwyhro/JEof6Ghe2iz2NcXoj2sloNsWr/XsERDK/oiPCfaNhl5ONfp+jQdAZRQQ0IJWNzH9zIZF7li91kh2w==}

  json-schema-traverse@1.0.0:
    resolution: {integrity: sha512-NM8/P9n3XjXhIZn1lLhkFaACTOURQXjWhV4BA/RnOv8xvgqtqpAX9IO4mRQxSx1Rlo4tqzeqb0sOlruaOy3dug==}

  json-schema@0.4.0:
    resolution: {integrity: sha512-es94M3nTIfsEPisRafak+HDLfHXnKBhV3vU5eqPcS3flIWqcxJWgXHXiey3YrpaNsanY5ei1VoYEbOzijuq9BA==}

  json5@2.2.3:
    resolution: {integrity: sha512-XmOWe7eyHYH14cLdVPoyg+GOH3rYX++KpzrylJwSW98t3Nk+U8XOl8FWKOgwtzdb8lXGf6zYwDUzeHMWfxasyg==}
    engines: {node: '>=6'}
    hasBin: true

  jsonfile@6.1.0:
    resolution: {integrity: sha512-5dgndWOriYSm5cnYaJNhalLNDKOqFwyDB/rr1E9ZsGciGvKPs8R2xYGCacuf3z6K1YKDz182fd+fY3cn3pMqXQ==}

  jwt-decode@4.0.0:
    resolution: {integrity: sha512-+KJGIyHgkGuIq3IEBNftfhW/LfWhXUIY6OmyVWjliu5KH1y0fw7VQ8YndE2O4qZdMSd9SqbnC8GOcZEy0Om7sA==}
    engines: {node: '>=18'}

  kleur@4.1.5:
    resolution: {integrity: sha512-o+NO+8WrRiQEE4/7nwRJhN1HWpVmJm511pBHUxPLtp0BUISzlBplORYSmTclCnJvQq2tKu/sgl3xVpkc7ZWuQQ==}
    engines: {node: '>=6'}

  lightningcss-darwin-arm64@1.30.1:
    resolution: {integrity: sha512-c8JK7hyE65X1MHMN+Viq9n11RRC7hgin3HhYKhrMyaXflk5GVplZ60IxyoVtzILeKr+xAJwg6zK6sjTBJ0FKYQ==}
    engines: {node: '>= 12.0.0'}
    cpu: [arm64]
    os: [darwin]

  lightningcss-darwin-x64@1.30.1:
    resolution: {integrity: sha512-k1EvjakfumAQoTfcXUcHQZhSpLlkAuEkdMBsI/ivWw9hL+7FtilQc0Cy3hrx0AAQrVtQAbMI7YjCgYgvn37PzA==}
    engines: {node: '>= 12.0.0'}
    cpu: [x64]
    os: [darwin]

  lightningcss-freebsd-x64@1.30.1:
    resolution: {integrity: sha512-kmW6UGCGg2PcyUE59K5r0kWfKPAVy4SltVeut+umLCFoJ53RdCUWxcRDzO1eTaxf/7Q2H7LTquFHPL5R+Gjyig==}
    engines: {node: '>= 12.0.0'}
    cpu: [x64]
    os: [freebsd]

  lightningcss-linux-arm-gnueabihf@1.30.1:
    resolution: {integrity: sha512-MjxUShl1v8pit+6D/zSPq9S9dQ2NPFSQwGvxBCYaBYLPlCWuPh9/t1MRS8iUaR8i+a6w7aps+B4N0S1TYP/R+Q==}
    engines: {node: '>= 12.0.0'}
    cpu: [arm]
    os: [linux]

  lightningcss-linux-arm64-gnu@1.30.1:
    resolution: {integrity: sha512-gB72maP8rmrKsnKYy8XUuXi/4OctJiuQjcuqWNlJQ6jZiWqtPvqFziskH3hnajfvKB27ynbVCucKSm2rkQp4Bw==}
    engines: {node: '>= 12.0.0'}
    cpu: [arm64]
    os: [linux]

  lightningcss-linux-arm64-musl@1.30.1:
    resolution: {integrity: sha512-jmUQVx4331m6LIX+0wUhBbmMX7TCfjF5FoOH6SD1CttzuYlGNVpA7QnrmLxrsub43ClTINfGSYyHe2HWeLl5CQ==}
    engines: {node: '>= 12.0.0'}
    cpu: [arm64]
    os: [linux]

  lightningcss-linux-x64-gnu@1.30.1:
    resolution: {integrity: sha512-piWx3z4wN8J8z3+O5kO74+yr6ze/dKmPnI7vLqfSqI8bccaTGY5xiSGVIJBDd5K5BHlvVLpUB3S2YCfelyJ1bw==}
    engines: {node: '>= 12.0.0'}
    cpu: [x64]
    os: [linux]

  lightningcss-linux-x64-musl@1.30.1:
    resolution: {integrity: sha512-rRomAK7eIkL+tHY0YPxbc5Dra2gXlI63HL+v1Pdi1a3sC+tJTcFrHX+E86sulgAXeI7rSzDYhPSeHHjqFhqfeQ==}
    engines: {node: '>= 12.0.0'}
    cpu: [x64]
    os: [linux]

  lightningcss-win32-arm64-msvc@1.30.1:
    resolution: {integrity: sha512-mSL4rqPi4iXq5YVqzSsJgMVFENoa4nGTT/GjO2c0Yl9OuQfPsIfncvLrEW6RbbB24WtZ3xP/2CCmI3tNkNV4oA==}
    engines: {node: '>= 12.0.0'}
    cpu: [arm64]
    os: [win32]

  lightningcss-win32-x64-msvc@1.30.1:
    resolution: {integrity: sha512-PVqXh48wh4T53F/1CCu8PIPCxLzWyCnn/9T5W1Jpmdy5h9Cwd+0YQS6/LwhHXSafuc61/xg9Lv5OrCby6a++jg==}
    engines: {node: '>= 12.0.0'}
    cpu: [x64]
    os: [win32]

  lightningcss@1.30.1:
    resolution: {integrity: sha512-xi6IyHML+c9+Q3W0S4fCQJOym42pyurFiJUHEcEyHS0CeKzia4yZDEsLlqOFykxOdHpNy0NmvVO31vcSqAxJCg==}
    engines: {node: '>= 12.0.0'}

  loader-runner@4.3.0:
    resolution: {integrity: sha512-3R/1M+yS3j5ou80Me59j7F9IMs4PXs3VqRrm0TU3AbKPxlmpoY1TNscJV/oGJXo8qCatFGTfDbY6W6ipGOYXfg==}
    engines: {node: '>=6.11.5'}

  locate-path@6.0.0:
    resolution: {integrity: sha512-iPZK6eYjbxRu3uB4/WZ3EsEIMJFMqAoopl3R+zuq0UjcAm/MO6KCweDgPfP3elTztoKP3KtnVHxTn2NHBSDVUw==}
    engines: {node: '>=10'}

  lodash.get@4.4.2:
    resolution: {integrity: sha512-z+Uw/vLuy6gQe8cfaFWD7p0wVv8fJl3mbzXh33RS+0oW2wvUqiRXiQ69gLWSLpgB5/6sU+r6BlQR0MBILadqTQ==}
    deprecated: This package is deprecated. Use the optional chaining (?.) operator instead.

  lodash.merge@4.6.2:
    resolution: {integrity: sha512-0KpjqXRVvrYyCsX1swR/XTK0va6VQkQM6MNo7PqW77ByjAhoARA8EfrP1N4+KlKj8YS0ZUCtRT/YUuhyYDujIQ==}

  lodash@4.17.21:
    resolution: {integrity: sha512-v2kDEe57lecTulaDIuNTPy3Ry4gLGJ6Z1O3vE1krgXZNrsQ+LFTGHVxVjcXPs17LhbZVGedAJv8XZ1tvj5FvSg==}

  log-symbols@3.0.0:
    resolution: {integrity: sha512-dSkNGuI7iG3mfvDzUuYZyvk5dD9ocYCYzNU6CYDE6+Xqd+gwme6Z00NS3dUh8mq/73HaEtT7m6W+yUPtU6BZnQ==}
    engines: {node: '>=8'}

  log-symbols@4.1.0:
    resolution: {integrity: sha512-8XPvpAA8uyhfteu8pIvQxpJZ7SYYdpUivZpGy6sFsBuKRY/7rQGavedeB8aK+Zkyq6upMFVL/9AW6vOYzfRyLg==}
    engines: {node: '>=10'}

  longest-streak@3.1.0:
    resolution: {integrity: sha512-9Ri+o0JYgehTaVBBDoMqIl8GXtbWg711O3srftcHhZ0dqnETqLaoIK0x17fUw9rFSlK/0NlsKe0Ahhyl5pXE2g==}

  loose-envify@1.4.0:
    resolution: {integrity: sha512-lyuxPGr/Wfhrlem2CL/UcnUc1zcqKAImBDzukY7Y5F/yQiNdko6+fRLevlw1HgMySw7f611UIY408EtxRSoK3Q==}
    hasBin: true

  lower-case-first@1.0.2:
    resolution: {integrity: sha512-UuxaYakO7XeONbKrZf5FEgkantPf5DUqDayzP5VXZrtRPdH86s4kN47I8B3TW10S4QKiE3ziHNf3kRN//okHjA==}

  lower-case@1.1.4:
    resolution: {integrity: sha512-2Fgx1Ycm599x+WGpIYwJOvsjmXFzTSc34IwDWALRA/8AopUKAVPwfJ+h5+f85BCp0PWmmJcWzEpxOpoXycMpdA==}

  lru-cache@10.4.3:
    resolution: {integrity: sha512-JNAzZcXrCt42VGLuYz0zfAzDfAvJWW6AfYlDBQyDV5DClI2m5sAmK+OIO7s59XfsRsWHp02jAJrRadPRGTt6SQ==}

  lru-cache@11.1.0:
    resolution: {integrity: sha512-QIXZUBJUx+2zHUdQujWejBkcD9+cs94tLn0+YL8UrCh+D5sCXZ4c7LaEH48pNwRY3MLDgqUFyhlCyjJPf1WP0A==}
    engines: {node: 20 || >=22}

  lru-cache@5.1.1:
    resolution: {integrity: sha512-KpNARQA3Iwv+jTA0utUVVbrh+Jlrr1Fv0e56GGzAFOXN7dk/FviaDW8LHmK52DlcH4WP2n6gI8vN1aesBFgo9w==}

  lru-cache@7.18.3:
    resolution: {integrity: sha512-jumlc0BIUrS3qJGgIkWZsyfAM7NCWiBcCDhnd+3NNM5KbBmLTgHVfWBcg6W+rLUsIpzpERPsvwUP7CckAQSOoA==}
    engines: {node: '>=12'}

  lucia@3.2.2:
    resolution: {integrity: sha512-P1FlFBGCMPMXu+EGdVD9W4Mjm0DqsusmKgO7Xc33mI5X1bklmsQb0hfzPhXomQr9waWIBDsiOjvr1e6BTaUqpA==}
    deprecated: This package has been deprecated. Please see https://lucia-auth.com/lucia-v3/migrate.

  lucide-react@0.468.0:
    resolution: {integrity: sha512-6koYRhnM2N0GGZIdXzSeiNwguv1gt/FAjZOiPl76roBi3xKEXa4WmfpxgQwTTL4KipXjefrnf3oV4IsYhi4JFA==}
    peerDependencies:
      react: ^16.5.1 || ^17.0.0 || ^18.0.0 || ^19.0.0-rc

  lucide-react@0.522.0:
    resolution: {integrity: sha512-jnJbw974yZ7rQHHEFKJOlWAefG3ATSCZHANZxIdx8Rk/16siuwjgA4fBULpXEAWx/RlTs3FzmKW/udWUuO0aRw==}
    peerDependencies:
      react: ^16.5.1 || ^17.0.0 || ^18.0.0 || ^19.0.0

  magic-string@0.30.17:
    resolution: {integrity: sha512-sNPKHvyjVf7gyjwS4xGTaW/mCnF8wnjtifKBEhxfZ7E/S8tQ0rssrwGNn6q8JH/ohItJfSQp9mBtQYuTlH5QnA==}

  magic-string@0.30.8:
    resolution: {integrity: sha512-ISQTe55T2ao7XtlAStud6qwYPZjE4GK1S/BeVPus4jrq6JuOnQ00YKQC581RWhR122W7msZV263KzVeLoqidyQ==}
    engines: {node: '>=12'}

  make-error@1.3.6:
    resolution: {integrity: sha512-s8UhlNe7vPKomQhC1qFelMokr/Sc3AgNbso3n74mVPA5LTZwkB9NlXf4XPamLxJE8h0gh73rM94xvwRT2CVInw==}

  markdown-extensions@2.0.0:
    resolution: {integrity: sha512-o5vL7aDWatOTX8LzaS1WMoaoxIiLRQJuIKKe2wAw6IeULDHaqbiqiggmx+pKvZDb1Sj+pE46Sn1T7lCqfFtg1Q==}
    engines: {node: '>=16'}

  markdown-table@3.0.4:
    resolution: {integrity: sha512-wiYz4+JrLyb/DqW2hkFJxP7Vd7JuTDm77fvbM8VfEQdmSMqcImWeeRbHwZjBjIFki/VaMK2BhFi7oUUZeM5bqw==}

  mdast-util-find-and-replace@3.0.2:
    resolution: {integrity: sha512-Tmd1Vg/m3Xz43afeNxDIhWRtFZgM2VLyaf4vSTYwudTyeuTneoL3qtWMA5jeLyz/O1vDJmmV4QuScFCA2tBPwg==}

  mdast-util-from-markdown@2.0.2:
    resolution: {integrity: sha512-uZhTV/8NBuw0WHkPTrCqDOl0zVe1BIng5ZtHoDk49ME1qqcjYmmLmOf0gELgcRMxN4w2iuIeVso5/6QymSrgmA==}

  mdast-util-gfm-autolink-literal@2.0.1:
    resolution: {integrity: sha512-5HVP2MKaP6L+G6YaxPNjuL0BPrq9orG3TsrZ9YXbA3vDw/ACI4MEsnoDpn6ZNm7GnZgtAcONJyPhOP8tNJQavQ==}

  mdast-util-gfm-footnote@2.1.0:
    resolution: {integrity: sha512-sqpDWlsHn7Ac9GNZQMeUzPQSMzR6Wv0WKRNvQRg0KqHh02fpTz69Qc1QSseNX29bhz1ROIyNyxExfawVKTm1GQ==}

  mdast-util-gfm-strikethrough@2.0.0:
    resolution: {integrity: sha512-mKKb915TF+OC5ptj5bJ7WFRPdYtuHv0yTRxK2tJvi+BDqbkiG7h7u/9SI89nRAYcmap2xHQL9D+QG/6wSrTtXg==}

  mdast-util-gfm-table@2.0.0:
    resolution: {integrity: sha512-78UEvebzz/rJIxLvE7ZtDd/vIQ0RHv+3Mh5DR96p7cS7HsBhYIICDBCu8csTNWNO6tBWfqXPWekRuj2FNOGOZg==}

  mdast-util-gfm-task-list-item@2.0.0:
    resolution: {integrity: sha512-IrtvNvjxC1o06taBAVJznEnkiHxLFTzgonUdy8hzFVeDun0uTjxxrRGVaNFqkU1wJR3RBPEfsxmU6jDWPofrTQ==}

  mdast-util-gfm@3.1.0:
    resolution: {integrity: sha512-0ulfdQOM3ysHhCJ1p06l0b0VKlhU0wuQs3thxZQagjcjPrlFRqY215uZGHHJan9GEAXd9MbfPjFJz+qMkVR6zQ==}

  mdast-util-mdx-expression@2.0.1:
    resolution: {integrity: sha512-J6f+9hUp+ldTZqKRSg7Vw5V6MqjATc+3E4gf3CFNcuZNWD8XdyI6zQ8GqH7f8169MM6P7hMBRDVGnn7oHB9kXQ==}

  mdast-util-mdx-jsx@3.2.0:
    resolution: {integrity: sha512-lj/z8v0r6ZtsN/cGNNtemmmfoLAFZnjMbNyLzBafjzikOM+glrjNHPlf6lQDOTccj9n5b0PPihEBbhneMyGs1Q==}

  mdast-util-mdx@3.0.0:
    resolution: {integrity: sha512-JfbYLAW7XnYTTbUsmpu0kdBUVe+yKVJZBItEjwyYJiDJuZ9w4eeaqks4HQO+R7objWgS2ymV60GYpI14Ug554w==}

  mdast-util-mdxjs-esm@2.0.1:
    resolution: {integrity: sha512-EcmOpxsZ96CvlP03NghtH1EsLtr0n9Tm4lPUJUBccV9RwUOneqSycg19n5HGzCf+10LozMRSObtVr3ee1WoHtg==}

  mdast-util-phrasing@4.1.0:
    resolution: {integrity: sha512-TqICwyvJJpBwvGAMZjj4J2n0X8QWp21b9l0o7eXyVJ25YNWYbJDVIyD1bZXE6WtV6RmKJVYmQAKWa0zWOABz2w==}

  mdast-util-to-hast@13.2.0:
    resolution: {integrity: sha512-QGYKEuUsYT9ykKBCMOEDLsU5JRObWQusAolFMeko/tYPufNkRffBAQjIE+99jbA87xv6FgmjLtwjh9wBWajwAA==}

  mdast-util-to-markdown@2.1.2:
    resolution: {integrity: sha512-xj68wMTvGXVOKonmog6LwyJKrYXZPvlwabaryTjLh9LuvovB/KAH+kvi8Gjj+7rJjsFi23nkUxRQv1KqSroMqA==}

  mdast-util-to-string@4.0.0:
    resolution: {integrity: sha512-0H44vDimn51F0YwvxSJSm0eCDOJTRlmN0R1yBh4HLj9wiV1Dn0QoXGbvFAWj2hSItVTlCmBF1hqKlIyUBVFLPg==}

  memfs-browser@3.5.10302:
    resolution: {integrity: sha512-JJTc/nh3ig05O0gBBGZjTCPOyydaTxNF0uHYBrcc1gHNnO+KIHIvo0Y1FKCJsaei6FCl8C6xfQomXqu+cuzkIw==}

  memfs@3.5.3:
    resolution: {integrity: sha512-UERzLsxzllchadvbPs5aolHh65ISpKpM+ccLbOJ8/vvpBKmAWf+la7dXFy7Mr0ySHbdHrFv5kGFCUHHe6GFEmw==}
    engines: {node: '>= 4.0.0'}

  merge-stream@2.0.0:
    resolution: {integrity: sha512-abv/qOcuPfk3URPfDzmZU1LKmuw8kT+0nIHvKrKgFrwifol/doWcdA4ZqsWQ8ENrFKkd67Mfpo/LovbIUsbt3w==}

  merge2@1.4.1:
    resolution: {integrity: sha512-8q7VEgMJW4J8tcfVPy8g09NcQwZdbwFEqhe/WZkoIzjn/3TGDwtOCYtXGxA3O8tPzpczCCDgv+P2P5y00ZJOOg==}
    engines: {node: '>= 8'}

  micromark-core-commonmark@2.0.3:
    resolution: {integrity: sha512-RDBrHEMSxVFLg6xvnXmb1Ayr2WzLAWjeSATAoxwKYJV94TeNavgoIdA0a9ytzDSVzBy2YKFK+emCPOEibLeCrg==}

  micromark-extension-gfm-autolink-literal@2.1.0:
    resolution: {integrity: sha512-oOg7knzhicgQ3t4QCjCWgTmfNhvQbDDnJeVu9v81r7NltNCVmhPy1fJRX27pISafdjL+SVc4d3l48Gb6pbRypw==}

  micromark-extension-gfm-footnote@2.1.0:
    resolution: {integrity: sha512-/yPhxI1ntnDNsiHtzLKYnE3vf9JZ6cAisqVDauhp4CEHxlb4uoOTxOCJ+9s51bIB8U1N1FJ1RXOKTIlD5B/gqw==}

  micromark-extension-gfm-strikethrough@2.1.0:
    resolution: {integrity: sha512-ADVjpOOkjz1hhkZLlBiYA9cR2Anf8F4HqZUO6e5eDcPQd0Txw5fxLzzxnEkSkfnD0wziSGiv7sYhk/ktvbf1uw==}

  micromark-extension-gfm-table@2.1.1:
    resolution: {integrity: sha512-t2OU/dXXioARrC6yWfJ4hqB7rct14e8f7m0cbI5hUmDyyIlwv5vEtooptH8INkbLzOatzKuVbQmAYcbWoyz6Dg==}

  micromark-extension-gfm-tagfilter@2.0.0:
    resolution: {integrity: sha512-xHlTOmuCSotIA8TW1mDIM6X2O1SiX5P9IuDtqGonFhEK0qgRI4yeC6vMxEV2dgyr2TiD+2PQ10o+cOhdVAcwfg==}

  micromark-extension-gfm-task-list-item@2.1.0:
    resolution: {integrity: sha512-qIBZhqxqI6fjLDYFTBIa4eivDMnP+OZqsNwmQ3xNLE4Cxwc+zfQEfbs6tzAo2Hjq+bh6q5F+Z8/cksrLFYWQQw==}

  micromark-extension-gfm@3.0.0:
    resolution: {integrity: sha512-vsKArQsicm7t0z2GugkCKtZehqUm31oeGBV/KVSorWSy8ZlNAv7ytjFhvaryUiCUJYqs+NoE6AFhpQvBTM6Q4w==}

  micromark-extension-mdx-expression@3.0.1:
    resolution: {integrity: sha512-dD/ADLJ1AeMvSAKBwO22zG22N4ybhe7kFIZ3LsDI0GlsNr2A3KYxb0LdC1u5rj4Nw+CHKY0RVdnHX8vj8ejm4Q==}

  micromark-extension-mdx-jsx@3.0.2:
    resolution: {integrity: sha512-e5+q1DjMh62LZAJOnDraSSbDMvGJ8x3cbjygy2qFEi7HCeUT4BDKCvMozPozcD6WmOt6sVvYDNBKhFSz3kjOVQ==}

  micromark-extension-mdx-md@2.0.0:
    resolution: {integrity: sha512-EpAiszsB3blw4Rpba7xTOUptcFeBFi+6PY8VnJ2hhimH+vCQDirWgsMpz7w1XcZE7LVrSAUGb9VJpG9ghlYvYQ==}

  micromark-extension-mdxjs-esm@3.0.0:
    resolution: {integrity: sha512-DJFl4ZqkErRpq/dAPyeWp15tGrcrrJho1hKK5uBS70BCtfrIFg81sqcTVu3Ta+KD1Tk5vAtBNElWxtAa+m8K9A==}

  micromark-extension-mdxjs@3.0.0:
    resolution: {integrity: sha512-A873fJfhnJ2siZyUrJ31l34Uqwy4xIFmvPY1oj+Ean5PHcPBYzEsvqvWGaWcfEIr11O5Dlw3p2y0tZWpKHDejQ==}

  micromark-factory-destination@2.0.1:
    resolution: {integrity: sha512-Xe6rDdJlkmbFRExpTOmRj9N3MaWmbAgdpSrBQvCFqhezUn4AHqJHbaEnfbVYYiexVSs//tqOdY/DxhjdCiJnIA==}

  micromark-factory-label@2.0.1:
    resolution: {integrity: sha512-VFMekyQExqIW7xIChcXn4ok29YE3rnuyveW3wZQWWqF4Nv9Wk5rgJ99KzPvHjkmPXF93FXIbBp6YdW3t71/7Vg==}

  micromark-factory-mdx-expression@2.0.3:
    resolution: {integrity: sha512-kQnEtA3vzucU2BkrIa8/VaSAsP+EJ3CKOvhMuJgOEGg9KDC6OAY6nSnNDVRiVNRqj7Y4SlSzcStaH/5jge8JdQ==}

  micromark-factory-space@2.0.1:
    resolution: {integrity: sha512-zRkxjtBxxLd2Sc0d+fbnEunsTj46SWXgXciZmHq0kDYGnck/ZSGj9/wULTV95uoeYiK5hRXP2mJ98Uo4cq/LQg==}

  micromark-factory-title@2.0.1:
    resolution: {integrity: sha512-5bZ+3CjhAd9eChYTHsjy6TGxpOFSKgKKJPJxr293jTbfry2KDoWkhBb6TcPVB4NmzaPhMs1Frm9AZH7OD4Cjzw==}

  micromark-factory-whitespace@2.0.1:
    resolution: {integrity: sha512-Ob0nuZ3PKt/n0hORHyvoD9uZhr+Za8sFoP+OnMcnWK5lngSzALgQYKMr9RJVOWLqQYuyn6ulqGWSXdwf6F80lQ==}

  micromark-util-character@2.1.1:
    resolution: {integrity: sha512-wv8tdUTJ3thSFFFJKtpYKOYiGP2+v96Hvk4Tu8KpCAsTMs6yi+nVmGh1syvSCsaxz45J6Jbw+9DD6g97+NV67Q==}

  micromark-util-chunked@2.0.1:
    resolution: {integrity: sha512-QUNFEOPELfmvv+4xiNg2sRYeS/P84pTW0TCgP5zc9FpXetHY0ab7SxKyAQCNCc1eK0459uoLI1y5oO5Vc1dbhA==}

  micromark-util-classify-character@2.0.1:
    resolution: {integrity: sha512-K0kHzM6afW/MbeWYWLjoHQv1sgg2Q9EccHEDzSkxiP/EaagNzCm7T/WMKZ3rjMbvIpvBiZgwR3dKMygtA4mG1Q==}

  micromark-util-combine-extensions@2.0.1:
    resolution: {integrity: sha512-OnAnH8Ujmy59JcyZw8JSbK9cGpdVY44NKgSM7E9Eh7DiLS2E9RNQf0dONaGDzEG9yjEl5hcqeIsj4hfRkLH/Bg==}

  micromark-util-decode-numeric-character-reference@2.0.2:
    resolution: {integrity: sha512-ccUbYk6CwVdkmCQMyr64dXz42EfHGkPQlBj5p7YVGzq8I7CtjXZJrubAYezf7Rp+bjPseiROqe7G6foFd+lEuw==}

  micromark-util-decode-string@2.0.1:
    resolution: {integrity: sha512-nDV/77Fj6eH1ynwscYTOsbK7rR//Uj0bZXBwJZRfaLEJ1iGBR6kIfNmlNqaqJf649EP0F3NWNdeJi03elllNUQ==}

  micromark-util-encode@2.0.1:
    resolution: {integrity: sha512-c3cVx2y4KqUnwopcO9b/SCdo2O67LwJJ/UyqGfbigahfegL9myoEFoDYZgkT7f36T0bLrM9hZTAaAyH+PCAXjw==}

  micromark-util-events-to-acorn@2.0.3:
    resolution: {integrity: sha512-jmsiEIiZ1n7X1Rr5k8wVExBQCg5jy4UXVADItHmNk1zkwEVhBuIUKRu3fqv+hs4nxLISi2DQGlqIOGiFxgbfHg==}

  micromark-util-html-tag-name@2.0.1:
    resolution: {integrity: sha512-2cNEiYDhCWKI+Gs9T0Tiysk136SnR13hhO8yW6BGNyhOC4qYFnwF1nKfD3HFAIXA5c45RrIG1ub11GiXeYd1xA==}

  micromark-util-normalize-identifier@2.0.1:
    resolution: {integrity: sha512-sxPqmo70LyARJs0w2UclACPUUEqltCkJ6PhKdMIDuJ3gSf/Q+/GIe3WKl0Ijb/GyH9lOpUkRAO2wp0GVkLvS9Q==}

  micromark-util-resolve-all@2.0.1:
    resolution: {integrity: sha512-VdQyxFWFT2/FGJgwQnJYbe1jjQoNTS4RjglmSjTUlpUMa95Htx9NHeYW4rGDJzbjvCsl9eLjMQwGeElsqmzcHg==}

  micromark-util-sanitize-uri@2.0.1:
    resolution: {integrity: sha512-9N9IomZ/YuGGZZmQec1MbgxtlgougxTodVwDzzEouPKo3qFWvymFHWcnDi2vzV1ff6kas9ucW+o3yzJK9YB1AQ==}

  micromark-util-subtokenize@2.1.0:
    resolution: {integrity: sha512-XQLu552iSctvnEcgXw6+Sx75GflAPNED1qx7eBJ+wydBb2KCbRZe+NwvIEEMM83uml1+2WSXpBAcp9IUCgCYWA==}

  micromark-util-symbol@2.0.1:
    resolution: {integrity: sha512-vs5t8Apaud9N28kgCrRUdEed4UJ+wWNvicHLPxCa9ENlYuAY31M0ETy5y1vA33YoNPDFTghEbnh6efaE8h4x0Q==}

  micromark-util-types@2.0.2:
    resolution: {integrity: sha512-Yw0ECSpJoViF1qTU4DC6NwtC4aWGt1EkzaQB8KPPyCRR8z9TWeV0HbEFGTO+ZY1wB22zmxnJqhPyTpOVCpeHTA==}

  micromark@4.0.2:
    resolution: {integrity: sha512-zpe98Q6kvavpCr1NPVSCMebCKfD7CA2NqZ+rykeNhONIJBpc1tFKt9hucLGwha3jNTNI8lHpctWJWoimVF4PfA==}

  micromatch@4.0.8:
    resolution: {integrity: sha512-PXwfBhYu0hBCPw8Dn0E+WDYb7af3dSLVWKi3HGv84IdF4TyFoC0ysxFd0Goxw7nSv4T/PzEJQxsYsEiFCKo2BA==}
    engines: {node: '>=8.6'}

  mime-db@1.52.0:
    resolution: {integrity: sha512-sPU4uV7dYlvtWJxwwxHD0PuihVNiE7TyAbQ5SWxDCB9mUYvOgroQOwYQQOKPJ8CIbE+1ETVlOoK1UC2nU3gYvg==}
    engines: {node: '>= 0.6'}

  mime-types@2.1.35:
    resolution: {integrity: sha512-ZDY+bPm5zTTF+YpCrAU9nK0UgICYPT0QtT1NZWFv4s++TNkcgVaT0g6+4R2uI4MjQjzysHB1zxuWL50hzaeXiw==}
    engines: {node: '>= 0.6'}

  mimic-fn@2.1.0:
    resolution: {integrity: sha512-OqbOk5oEQeAZ8WXWydlu9HJjz9WVdEIvamMCcXmuqUYjTknH/sqsWvhQ3vgwKFRR1HpjvNBKQ37nbJgYzGqGcg==}
    engines: {node: '>=6'}

  minimatch@3.1.2:
    resolution: {integrity: sha512-J7p63hRiAjw1NDEww1W7i37+ByIrOWO5XQQAzZ3VOcL0PNybwpfmV/N05zFAzwQ9USyEcX6t3UO+K5aqBQOIHw==}

  minimatch@8.0.4:
    resolution: {integrity: sha512-W0Wvr9HyFXZRGIDgCicunpQ299OKXs9RgZfaukz4qAW/pJhcpUfupc9c+OObPOFueNy8VSrZgEmDtk6Kh4WzDA==}
    engines: {node: '>=16 || 14 >=14.17'}

  minimatch@9.0.5:
    resolution: {integrity: sha512-G6T0ZX48xgozx7587koeX9Ys2NYy6Gmv//P89sEte9V9whIapMNF4idKxnW2QtCcLiTWlb/wfCabAtAFWhhBow==}
    engines: {node: '>=16 || 14 >=14.17'}

  minimist@1.2.8:
    resolution: {integrity: sha512-2yyAR8qBkN3YuheJanUpWC5U3bb5osDywNB8RzDVlDwDHbocAJveqqj1u8+SVD7jkWT4yvsHCpWqqWqAxb0zCA==}

  minipass@4.2.8:
    resolution: {integrity: sha512-fNzuVyifolSLFL4NzpF+wEF4qrgqaaKX0haXPQEdQ7NKAN+WecoKMHV09YcuL/DHxrUsYQOK3MiuDf7Ip2OXfQ==}
    engines: {node: '>=8'}

  minipass@7.1.2:
    resolution: {integrity: sha512-qOOzS1cBTWYF4BH8fVePDBOO9iptMnGUEZwNc/cMWnTV2nVLZ7VoNWEPHkYczZA0pdoA7dl6e7FL659nX9S2aw==}
    engines: {node: '>=16 || 14 >=14.17'}

  minizlib@3.0.2:
    resolution: {integrity: sha512-oG62iEk+CYt5Xj2YqI5Xi9xWUeZhDI8jjQmC5oThVH5JGCTgIjr7ciJDzC7MBzYd//WvR1OTmP5Q38Q8ShQtVA==}
    engines: {node: '>= 18'}

  mkdirp@0.5.6:
    resolution: {integrity: sha512-FP+p8RB8OWpF3YZBCrP5gtADmtXApB5AMLn+vdyA+PyxCjrCs00mjyUozssO33cwDeT3wNGdLxJ5M//YqtHAJw==}
    hasBin: true

  mkdirp@3.0.1:
    resolution: {integrity: sha512-+NsyUUAZDmo6YVHzL/stxSu3t9YS1iljliy3BSDrXJ/dkn1KYdmtZODGGjLcc9XLgVVpH4KshHB8XmZgMhaBXg==}
    engines: {node: '>=10'}
    hasBin: true

  module-details-from-path@1.0.4:
    resolution: {integrity: sha512-EGWKgxALGMgzvxYF1UyGTy0HXX/2vHLkw6+NvDKW2jypWbHpjQuj4UMcqQWXHERJhVGKikolT06G3bcKe4fi7w==}

  mri@1.2.0:
    resolution: {integrity: sha512-tzzskb3bG8LvYGFF/mDTpq3jpI6Q9wc3LEmBaghu+DdCssd1FakN7Bc0hVNmEyGq1bq3RgfkCb3cmQLpNPOroA==}
    engines: {node: '>=4'}

  ms@2.1.3:
    resolution: {integrity: sha512-6FlzubTLZG3J2a/NVCAleEhjzq5oxgHyaCU9yYXvcLsvoVaHJq/s5xXI6/XXP6tz7R9xAOtHnSO/tXtF3WRTlA==}

  mute-stream@0.0.8:
    resolution: {integrity: sha512-nnbWWOkoWyUsTjKrhgD0dcz22mdkSnpYqbEjIm2nhwhuxlSkpywJmBo8h0ZqJdkp73mb90SssHkN4rsRaBAfAA==}

  nanoid@3.3.11:
    resolution: {integrity: sha512-N8SpfPUnUp1bK+PMYW8qSWdl9U+wwNWI4QKxOYDy9JAro3WMX7p2OeVRF9v+347pnakNevPmiHhNmZ2HbFA76w==}
    engines: {node: ^10 || ^12 || ^13.7 || ^14 || >=15.0.1}
    hasBin: true

  nanoid@5.1.5:
    resolution: {integrity: sha512-Ir/+ZpE9fDsNH0hQ3C68uyThDXzYcim2EqcZ8zn8Chtt1iylPT9xXJB0kPCnqzgcEGikO9RxSrh63MsmVCU7Fw==}
    engines: {node: ^18 || >=20}
    hasBin: true

  negotiator@1.0.0:
    resolution: {integrity: sha512-8Ofs/AUQh8MaEcrlq5xOX0CQ9ypTF5dl78mjlMNfOK08fzpgTHQRQPBxcPlEtIw0yRpws+Zo/3r+5WRby7u3Gg==}
    engines: {node: '>= 0.6'}

  neo-async@2.6.2:
    resolution: {integrity: sha512-Yd3UES5mWCSqR+qNT93S3UoYUkqAZ9lLg8a7g9rimsWmYGK8cVToA4/sF3RrshdyV3sAGMXVUmpMYOw+dLpOuw==}

  netmask@2.0.2:
    resolution: {integrity: sha512-dBpDMdxv9Irdq66304OLfEmQ9tbNRFnFTuZiLo+bD+r332bBmMJ8GBLXklIXXgxd3+v9+KUnZaUR5PJMa75Gsg==}
    engines: {node: '>= 0.4.0'}

  next-themes@0.4.6:
    resolution: {integrity: sha512-pZvgD5L0IEvX5/9GWyHMf3m8BKiVQwsCMHfoFosXtXBMnaS0ZnIJ9ST4b4NqLVKDEm8QBxoNNGNaBv2JNF6XNA==}
    peerDependencies:
      react: ^16.8 || ^17 || ^18 || ^19 || ^19.0.0-rc
      react-dom: ^16.8 || ^17 || ^18 || ^19 || ^19.0.0-rc

  next@15.3.4:
    resolution: {integrity: sha512-mHKd50C+mCjam/gcnwqL1T1vPx/XQNFlXqFIVdgQdVAFY9iIQtY0IfaVflEYzKiqjeA7B0cYYMaCrmAYFjs4rA==}
    engines: {node: ^18.18.0 || ^19.8.0 || >= 20.0.0}
    hasBin: true
    peerDependencies:
      '@opentelemetry/api': ^1.1.0
      '@playwright/test': ^1.41.2
      babel-plugin-react-compiler: '*'
      react: ^18.2.0 || 19.0.0-rc-de68d2f4-20241204 || ^19.0.0
      react-dom: ^18.2.0 || 19.0.0-rc-de68d2f4-20241204 || ^19.0.0
      sass: ^1.3.0
    peerDependenciesMeta:
      '@opentelemetry/api':
        optional: true
      '@playwright/test':
        optional: true
      babel-plugin-react-compiler:
        optional: true
      sass:
        optional: true

  next@15.4.0-canary.77:
    resolution: {integrity: sha512-3wdoFVxUp+PRs6A+gX5Ct7dD8ve5PVtNBs6n18NwhHv+f4wANEXqfYi2MZGSK/hFCS3AFDiTAeRgyNzCvXSRog==}
    engines: {node: ^18.18.0 || ^19.8.0 || >= 20.0.0}
    hasBin: true
    peerDependencies:
      '@opentelemetry/api': ^1.1.0
      '@playwright/test': ^1.41.2
      babel-plugin-react-compiler: '*'
      react: ^18.2.0 || 19.0.0-rc-de68d2f4-20241204 || ^19.0.0
      react-dom: ^18.2.0 || 19.0.0-rc-de68d2f4-20241204 || ^19.0.0
      sass: ^1.3.0
    peerDependenciesMeta:
      '@opentelemetry/api':
        optional: true
      '@playwright/test':
        optional: true
      babel-plugin-react-compiler:
        optional: true
      sass:
        optional: true

  no-case@2.3.2:
    resolution: {integrity: sha512-rmTZ9kz+f3rCvK2TD1Ue/oZlns7OGoIWP4fc3llxxRXlOkHKoWPPWJOfFYpITabSow43QJbRIoHQXtt10VldyQ==}

  node-fetch@2.7.0:
    resolution: {integrity: sha512-c4FRfUm/dbcWZ7U+1Wq0AwCyFL+3nt2bEw05wfxSz+DWpWsitgmSgYmy2dQdWyKC1694ELPqMs/YzUSNozLt8A==}
    engines: {node: 4.x || >=6.0.0}
    peerDependencies:
      encoding: ^0.1.0
    peerDependenciesMeta:
      encoding:
        optional: true

  node-plop@0.26.3:
    resolution: {integrity: sha512-Cov028YhBZ5aB7MdMWJEmwyBig43aGL5WT4vdoB28Oitau1zZAcHUn8Sgfk9HM33TqhtLJ9PlM/O0Mv+QpV/4Q==}
    engines: {node: '>=8.9.4'}

  node-releases@2.0.19:
    resolution: {integrity: sha512-xxOWJsBKtzAq7DY0J+DTzuz58K8e7sJbdgwkbMWQe8UYB6ekmsQ45q0M/tJDsGaZmbC+l7n57UV8Hl5tHxO9uw==}

  normalize-path@3.0.0:
    resolution: {integrity: sha512-6eZs5Ls3WtCisHWp9S2GUy8dqkpGi4BVSz3GaqiE6ezub0512ESztXUwUB6C6IKbQkY2Pnb/mD4WYojCRwcwLA==}
    engines: {node: '>=0.10.0'}

  normalize-range@0.1.2:
    resolution: {integrity: sha512-bdok/XvKII3nUpklnV6P2hxtMNrCboOjAcyBuQnWEhO665FwrSNRxU+AqpsyvO6LgGYPspN+lu5CLtw4jPRKNA==}
    engines: {node: '>=0.10.0'}

  npm-run-path@4.0.1:
    resolution: {integrity: sha512-S48WzZW777zhNIrn7gxOlISNAqi9ZC/uQFnRdbeIHhZhCA6UqpkOT8T1G7BvfdgP4Er8gF4sUbaS0i7QvIfCWw==}
    engines: {node: '>=8'}

  oauth4webapi@3.5.3:
    resolution: {integrity: sha512-2bnHosmBLAQpXNBLOvaJMyMkr4Yya5ohE5Q9jqyxiN+aa7GFCzvDN1RRRMrp0NkfqRR2MTaQNkcSUCCjILD9oQ==}

  object-assign@4.1.1:
    resolution: {integrity: sha512-rJgTQnkUnH1sFw8yT6VSU3zD3sWmu6sZhIseY8VX+GRu3P6F7Fu+JNDoXfklElbLJSnc3FUQHVe4cU5hj+BcUg==}
    engines: {node: '>=0.10.0'}

  once@1.4.0:
    resolution: {integrity: sha512-lNaJgI+2Q5URQBkccEKHTQOPaXdUxnZZElQTZY0MFUAuaEqe1E+Nyvgdz/aIyNi6Z9MzO5dv1H8n58/GELp3+w==}

  onetime@5.1.2:
    resolution: {integrity: sha512-kbpaSSGJTWdAY5KPVeMOKXSrPtr8C8C7wodJbcsd51jRnmD+GZu8Y0VoU6Dm5Z4vWr0Ig/1NKuWRKf7j5aaYSg==}
    engines: {node: '>=6'}

  oniguruma-parser@0.12.1:
    resolution: {integrity: sha512-8Unqkvk1RYc6yq2WBYRj4hdnsAxVze8i7iPfQr8e4uSP3tRv0rpZcbGUDvxfQQcdwHt/e9PrMvGCsa8OqG9X3w==}

  oniguruma-to-es@4.3.3:
    resolution: {integrity: sha512-rPiZhzC3wXwE59YQMRDodUwwT9FZ9nNBwQQfsd1wfdtlKEyCdRV0avrTcSZ5xlIvGRVPd/cx6ZN45ECmS39xvg==}

  openai@5.7.0:
    resolution: {integrity: sha512-zXWawZl6J/P5Wz57/nKzVT3kJQZvogfuyuNVCdEp4/XU2UNrjL7SsuNpWAyLZbo6HVymwmnfno9toVzBhelygA==}
    hasBin: true
    peerDependencies:
      ws: ^8.18.0
      zod: ^3.23.8
    peerDependenciesMeta:
      ws:
        optional: true
      zod:
        optional: true

  ora@4.1.1:
    resolution: {integrity: sha512-sjYP8QyVWBpBZWD6Vr1M/KwknSw6kJOz41tvGMlwWeClHBtYKTbHMki1PsLZnxKpXMPbTKv9b3pjQu3REib96A==}
    engines: {node: '>=8'}

  ora@5.4.1:
    resolution: {integrity: sha512-5b6Y85tPxZZ7QytO+BQzysW31HJku27cRIlkbAXaNx+BdcVi+LlRFmVXzeF6a7JCwJpyw5c4b+YSVImQIrBpuQ==}
    engines: {node: '>=10'}

  os-tmpdir@1.0.2:
    resolution: {integrity: sha512-D2FR03Vir7FIu45XBY20mTb+/ZSWB00sjU9jdQXt83gDrI4Ztz5Fs7/yy74g2N5SVQY4xY1qDr4rNddwYRVX0g==}
    engines: {node: '>=0.10.0'}

  oslo@1.2.1:
    resolution: {integrity: sha512-HfIhB5ruTdQv0XX2XlncWQiJ5SIHZ7NHZhVyHth0CSZ/xzge00etRyYy/3wp/Dsu+PkxMC+6+B2lS/GcKoewkA==}
    deprecated: Package is no longer supported. Please see https://oslojs.dev for the successor project.

  p-limit@3.1.0:
    resolution: {integrity: sha512-TYOanM3wGwNGsZN2cVTYPArw454xnXj5qmWF1bEoAc4+cU/ol7GVh7odevjp1FNHduHc3KZMcFduxU5Xc6uJRQ==}
    engines: {node: '>=10'}

  p-locate@5.0.0:
    resolution: {integrity: sha512-LaNjtRWUBY++zB5nE/NwcaoMylSPk+S+ZHNB1TzdbMJMny6dynpAGt7X/tl/QYq3TIeE6nxHppbo2LGymrG5Pw==}
    engines: {node: '>=10'}

  p-map@3.0.0:
    resolution: {integrity: sha512-d3qXVTF/s+W+CdJ5A29wywV2n8CQQYahlgz2bFiA+4eVNJbHJodPZ+/gXwPGh0bOqA+j8S+6+ckmvLGPk1QpxQ==}
    engines: {node: '>=8'}

  pac-proxy-agent@7.2.0:
    resolution: {integrity: sha512-TEB8ESquiLMc0lV8vcd5Ql/JAKAoyzHFXaStwjkzpOpC5Yv+pIzLfHvjTSdf3vpa2bMiUQrg9i6276yn8666aA==}
    engines: {node: '>= 14'}

  pac-resolver@7.0.1:
    resolution: {integrity: sha512-5NPgf87AT2STgwa2ntRMr45jTKrYBGkVU36yT0ig/n/GMAa3oPqhZfIQ2kMEimReg0+t9kZViDVZ83qfVUlckg==}
    engines: {node: '>= 14'}

  param-case@2.1.1:
    resolution: {integrity: sha512-eQE845L6ot89sk2N8liD8HAuH4ca6Vvr7VWAWwt7+kvvG5aBcPmmphQ68JsEG2qa9n1TykS2DLeMt363AAH8/w==}

  parse-entities@4.0.2:
    resolution: {integrity: sha512-GG2AQYWoLgL877gQIKeRPGO1xF9+eG1ujIb5soS5gPvLQ1y2o8FL90w2QWNdf9I361Mpp7726c+lj3U0qK1uGw==}

  pascal-case@2.0.1:
    resolution: {integrity: sha512-qjS4s8rBOJa2Xm0jmxXiyh1+OFf6ekCWOvUaRgAQSktzlTbMotS0nmG9gyYAybCWBcuP4fsBeRCKNwGBnMe2OQ==}

  path-case@2.1.1:
    resolution: {integrity: sha512-Ou0N05MioItesaLr9q8TtHVWmJ6fxWdqKB2RohFmNWVyJ+2zeKIeDNWAN6B/Pe7wpzWChhZX6nONYmOnMeJQ/Q==}

  path-exists@4.0.0:
    resolution: {integrity: sha512-ak9Qy5Q7jYb2Wwcey5Fpvg2KoAc/ZIhLSLOSBmRmygPsGwkVVt0fZa0qrtMz+m6tJTAHfZQ8FnmB4MG4LWy7/w==}
    engines: {node: '>=8'}

  path-is-absolute@1.0.1:
    resolution: {integrity: sha512-AVbw3UJ2e9bq64vSaS9Am0fje1Pa8pbGqTTsmXfaIiMpnr5DlDhfJOuLj9Sf95ZPVDAUerDfEk88MPmPe7UCQg==}
    engines: {node: '>=0.10.0'}

  path-key@3.1.1:
    resolution: {integrity: sha512-ojmeN0qd+y0jszEtoY48r0Peq5dwMEkIlCOu6Q5f41lfkswXuKtYrhgoTpLnyIcHm24Uhqx+5Tqm2InSwLhE6Q==}
    engines: {node: '>=8'}

  path-parse@1.0.7:
    resolution: {integrity: sha512-LDJzPVEEEPR+y48z93A0Ed0yXb8pAByGWo/k5YYdYgpY2/2EsOsksJrq7lOHxryrVOn1ejG6oAp8ahvOIQD8sw==}

  path-scurry@1.11.1:
    resolution: {integrity: sha512-Xa4Nw17FS9ApQFJ9umLiJS4orGjm7ZzwUrwamcGQuHSzDyth9boKDaycYdDcZDuqYATXw4HFXgaqWTctW/v1HA==}
    engines: {node: '>=16 || 14 >=14.18'}

  path-to-regexp@6.3.0:
    resolution: {integrity: sha512-Yhpw4T9C6hPpgPeA28us07OJeqZ5EzQTkbfwuhsUg0c237RomFoETJgmp2sa3F/41gfLE6G5cqcYwznmeEeOlQ==}

  path-type@4.0.0:
    resolution: {integrity: sha512-gDKb8aZMDeD/tZWs9P6+q0J9Mwkdl6xMV8TjnGP3qJVJ06bdMgkbBlLU8IdfOsIsFz2BW1rNVT3XuNEl8zPAvw==}
    engines: {node: '>=8'}

  pg-int8@1.0.1:
    resolution: {integrity: sha512-WCtabS6t3c8SkpDBUlb1kjOs7l66xsGdKpIPZsg4wR+B3+u9UAum2odSsF9tnvxg80h4ZxLWMy4pRjOsFIqQpw==}
    engines: {node: '>=4.0.0'}

  pg-protocol@1.10.3:
    resolution: {integrity: sha512-6DIBgBQaTKDJyxnXaLiLR8wBpQQcGWuAESkRBX/t6OwA8YsqP+iVSiond2EDy6Y/dsGk8rh/jtax3js5NeV7JQ==}

  pg-types@2.2.0:
    resolution: {integrity: sha512-qTAAlrEsl8s4OiEQY69wDvcMIdQN6wdz5ojQiOy6YRMuynxenON0O5oCpJI6lshc6scgAY8qvJ2On/p+CXY0GA==}
    engines: {node: '>=4'}

  picocolors@1.0.1:
    resolution: {integrity: sha512-anP1Z8qwhkbmu7MFP5iTt+wQKXgwzf7zTyGlcdzabySa9vd0Xt392U0rVmz9poOaBj0uHJKyyo9/upk0HrEQew==}

  picocolors@1.1.1:
    resolution: {integrity: sha512-xceH2snhtb5M9liqDsmEw56le376mTZkEX/jEb/RxNFyegNul7eNslCXP9FDj/Lcu0X8KEyMceP2ntpaHrDEVA==}

  picomatch@2.3.1:
    resolution: {integrity: sha512-JU3teHTNjmE2VCGFzuY8EXzCDVwEqB2a8fsIvwaStHhAWJEeVd1o1QD80CU6+ZdEXXSLbSsuLwJjkCBWqRQUVA==}
    engines: {node: '>=8.6'}

  picomatch@4.0.2:
    resolution: {integrity: sha512-M7BAV6Rlcy5u+m6oPhAPFgJTzAioX/6B0DxyvDlo9l8+T3nLKbrczg2WLUyzd45L8RqfUMyGPzekbMvX2Ldkwg==}
    engines: {node: '>=12'}

  playwright-core@1.53.1:
    resolution: {integrity: sha512-Z46Oq7tLAyT0lGoFx4DOuB1IA9D1TPj0QkYxpPVUnGDqHHvDpCftu1J2hM2PiWsNMoZh8+LQaarAWcDfPBc6zg==}
    engines: {node: '>=18'}
    hasBin: true

  playwright@1.53.1:
    resolution: {integrity: sha512-LJ13YLr/ocweuwxyGf1XNFWIU4M2zUSo149Qbp+A4cpwDjsxRPj7k6H25LBrEHiEwxvRbD8HdwvQmRMSvquhYw==}
    engines: {node: '>=18'}
    hasBin: true

  postcss-selector-parser@7.1.0:
    resolution: {integrity: sha512-8sLjZwK0R+JlxlYcTuVnyT2v+htpdrjDOKuMcOVdYjt52Lh8hWRYpxBPoKx/Zg+bcjc3wx6fmQevMmUztS/ccA==}
    engines: {node: '>=4'}

  postcss-value-parser@4.2.0:
    resolution: {integrity: sha512-1NNCs6uurfkVbeXG4S8JFT9t19m45ICnif8zWLd5oPSZ50QnwMfK+H3jv408d4jw/7Bttv5axS5IiHoLaVNHeQ==}

  postcss@8.4.31:
    resolution: {integrity: sha512-PS08Iboia9mts/2ygV3eLpY5ghnUcfLV/EXTOW1E2qYxJKGGBUtNjN76FYHnMs36RmARn41bC0AZmn+rR0OVpQ==}
    engines: {node: ^10 || ^12 || >=14}

  postcss@8.5.6:
    resolution: {integrity: sha512-3Ybi1tAuwAP9s0r1UQ2J4n5Y0G05bJkpUIO0/bI9MhwmD70S5aTWbXGBwxHrelT+XM1k6dM0pk+SwNkpTRN7Pg==}
    engines: {node: ^10 || ^12 || >=14}

  postgres-array@2.0.0:
    resolution: {integrity: sha512-VpZrUqU5A69eQyW2c5CA1jtLecCsN2U/bD6VilrFDWq5+5UIEVO7nazS3TEcHf1zuPYO/sqGvUvW62g86RXZuA==}
    engines: {node: '>=4'}

  postgres-bytea@1.0.0:
    resolution: {integrity: sha512-xy3pmLuQqRBZBXDULy7KbaitYqLcmxigw14Q5sj8QBVLqEwXfeybIKVWiqAXTlcvdvb0+xkOtDbfQMOf4lST1w==}
    engines: {node: '>=0.10.0'}

  postgres-date@1.0.7:
    resolution: {integrity: sha512-suDmjLVQg78nMK2UZ454hAG+OAW+HQPZ6n++TNDUX+L0+uUlLywnoxJKDou51Zm+zTCjrCl0Nq6J9C5hP9vK/Q==}
    engines: {node: '>=0.10.0'}

  postgres-interval@1.2.0:
    resolution: {integrity: sha512-9ZhXKM/rw350N1ovuWHbGxnGh/SNJ4cnxHiM0rxE4VN41wsg8P8zWn9hv/buK00RP4WvlOyr/RBDiptyxVbkZQ==}
    engines: {node: '>=0.10.0'}

  posthog-js@1.256.0:
    resolution: {integrity: sha512-LJSj4VcuLQGlsk4aQDOydx+oSj5+nlXHvHPDcAmzLucfoJEUi5CmluUU78V5+MwswoUHYZdGf5TPae3EXQk3FQ==}
    peerDependencies:
      '@rrweb/types': 2.0.0-alpha.17
      rrweb-snapshot: 2.0.0-alpha.17
    peerDependenciesMeta:
      '@rrweb/types':
        optional: true
      rrweb-snapshot:
        optional: true

  posthog-node@5.1.1:
    resolution: {integrity: sha512-6VISkNdxO24ehXiDA4dugyCSIV7lpGVaEu5kn/dlAj+SJ1lgcDru9PQ8p/+GSXsXVxohd1t7kHL2JKc9NoGb0w==}
    engines: {node: '>=20'}

  preact-render-to-string@6.5.11:
    resolution: {integrity: sha512-ubnauqoGczeGISiOh6RjX0/cdaF8v/oDXIjO85XALCQjwQP+SB4RDXXtvZ6yTYSjG+PC1QRP2AhPgCEsM2EvUw==}
    peerDependencies:
      preact: '>=10'

  preact@10.24.3:
    resolution: {integrity: sha512-Z2dPnBnMUfyQfSQ+GBdsGa16hz35YmLmtTLhM169uW944hYL6xzTYkJjC07j+Wosz733pMWx0fgON3JNw1jJQA==}

  preact@10.26.9:
    resolution: {integrity: sha512-SSjF9vcnF27mJK1XyFMNJzFd5u3pQiATFqoaDy03XuN00u4ziveVVEGt5RKJrDR8MHE/wJo9Nnad56RLzS2RMA==}

  prettier@3.5.3:
    resolution: {integrity: sha512-QQtaxnoDJeAkDvDKWCLiwIXkTgRhwYDEQCghU9Z6q03iyek/rxRh/2lC3HB7P8sWT2xC/y5JDctPLBIGzHKbhw==}
    engines: {node: '>=14'}
    hasBin: true

  progress@2.0.3:
    resolution: {integrity: sha512-7PiHtLll5LdnKIMw100I+8xJXR5gW2QwWYkT6iJva0bXitZKa/XMrSbdmg3r2Xnaidz9Qumd0VPaMrZlF9V9sA==}
    engines: {node: '>=0.4.0'}

  prop-types@15.8.1:
    resolution: {integrity: sha512-oj87CgZICdulUohogVAR7AjlC0327U4el4L6eAvOqCeudMDVU0NThNaV+b9Df4dXgSP1gXMTnPdhfe/2qDH5cg==}

  property-information@7.1.0:
    resolution: {integrity: sha512-TwEZ+X+yCJmYfL7TPUOcvBZ4QfoT5YenQiJuX//0th53DE6w0xxLEtfK3iyryQFddXuvkIk51EEgrJQ0WJkOmQ==}

  proxy-agent@6.5.0:
    resolution: {integrity: sha512-TmatMXdr2KlRiA2CyDu8GqR8EjahTG3aY3nXjdzFyoZbmB8hrBsTyMezhULIXKnC0jpfjlmiZ3+EaCzoInSu/A==}
    engines: {node: '>= 14'}

  proxy-from-env@1.1.0:
    resolution: {integrity: sha512-D+zkORCbA9f1tdWRK0RaCR3GPv50cMxcrz4X8k5LTSUD1Dkw47mKJEZQNunItRTkWwgtaUSo1RVFRIG9ZXiFYg==}

  queue-microtask@1.2.3:
    resolution: {integrity: sha512-NuaNSa6flKT5JaSYQzJok04JzTL1CA6aGhv5rfLW3PgqA+M2ChpZQnAC8h8i4ZFkBS8X5RqkDBHA7r4hej3K9A==}

  randombytes@2.1.0:
    resolution: {integrity: sha512-vYl3iOX+4CKUWuxGi9Ukhie6fsqXqS9FE2Zaic4tNFD2N2QQaXOMFbuKK4QmDHC0JO6B1Zp41J0LpT0oR68amQ==}

  rc@1.2.8:
    resolution: {integrity: sha512-y3bGgqKj3QBdxLbLkomlohkvsA8gdAiUQlSBJnBhfn+BPxg4bc62d8TcBW15wavDfgexCgccckhcZvywyQYPOw==}
    hasBin: true

  react-day-picker@9.7.0:
    resolution: {integrity: sha512-urlK4C9XJZVpQ81tmVgd2O7lZ0VQldZeHzNejbwLWZSkzHH498KnArT0EHNfKBOWwKc935iMLGZdxXPRISzUxQ==}
    engines: {node: '>=18'}
    peerDependencies:
      react: '>=16.8.0'

  react-dom@19.1.0:
    resolution: {integrity: sha512-Xs1hdnE+DyKgeHJeJznQmYMIBG3TKIHJJT95Q58nHLSrElKlGQqDTR2HQ9fx5CN/Gk6Vh/kupBTDLU11/nDk/g==}
    peerDependencies:
      react: ^19.1.0

  react-hook-form@7.58.1:
    resolution: {integrity: sha512-Lml/KZYEEFfPhUVgE0RdCVpnC4yhW+PndRhbiTtdvSlQTL8IfVR+iQkBjLIvmmc6+GGoVeM11z37ktKFPAb0FA==}
    engines: {node: '>=18.0.0'}
    peerDependencies:
      react: ^16.8.0 || ^17 || ^18 || ^19

  react-is@16.13.1:
    resolution: {integrity: sha512-24e6ynE2H+OKt4kqsOvNd8kBpV65zoxbA4BVsEOB3ARVWQki/DHzaUoC5KuON/BiccDaCCTZBuOcfZs70kR8bQ==}

  react-is@18.3.1:
    resolution: {integrity: sha512-/LLMVyas0ljjAtoYiPqYiL8VWXzUUdThrmU5+n20DZv+a+ClRoevUzw5JxU+Ieh5/c87ytoTBV9G1FiKfNJdmg==}

  react-markdown@10.1.0:
    resolution: {integrity: sha512-qKxVopLT/TyA6BX3Ue5NwabOsAzm0Q7kAPwq6L+wWDwisYs7R8vZ0nRXqq6rkueboxpkjvLGU9fWifiX/ZZFxQ==}
    peerDependencies:
      '@types/react': '>=18'
      react: '>=18'

  react-medium-image-zoom@5.2.14:
    resolution: {integrity: sha512-nfTVYcAUnBzXQpPDcZL+cG/e6UceYUIG+zDcnemL7jtAqbJjVVkA85RgneGtJeni12dTyiRPZVM6Szkmwd/o8w==}
    peerDependencies:
      react: ^16.8.0 || ^17.0.0 || ^18.0.0 || ^19.0.0
      react-dom: ^16.8.0 || ^17.0.0 || ^18.0.0 || ^19.0.0

  react-remove-scroll-bar@2.3.8:
    resolution: {integrity: sha512-9r+yi9+mgU33AKcj6IbT9oRCO78WriSj6t/cF8DWBZJ9aOGPOTEDvdUDz1FwKim7QXWwmHqtdHnRJfhAxEG46Q==}
    engines: {node: '>=10'}
    peerDependencies:
      '@types/react': '*'
      react: ^16.8.0 || ^17.0.0 || ^18.0.0 || ^19.0.0
    peerDependenciesMeta:
      '@types/react':
        optional: true

  react-remove-scroll@2.7.1:
    resolution: {integrity: sha512-HpMh8+oahmIdOuS5aFKKY6Pyog+FNaZV/XyJOq7b4YFwsFHe5yYfdbIalI4k3vU2nSDql7YskmUseHsRrJqIPA==}
    engines: {node: '>=10'}
    peerDependencies:
      '@types/react': '*'
      react: ^16.8.0 || ^17.0.0 || ^18.0.0 || ^19.0.0 || ^19.0.0-rc
    peerDependenciesMeta:
      '@types/react':
        optional: true

  react-resizable-panels@3.0.3:
    resolution: {integrity: sha512-7HA8THVBHTzhDK4ON0tvlGXyMAJN1zBeRpuyyremSikgYh2ku6ltD7tsGQOcXx4NKPrZtYCm/5CBr+dkruTGQw==}
    peerDependencies:
      react: ^16.14.0 || ^17.0.0 || ^18.0.0 || ^19.0.0 || ^19.0.0-rc
      react-dom: ^16.14.0 || ^17.0.0 || ^18.0.0 || ^19.0.0 || ^19.0.0-rc

  react-scan@0.3.4:
    resolution: {integrity: sha512-jUkgs+sfK1B7T1jvZ0rQmKZtvUUE7cHB6qDTfCfOTmTJYH2aAFB1fGmE4DXBbQ1kUF+AdjyNT0Lc73LL/dQIbg==}
    hasBin: true
    peerDependencies:
      '@remix-run/react': '>=1.0.0'
      next: '>=13.0.0'
      react: ^16.8.0 || ^17.0.0 || ^18.0.0 || ^19.0.0
      react-dom: ^16.8.0 || ^17.0.0 || ^18.0.0 || ^19.0.0
      react-router: ^5.0.0 || ^6.0.0 || ^7.0.0
      react-router-dom: ^5.0.0 || ^6.0.0 || ^7.0.0
    peerDependenciesMeta:
      '@remix-run/react':
        optional: true
      next:
        optional: true
      react-router:
        optional: true
      react-router-dom:
        optional: true

  react-smooth@4.0.4:
    resolution: {integrity: sha512-gnGKTpYwqL0Iii09gHobNolvX4Kiq4PKx6eWBCYYix+8cdw+cGo3do906l1NBPKkSWx1DghC1dlWG9L2uGd61Q==}
    peerDependencies:
      react: ^16.8.0 || ^17.0.0 || ^18.0.0 || ^19.0.0
      react-dom: ^16.8.0 || ^17.0.0 || ^18.0.0 || ^19.0.0

  react-style-singleton@2.2.3:
    resolution: {integrity: sha512-b6jSvxvVnyptAiLjbkWLE/lOnR4lfTtDAl+eUC7RZy+QQWc6wRzIV2CE6xBuMmDxc2qIihtDCZD5NPOFl7fRBQ==}
    engines: {node: '>=10'}
    peerDependencies:
      '@types/react': '*'
      react: ^16.8.0 || ^17.0.0 || ^18.0.0 || ^19.0.0 || ^19.0.0-rc
    peerDependenciesMeta:
      '@types/react':
        optional: true

  react-transition-group@4.4.5:
    resolution: {integrity: sha512-pZcd1MCJoiKiBR2NRxeCRg13uCXbydPnmB4EOeRrY7480qNWO8IIgQG6zlDkm6uRMsURXPuKq0GWtiM59a5Q6g==}
    peerDependencies:
      react: '>=16.6.0'
      react-dom: '>=16.6.0'

  react@19.1.0:
    resolution: {integrity: sha512-FS+XFBNvn3GTAWq26joslQgWNoFu08F4kl0J4CgdNKADkdSGXQyTCnKteIAJy96Br6YbpEU1LSzV5dYtjMkMDg==}
    engines: {node: '>=0.10.0'}

  readable-stream@3.6.2:
    resolution: {integrity: sha512-9u/sniCrY3D5WdsERHzHE4G2YCXqoG5FTHUiCC4SIbr6XcLZBY05ya9EKjYek9O5xOAwjGq+1JdGBAS7Q9ScoA==}
    engines: {node: '>= 6'}

  readdirp@3.6.0:
    resolution: {integrity: sha512-hOS089on8RduqdbhvQ5Z37A0ESjsqz6qnRcffsMU3495FuTdqSm+7bhJ29JvIOsBDEEnan5DPu9t3To9VRlMzA==}
    engines: {node: '>=8.10.0'}

  readdirp@4.1.2:
    resolution: {integrity: sha512-GDhwkLfywWL2s6vEjyhri+eXmfH6j1L7JE27WhqLeYzoh/A3DBaYGEj2H/HFZCn/kMfim73FXxEJTw06WtxQwg==}
    engines: {node: '>= 14.18.0'}

  recharts-scale@0.4.5:
    resolution: {integrity: sha512-kivNFO+0OcUNu7jQquLXAxz1FIwZj8nrj+YkOKc5694NbjCvcT6aSZiIzNzd2Kul4o4rTto8QVR9lMNtxD4G1w==}

  recharts@2.15.4:
    resolution: {integrity: sha512-UT/q6fwS3c1dHbXv2uFgYJ9BMFHu3fwnd7AYZaEQhXuYQ4hgsxLvsUXzGdKeZrW5xopzDCvuA2N41WJ88I7zIw==}
    engines: {node: '>=14'}
    peerDependencies:
      react: ^16.0.0 || ^17.0.0 || ^18.0.0 || ^19.0.0
      react-dom: ^16.0.0 || ^17.0.0 || ^18.0.0 || ^19.0.0

  recma-build-jsx@1.0.0:
    resolution: {integrity: sha512-8GtdyqaBcDfva+GUKDr3nev3VpKAhup1+RvkMvUxURHpW7QyIvk9F5wz7Vzo06CEMSilw6uArgRqhpiUcWp8ew==}

  recma-jsx@1.0.0:
    resolution: {integrity: sha512-5vwkv65qWwYxg+Atz95acp8DMu1JDSqdGkA2Of1j6rCreyFUE/gp15fC8MnGEuG1W68UKjM6x6+YTWIh7hZM/Q==}

  recma-parse@1.0.0:
    resolution: {integrity: sha512-OYLsIGBB5Y5wjnSnQW6t3Xg7q3fQ7FWbw/vcXtORTnyaSFscOtABg+7Pnz6YZ6c27fG1/aN8CjfwoUEUIdwqWQ==}

  recma-stringify@1.0.0:
    resolution: {integrity: sha512-cjwII1MdIIVloKvC9ErQ+OgAtwHBmcZ0Bg4ciz78FtbT8In39aAYbaA7zvxQ61xVMSPE8WxhLwLbhif4Js2C+g==}

  regex-recursion@6.0.2:
    resolution: {integrity: sha512-0YCaSCq2VRIebiaUviZNs0cBz1kg5kVS2UKUfNIx8YVs1cN3AV7NTctO5FOKBA+UT2BPJIWZauYHPqJODG50cg==}

  regex-utilities@2.3.0:
    resolution: {integrity: sha512-8VhliFJAWRaUiVvREIiW2NXXTmHs4vMNnSzuJVhscgmGav3g9VDxLrQndI3dZZVVdp0ZO/5v0xmX516/7M9cng==}

  regex@6.0.1:
    resolution: {integrity: sha512-uorlqlzAKjKQZ5P+kTJr3eeJGSVroLKoHmquUj4zHWuR+hEyNqlXsSKlYYF5F4NI6nl7tWCs0apKJ0lmfsXAPA==}

  registry-auth-token@3.3.2:
    resolution: {integrity: sha512-JL39c60XlzCVgNrO+qq68FoNb56w/m7JYvGR2jT5iR1xBrUA3Mfx5Twk5rqTThPmQKMWydGmq8oFtDlxfrmxnQ==}

  registry-url@3.1.0:
    resolution: {integrity: sha512-ZbgR5aZEdf4UKZVBPYIgaglBmSF2Hi94s2PcIHhRGFjKYu+chjJdYfHn4rt3hB6eCKLJ8giVIIfgMa1ehDfZKA==}
    engines: {node: '>=0.10.0'}

  rehype-recma@1.0.0:
    resolution: {integrity: sha512-lqA4rGUf1JmacCNWWZx0Wv1dHqMwxzsDWYMTowuplHF3xH0N/MmrZ/G3BDZnzAkRmxDadujCjaKM2hqYdCBOGw==}

  remark-gfm@4.0.1:
    resolution: {integrity: sha512-1quofZ2RQ9EWdeN34S79+KExV1764+wCUGop5CPL1WGdD0ocPpu91lzPGbwWMECpEpd42kJGQwzRfyov9j4yNg==}

  remark-mdx@3.1.0:
    resolution: {integrity: sha512-Ngl/H3YXyBV9RcRNdlYsZujAmhsxwzxpDzpDEhFBVAGthS4GDgnctpDjgFl/ULx5UEDzqtW1cyBSNKqYYrqLBA==}

  remark-parse@11.0.0:
    resolution: {integrity: sha512-FCxlKLNGknS5ba/1lmpYijMUzX2esxW5xQqjWxw2eHFfS2MSdaHVINFmhjo+qN1WhZhNimq0dZATN9pH0IDrpA==}

  remark-rehype@11.1.2:
    resolution: {integrity: sha512-Dh7l57ianaEoIpzbp0PC9UKAdCSVklD8E5Rpw7ETfbTl3FqcOOgq5q2LVDhgGCkaBv7p24JXikPdvhhmHvKMsw==}

  remark-stringify@11.0.0:
    resolution: {integrity: sha512-1OSmLd3awB/t8qdoEOMazZkNsfVTeY4fTsgzcQFdXNq8ToTN4ZGwrMnlda4K6smTFKD+GRV6O48i6Z4iKgPPpw==}

  remark@15.0.1:
    resolution: {integrity: sha512-Eht5w30ruCXgFmxVUSlNWQ9iiimq07URKeFS3hNc8cUWy1llX4KDWfyEDZRycMc+znsN9Ux5/tJ/BFdgdOwA3A==}

  require-directory@2.1.1:
    resolution: {integrity: sha512-fGxEI7+wsG9xrvdjsrlmL22OMTTiHRwAMroiEeMgq8gzoLC/PQr7RsRDSTLUg/bZAZtF+TVIkHc6/4RIKrui+Q==}
    engines: {node: '>=0.10.0'}

  require-from-string@2.0.2:
    resolution: {integrity: sha512-Xf0nWe6RseziFMu+Ap9biiUbmplq6S9/p+7w7YXP/JBHhrUDDUhwa+vANyubuqfZWTveU//DYVGsDG7RKL/vEw==}
    engines: {node: '>=0.10.0'}

  require-in-the-middle@7.5.2:
    resolution: {integrity: sha512-gAZ+kLqBdHarXB64XpAe2VCjB7rIRv+mU8tfRWziHRJ5umKsIHN2tLLv6EtMw7WCdP19S0ERVMldNvxYCHnhSQ==}
    engines: {node: '>=8.6.0'}

  resolve-pkg-maps@1.0.0:
    resolution: {integrity: sha512-seS2Tj26TBVOC2NIc2rOe2y2ZO7efxITtLZcGSOnHHNOQ7CkiUBfw0Iw2ck6xkIhPwLhKNLS8BO+hEpngQlqzw==}

  resolve@1.22.10:
    resolution: {integrity: sha512-NPRy+/ncIMeDlTAsuqwKIiferiawhefFJtkNSW0qZJEqMEb+qBt/77B/jGeeek+F0uOeN05CDa6HXbbIgtVX4w==}
    engines: {node: '>= 0.4'}
    hasBin: true

  resolve@1.22.8:
    resolution: {integrity: sha512-oKWePCxqpd6FlLvGV1VU0x7bkPmmCNolxzjMf4NczoDnQcIWrAF+cPtZn5i6n+RfD2d9i0tzpKnG6Yk168yIyw==}
    hasBin: true

  restore-cursor@3.1.0:
    resolution: {integrity: sha512-l+sSefzHpj5qimhFSE5a8nufZYAM3sBSVMAPtYkmC+4EH2anSGaEMXSD0izRQbu9nfyQ9y5JrVmp7E8oZrUjvA==}
    engines: {node: '>=8'}

  reusify@1.1.0:
    resolution: {integrity: sha512-g6QUff04oZpHs0eG5p83rFLhHeV00ug/Yf9nZM6fLeUrPguBTkTQOdpAWWspMh55TZfVQDPaN3NQJfbVRAxdIw==}
    engines: {iojs: '>=1.0.0', node: '>=0.10.0'}

  rimraf@3.0.2:
    resolution: {integrity: sha512-JZkJMZkAGFFPP2YqXZXPbMlMBgsxzE8ILs4lMIX/2o0L9UBw9O/Y3o6wFw/i9YLapcUJWwqbi3kdxIPdC62TIA==}
    deprecated: Rimraf versions prior to v4 are no longer supported
    hasBin: true

  rollup@4.35.0:
    resolution: {integrity: sha512-kg6oI4g+vc41vePJyO6dHt/yl0Rz3Thv0kJeVQ3D1kS3E5XSuKbPc29G4IpT/Kv1KQwgHVcN+HtyS+HYLNSvQg==}
    engines: {node: '>=18.0.0', npm: '>=8.0.0'}
    hasBin: true

  run-async@2.4.1:
    resolution: {integrity: sha512-tvVnVv01b8c1RrA6Ep7JkStj85Guv/YrMcwqYQnwjsAS2cTmmPGBBjAjpCW7RrSodNSoE2/qg9O4bceNvUuDgQ==}
    engines: {node: '>=0.12.0'}

  run-parallel@1.2.0:
    resolution: {integrity: sha512-5l4VyZR86LZ/lDxZTR6jqL8AFE2S0IFLMP26AbjsLVADxHdhB/c0GUsH+y39UfCi3dzz8OlQuPmnaJOMoDHQBA==}

  rxjs@6.6.7:
    resolution: {integrity: sha512-hTdwr+7yYNIT5n4AMYp85KA6yw2Va0FLa3Rguvbpa4W3I5xynaBZo41cM3XM+4Q6fRMj3sBYIR1VAmZMXYJvRQ==}
    engines: {npm: '>=2.0.0'}

  rxjs@7.8.2:
    resolution: {integrity: sha512-dhKf903U/PQZY6boNNtAGdWbG85WAbjT/1xYoZIC7FAY0yWapOBQVsVrDl58W86//e1VpMNBtRV4MaXfdMySFA==}

  safe-buffer@5.2.1:
    resolution: {integrity: sha512-rp3So07KcdmmKbGvgaNxQSJr7bGVSVk5S9Eq1F+ppbRo70+YeaDxkw5Dd8NPN+GD6bjnYm2VuPuCXmpuYvmCXQ==}

  safer-buffer@2.1.2:
    resolution: {integrity: sha512-YZo3K82SD7Riyi0E1EQPojLz7kpepnSQI9IyPbHHg1XXXevb5dJI7tpyN2ADxGcQbHG7vcyRHk0cbwqcQriUtg==}

  scheduler@0.26.0:
    resolution: {integrity: sha512-NlHwttCI/l5gCPR3D1nNXtWABUmBwvZpEQiD4IXSbIDq8BzLIK/7Ir5gTFSGZDUu37K5cMNp0hFtzO38sC7gWA==}

  schema-utils@4.3.2:
    resolution: {integrity: sha512-Gn/JaSk/Mt9gYubxTtSn/QCV4em9mpAPiR1rqy/Ocu19u/G9J5WWdNoUT4SiV6mFC3y6cxyFcFwdzPM3FgxGAQ==}
    engines: {node: '>= 10.13.0'}

  scroll-into-view-if-needed@3.1.0:
    resolution: {integrity: sha512-49oNpRjWRvnU8NyGVmUaYG4jtTkNonFZI86MmGRDqBphEK2EXT9gdEUoQPZhuBM8yWHxCWbobltqYO5M4XrUvQ==}

  semver@6.3.1:
    resolution: {integrity: sha512-BR7VvDCVHO+q2xBEWskxS6DJE1qRnb7DxzUrogb71CWoSficBxYsiAGd+Kl0mmq/MprG9yArRkyrQxTO6XjMzA==}
    hasBin: true

  semver@7.6.2:
    resolution: {integrity: sha512-FNAIBWCx9qcRhoHcgcJ0gvU7SN1lYU2ZXuSfl04bSC5OpvDHFyJCjdNHomPXxjQlCBU67YW64PzY7/VIEH7F2w==}
    engines: {node: '>=10'}
    hasBin: true

  semver@7.7.2:
    resolution: {integrity: sha512-RF0Fw+rO5AMf9MAyaRXI4AV0Ulj5lMHqVxxdSgiVbixSCXoEmmX/jk0CuJw4+3SqroYO9VoUh+HcuJivvtJemA==}
    engines: {node: '>=10'}
    hasBin: true

  sentence-case@2.1.1:
    resolution: {integrity: sha512-ENl7cYHaK/Ktwk5OTD+aDbQ3uC8IByu/6Bkg+HDv8Mm+XnBnppVNalcfJTNsp1ibstKh030/JKQQWglDvtKwEQ==}

  serialize-javascript@6.0.2:
    resolution: {integrity: sha512-Saa1xPByTTq2gdeFZYLLo+RFE35NHZkAbqZeWNd3BpzppeVisAqpDjcp8dyf6uIvEqJRd46jemmyA4iFIeVk8g==}

  server-only@0.0.1:
    resolution: {integrity: sha512-qepMx2JxAa5jjfzxG79yPPq+8BuFToHd1hm7kI+Z4zAq1ftQiP7HcxMhDDItrbtwVeLg/cY2JnKnrcFkmiswNA==}

  sharp@0.34.2:
    resolution: {integrity: sha512-lszvBmB9QURERtyKT2bNmsgxXK0ShJrL/fvqlonCo7e6xBF8nT8xU6pW+PMIbLsz0RxQk3rgH9kd8UmvOzlMJg==}
    engines: {node: ^18.17.0 || ^20.3.0 || >=21.0.0}

  shebang-command@2.0.0:
    resolution: {integrity: sha512-kHxr2zZpYtdmrN1qDjrrX/Z1rR1kG8Dx+gkpK1G4eXmvXswmcE1hTWBWYUzlraYw1/yZp6YuDY77YtvbN0dmDA==}
    engines: {node: '>=8'}

  shebang-regex@3.0.0:
    resolution: {integrity: sha512-7++dFhtcx3353uBaq8DDR4NuxBetBzC7ZQOhmTQInHEd6bSrXdiEyzCvG07Z44UYdLShWUyXt5M/yhz8ekcb1A==}
    engines: {node: '>=8'}

  shell-quote@1.8.3:
    resolution: {integrity: sha512-ObmnIF4hXNg1BqhnHmgbDETF8dLPCggZWBjkQfhZpbszZnYur5DUljTcCHii5LC3J5E0yeO/1LIMyH+UvHQgyw==}
    engines: {node: '>= 0.4'}

  shiki@3.7.0:
    resolution: {integrity: sha512-ZcI4UT9n6N2pDuM2n3Jbk0sR4Swzq43nLPgS/4h0E3B/NrFn2HKElrDtceSf8Zx/OWYOo7G1SAtBLypCp+YXqg==}

  shimmer@1.2.1:
    resolution: {integrity: sha512-sQTKC1Re/rM6XyFM6fIAGHRPVGvyXfgzIDvzoq608vM+jeyVD0Tu1E6Np0Kc2zAIFWIj963V2800iF/9LPieQw==}

  signal-exit@3.0.7:
    resolution: {integrity: sha512-wnD2ZE+l+SPC/uoS0vXeE9L1+0wuaMqKlfz9AMUo38JsyLSBWSFcHR1Rri62LZc12vLr1gb3jl7iwQhgwpAbGQ==}

  simple-swizzle@0.2.2:
    resolution: {integrity: sha512-JA//kQgZtbuY83m+xT+tXJkmJncGMTFT+C+g2h2R9uxkYIrE2yy9sgmcLhCnw57/WSD+Eh3J97FPEDFnbXnDUg==}

  sisteransi@1.0.5:
    resolution: {integrity: sha512-bLGGlR1QxBcynn2d5YmDX4MGjlZvy2MRBDRNHLJ8VI6l6+9FUiyTFNJ0IveOSP0bcXgVDPRcfGqA0pjaqUpfVg==}

  slash@3.0.0:
    resolution: {integrity: sha512-g9Q1haeby36OSStwb4ntCGGGaKsaVSjQ68fBxoQcutl5fS1vuY18H3wSt3jFyFtrkx+Kz0V1G85A4MyAdDMi2Q==}
    engines: {node: '>=8'}

  smart-buffer@4.2.0:
    resolution: {integrity: sha512-94hK0Hh8rPqQl2xXc3HsaBoOXKV20MToPkcXvwbISWLEs+64sBq5kFgn2kJDHb1Pry9yrP0dxrCI9RRci7RXKg==}
    engines: {node: '>= 6.0.0', npm: '>= 3.0.0'}

  snake-case@2.1.0:
    resolution: {integrity: sha512-FMR5YoPFwOLuh4rRz92dywJjyKYZNLpMn1R5ujVpIYkbA9p01fq8RMg0FkO4M+Yobt4MjHeLTJVm5xFFBHSV2Q==}

  socks-proxy-agent@8.0.5:
    resolution: {integrity: sha512-HehCEsotFqbPW9sJ8WVYB6UbmIMv7kUUORIF2Nncq4VQvBfNBLibW9YZR5dlYCSUhwcD628pRllm7n+E+YTzJw==}
    engines: {node: '>= 14'}

  socks@2.8.5:
    resolution: {integrity: sha512-iF+tNDQla22geJdTyJB1wM/qrX9DMRwWrciEPwWLPRWAUEM8sQiyxgckLxWT1f7+9VabJS0jTGGr4QgBuvi6Ww==}
    engines: {node: '>= 10.0.0', npm: '>= 3.0.0'}

  sonner@2.0.5:
    resolution: {integrity: sha512-YwbHQO6cSso3HBXlbCkgrgzDNIhws14r4MO87Ofy+cV2X7ES4pOoAK3+veSmVTvqNx1BWUxlhPmZzP00Crk2aQ==}
    peerDependencies:
      react: ^18.0.0 || ^19.0.0 || ^19.0.0-rc
      react-dom: ^18.0.0 || ^19.0.0 || ^19.0.0-rc

  source-map-js@1.2.1:
    resolution: {integrity: sha512-UXWMKhLOwVKb728IUtQPXxfYU+usdybtUrK/8uGE8CQMvrhOpwvzDBwj0QhSL7MQc7vIsISBG8VQ8+IDQxpfQA==}
    engines: {node: '>=0.10.0'}

  source-map-support@0.5.21:
    resolution: {integrity: sha512-uBHU3L3czsIyYXKX88fdrGovxdSCoTGDRZ6SYXtSRxLZUzHg5P/66Ht6uoUlHu9EZod+inXhKo3qQgwXUT/y1w==}

  source-map@0.6.1:
    resolution: {integrity: sha512-UjgapumWlbMhkBgzT7Ykc5YXUT46F0iKu8SGXq0bcwP5dz/h0Plj6enJqjz1Zbq2l5WaqYnrVbwWOWMyF3F47g==}
    engines: {node: '>=0.10.0'}

  source-map@0.7.4:
    resolution: {integrity: sha512-l3BikUxvPOcn5E74dZiq5BGsTb5yEwhaTSzccU6t4sDOH8NWJCstKO5QT2CvtFoK6F0saL7p9xHAqHOlCPJygA==}
    engines: {node: '>= 8'}

  space-separated-tokens@2.0.2:
    resolution: {integrity: sha512-PEGlAwrG8yXGXRjW32fGbg66JAlOAwbObuqVoJpv/mRgoWDQfgH1wDPvtzWyUSNAXBGSk8h755YDbbcEy3SH2Q==}

  sprintf-js@1.1.3:
    resolution: {integrity: sha512-Oo+0REFV59/rz3gfJNKQiBlwfHaSESl1pcGyABQsnnIfWOFt6JNj5gCog2U6MLZ//IGYD+nA8nI+mTShREReaA==}

  stacktrace-parser@0.1.11:
    resolution: {integrity: sha512-WjlahMgHmCJpqzU8bIBy4qtsZdU9lRlcZE3Lvyej6t4tuOuv1vk57OW3MBrj6hXBFx/nNoC9MPMTcr5YA7NQbg==}
    engines: {node: '>=6'}

  streamsearch@1.1.0:
    resolution: {integrity: sha512-Mcc5wHehp9aXz1ax6bZUyY5afg9u2rv5cqQI3mRrYkGC8rW2hM02jWuwjtL++LS5qinSyhj2QfLyNsuc+VsExg==}
    engines: {node: '>=10.0.0'}

  string-width@4.2.3:
    resolution: {integrity: sha512-wKyQRQpjJ0sIp62ErSZdGsjMJWsap5oRNihHhu6G7JVO/9jIB6UyevL+tXuOqrng8j/cxKTWyWUwvSTriiZz/g==}
    engines: {node: '>=8'}

  string_decoder@1.3.0:
    resolution: {integrity: sha512-hkRX8U1WjJFd8LsDJ2yQ/wWWxaopEsABU1XfkM8A+j0+85JAGppt16cr1Whg6KIbb4okU6Mql6BOj+uup/wKeA==}

  stringify-entities@4.0.4:
    resolution: {integrity: sha512-IwfBptatlO+QCJUo19AqvrPNqlVMpW9YEL2LIVY+Rpv2qsjCGxaDLNRgeGsQWJhfItebuJhsGSLjaBbNSQ+ieg==}

  strip-ansi@6.0.1:
    resolution: {integrity: sha512-Y38VPSHcqkFrCpFnQ9vuSXmquuv5oXOKpGeT6aGrr3o3Gc9AlVa6JBfUSOCnbxGGZF+/0ooI7KrPuUSztUdU5A==}
    engines: {node: '>=8'}

  strip-final-newline@2.0.0:
    resolution: {integrity: sha512-BrpvfNAE3dcvq7ll3xVumzjKjZQ5tI1sEUIKr3Uoks0XUl45St3FlatVqef9prk4jRDzhW6WZg+3bk93y6pLjA==}
    engines: {node: '>=6'}

  strip-json-comments@2.0.1:
    resolution: {integrity: sha512-4gB8na07fecVVkOI6Rs4e7T6NOTki5EmL7TUduTs6bu3EdnSycntVJ4re8kgZA+wx9IueI2Y11bfbgwtzuE0KQ==}
    engines: {node: '>=0.10.0'}

  style-to-js@1.1.17:
    resolution: {integrity: sha512-xQcBGDxJb6jjFCTzvQtfiPn6YvvP2O8U1MDIPNfJQlWMYfktPy+iGsHE7cssjs7y84d9fQaK4UF3RIJaAHSoYA==}

  style-to-object@1.0.9:
    resolution: {integrity: sha512-G4qppLgKu/k6FwRpHiGiKPaPTFcG3g4wNVX/Qsfu+RqQM30E7Tyu/TEgxcL9PNLF5pdRLwQdE3YKKf+KF2Dzlw==}

  styled-jsx@5.1.6:
    resolution: {integrity: sha512-qSVyDTeMotdvQYoHWLNGwRFJHC+i+ZvdBRYosOFgC+Wg1vx4frN2/RG/NA7SYqqvKNLf39P2LSRA2pu6n0XYZA==}
    engines: {node: '>= 12.0.0'}
    peerDependencies:
      '@babel/core': '*'
      babel-plugin-macros: '*'
      react: '>= 16.8.0 || 17.x.x || ^18.0.0-0 || ^19.0.0-0'
    peerDependenciesMeta:
      '@babel/core':
        optional: true
      babel-plugin-macros:
        optional: true

  supports-color@5.5.0:
    resolution: {integrity: sha512-QjVjwdXIt408MIiAqCX4oUKsgU2EqAGzs2Ppkm4aQYbjm+ZEWEcW4SfFNTr4uMNZma0ey4f5lgLrkB0aX0QMow==}
    engines: {node: '>=4'}

  supports-color@7.2.0:
    resolution: {integrity: sha512-qpCAvRl9stuOHveKsn7HncJRvv501qIacKzQlO/+Lwxc9+0q2wLyv4Dfvt80/DPn2pqOBsJdDiogXGR9+OvwRw==}
    engines: {node: '>=8'}

  supports-color@8.1.1:
    resolution: {integrity: sha512-MpUEN2OodtUzxvKQl72cUF7RQ5EiHsGvSsVG0ia9c5RbWGL2CI4C7EpPS8UTBIplnlzZiNuV56w+FuNxy3ty2Q==}
    engines: {node: '>=10'}

  supports-preserve-symlinks-flag@1.0.0:
    resolution: {integrity: sha512-ot0WnXS9fgdkgIcePe6RHNk1WA8+muPa6cSjeR3V8K27q9BB1rTE3R1p7Hv0z1ZyAc8s6Vvv8DIyWf681MAt0w==}
    engines: {node: '>= 0.4'}

  swap-case@1.1.2:
    resolution: {integrity: sha512-BAmWG6/bx8syfc6qXPprof3Mn5vQgf5dwdUNJhsNqU9WdPt5P+ES/wQ5bxfijy8zwZgZZHslC3iAsxsuQMCzJQ==}

  swr@2.3.3:
    resolution: {integrity: sha512-dshNvs3ExOqtZ6kJBaAsabhPdHyeY4P2cKwRCniDVifBMoG/SVI7tfLWqPXriVspf2Rg4tPzXJTnwaihIeFw2A==}
    peerDependencies:
      react: ^16.11.0 || ^17.0.0 || ^18.0.0 || ^19.0.0

  tailwind-merge@3.3.1:
    resolution: {integrity: sha512-gBXpgUm/3rp1lMZZrM/w7D8GKqshif0zAymAhbCyIt8KMe+0v9DQ7cdYLR4FHH/cKpdTXb+A/tKKU3eolfsI+g==}

  tailwindcss-animate@1.0.7:
    resolution: {integrity: sha512-bl6mpH3T7I3UFxuvDEXLxy/VuFxBk5bbzplh7tXI68mwMokNYd1t9qPBHlnyTwfa4JGC4zP516I1hYYtQ/vspA==}
    peerDependencies:
      tailwindcss: '>=3.0.0 || insiders'

  tailwindcss@4.1.10:
    resolution: {integrity: sha512-P3nr6WkvKV/ONsTzj6Gb57sWPMX29EPNPopo7+FcpkQaNsrNpZ1pv8QmrYI2RqEKD7mlGqLnGovlcYnBK0IqUA==}

  tapable@2.2.2:
    resolution: {integrity: sha512-Re10+NauLTMCudc7T5WLFLAwDhQ0JWdrMK+9B2M8zR5hRExKmsRDCBA7/aV/pNJFltmBFO5BAMlQFi/vq3nKOg==}
    engines: {node: '>=6'}

  tar@7.4.3:
    resolution: {integrity: sha512-5S7Va8hKfV7W5U6g3aYxXmlPoZVAwUMy9AOKyF2fVuZa2UD3qZjg578OrLRt8PcNN1PleVaL/5/yYATNL0ICUw==}
    engines: {node: '>=18'}

  terser-webpack-plugin@5.3.14:
    resolution: {integrity: sha512-vkZjpUjb6OMS7dhV+tILUW6BhpDR7P2L/aQSAv+Uwk+m8KATX9EccViHTJR2qDtACKPIYndLGCyl3FMo+r2LMw==}
    engines: {node: '>= 10.13.0'}
    peerDependencies:
      '@swc/core': '*'
      esbuild: '*'
      uglify-js: '*'
      webpack: ^5.1.0
    peerDependenciesMeta:
      '@swc/core':
        optional: true
      esbuild:
        optional: true
      uglify-js:
        optional: true

  terser@5.43.1:
    resolution: {integrity: sha512-+6erLbBm0+LROX2sPXlUYx/ux5PyE9K/a92Wrt6oA+WDAoFTdpHE5tCYCI5PNzq2y8df4rA+QgHLJuR4jNymsg==}
    engines: {node: '>=10'}
    hasBin: true

  throttleit@2.1.0:
    resolution: {integrity: sha512-nt6AMGKW1p/70DF/hGBdJB57B8Tspmbp5gfJ8ilhLnt7kkr2ye7hzD6NVG8GGErk2HWF34igrL2CXmNIkzKqKw==}
    engines: {node: '>=18'}

  through@2.3.8:
    resolution: {integrity: sha512-w89qg7PI8wAdvX60bMDP+bFoD5Dvhm9oLheFp5O4a2QF0cSBGsBX4qZmadPMvVqlLJBBci+WqGGOAPvcDeNSVg==}

  tiny-invariant@1.3.3:
    resolution: {integrity: sha512-+FbBPE1o9QAYvviau/qC5SE3caw21q3xkvWKBtja5vgqOWIHHJ3ioaq1VPfn/Szqctz2bU/oYeKd9/z5BL+PVg==}

  tinycolor2@1.6.0:
    resolution: {integrity: sha512-XPaBkWQJdsf3pLKJV9p4qN/S+fm2Oj8AIPo1BTUhg5oxkvm9+SVEGFdhyOz7tTdUTfvxMiAs4sp6/eZO2Ew+pw==}

  tinyexec@1.0.1:
    resolution: {integrity: sha512-5uC6DDlmeqiOwCPmK9jMSdOuZTh8bU39Ys6yidB+UTt5hfZUPGAypSgFRiEp+jbi9qH40BLDvy85jIU88wKSqw==}

  tinyglobby@0.2.14:
    resolution: {integrity: sha512-tX5e7OM1HnYr2+a2C/4V0htOcSQcoSTH9KgJnVvNm5zm/cyEWKJ7j7YutsH9CxMdtOkkLFy2AHrMci9IM8IPZQ==}
    engines: {node: '>=12.0.0'}

  tinygradient@1.1.5:
    resolution: {integrity: sha512-8nIfc2vgQ4TeLnk2lFj4tRLvvJwEfQuabdsmvDdQPT0xlk9TaNtpGd6nNRxXoK6vQhN6RSzj+Cnp5tTQmpxmbw==}

  title-case@2.1.1:
    resolution: {integrity: sha512-EkJoZ2O3zdCz3zJsYCsxyq2OC5hrxR9mfdd5I+w8h/tmFfeOxJ+vvkxsKxdmN0WtS9zLdHEgfgVOiMVgv+Po4Q==}

  tmp@0.0.33:
    resolution: {integrity: sha512-jRCJlojKnZ3addtTOjdIqoRuPEKBvNXcGYqzO6zWZX8KfKEpnGY5jfggJQ3EjKuu8D4bJRr0y+cYJFmYbImXGw==}
    engines: {node: '>=0.6.0'}

  to-regex-range@5.0.1:
    resolution: {integrity: sha512-65P7iz6X5yEr1cwcgvQxbbIw7Uk3gOy5dIdtZ4rDveLqhrdJP+Li/Hx6tyK0NEb+2GCyneCMJiGqrADCSNk8sQ==}
    engines: {node: '>=8.0'}

  tr46@0.0.3:
    resolution: {integrity: sha512-N3WMsuqV66lT30CrXNbEjx4GEwlow3v6rr4mCcv6prnfwhS01rkgyFdjPNBYd9br7LpXV1+Emh01fHnq2Gdgrw==}

  tree-kill@1.2.2:
    resolution: {integrity: sha512-L0Orpi8qGpRG//Nd+H90vFB+3iHnue1zSSGmNOOCh1GLJ7rUKVwV2HvijphGQS2UmhUZewS9VgvxYIdgr+fG1A==}
    hasBin: true

  trim-lines@3.0.1:
    resolution: {integrity: sha512-kRj8B+YHZCc9kQYdWfJB2/oUl9rA99qbowYYBtr4ui4mZyAQ2JpvVBd/6U2YloATfqBhBTSMhTpgBHtU0Mf3Rg==}

  trough@2.2.0:
    resolution: {integrity: sha512-tmMpK00BjZiUyVyvrBK7knerNgmgvcV/KLVyuma/SC+TQN167GrMRciANTz09+k3zW8L8t60jWO1GpfkZdjTaw==}

  ts-node@10.9.2:
    resolution: {integrity: sha512-f0FFpIdcHgn8zcPSbf1dRevwt047YMnaiJM3u2w2RewrB+fob/zePZcrOyQoLMMO7aBIddLcQIEK5dYjkLnGrQ==}
    hasBin: true
    peerDependencies:
      '@swc/core': '>=1.2.50'
      '@swc/wasm': '>=1.2.50'
      '@types/node': '*'
      typescript: '>=2.7'
    peerDependenciesMeta:
      '@swc/core':
        optional: true
      '@swc/wasm':
        optional: true

  tslib@1.14.1:
    resolution: {integrity: sha512-Xni35NKzjgMrwevysHTCArtLDpPvye8zV/0E4EyYn43P7/7qvQwPh9BGkHewbMulVntbigmcT7rdX3BNo9wRJg==}

  tslib@2.8.1:
    resolution: {integrity: sha512-oJFu94HQb+KVduSUQL7wnpmqnfmLsOA/nAh6b6EH0wCEoK0/mPeXU6c3wKDV83MkOuHPRHtSXKKU99IBazS/2w==}

  tsx@4.20.3:
    resolution: {integrity: sha512-qjbnuR9Tr+FJOMBqJCW5ehvIo/buZq7vH7qD7JziU98h6l3qGy0a/yPFjwO+y0/T7GFpNgNAvEcPPVfyT8rrPQ==}
    engines: {node: '>=18.0.0'}
    hasBin: true

  turbo-darwin-64@2.5.4:
    resolution: {integrity: sha512-ah6YnH2dErojhFooxEzmvsoZQTMImaruZhFPfMKPBq8sb+hALRdvBNLqfc8NWlZq576FkfRZ/MSi4SHvVFT9PQ==}
    cpu: [x64]
    os: [darwin]

  turbo-darwin-arm64@2.5.4:
    resolution: {integrity: sha512-2+Nx6LAyuXw2MdXb7pxqle3MYignLvS7OwtsP9SgtSBaMlnNlxl9BovzqdYAgkUW3AsYiQMJ/wBRb7d+xemM5A==}
    cpu: [arm64]
    os: [darwin]

  turbo-linux-64@2.5.4:
    resolution: {integrity: sha512-5May2kjWbc8w4XxswGAl74GZ5eM4Gr6IiroqdLhXeXyfvWEdm2mFYCSWOzz0/z5cAgqyGidF1jt1qzUR8hTmOA==}
    cpu: [x64]
    os: [linux]

  turbo-linux-arm64@2.5.4:
    resolution: {integrity: sha512-/2yqFaS3TbfxV3P5yG2JUI79P7OUQKOUvAnx4MV9Bdz6jqHsHwc9WZPpO4QseQm+NvmgY6ICORnoVPODxGUiJg==}
    cpu: [arm64]
    os: [linux]

  turbo-windows-64@2.5.4:
    resolution: {integrity: sha512-EQUO4SmaCDhO6zYohxIjJpOKRN3wlfU7jMAj3CgcyTPvQR/UFLEKAYHqJOnJtymbQmiiM/ihX6c6W6Uq0yC7mA==}
    cpu: [x64]
    os: [win32]

  turbo-windows-arm64@2.5.4:
    resolution: {integrity: sha512-oQ8RrK1VS8lrxkLriotFq+PiF7iiGgkZtfLKF4DDKsmdbPo0O9R2mQxm7jHLuXraRCuIQDWMIw6dpcr7Iykf4A==}
    cpu: [arm64]
    os: [win32]

  turbo@2.5.4:
    resolution: {integrity: sha512-kc8ZibdRcuWUG1pbYSBFWqmIjynlD8Lp7IB6U3vIzvOv9VG+6Sp8bzyeBWE3Oi8XV5KsQrznyRTBPvrf99E4mA==}
    hasBin: true

  tw-animate-css@1.3.4:
    resolution: {integrity: sha512-dd1Ht6/YQHcNbq0znIT6dG8uhO7Ce+VIIhZUhjsryXsMPJQz3bZg7Q2eNzLwipb25bRZslGb2myio5mScd1TFg==}

  type-fest@0.21.3:
    resolution: {integrity: sha512-t0rzBq87m3fVcduHDUFhKmyyX+9eo6WQjZvf51Ea/M0Q7+T374Jp1aUiyUl0GKxp8M/OETVHSDvmkyPgvX+X2w==}
    engines: {node: '>=10'}

  type-fest@0.7.1:
    resolution: {integrity: sha512-Ne2YiiGN8bmrmJJEuTWTLJR32nh/JdL1+PSicowtNb0WFpn59GK8/lfD61bVtzguz7b3PBt74nxpv/Pw5po5Rg==}
    engines: {node: '>=8'}

  typescript@5.6.3:
    resolution: {integrity: sha512-hjcS1mhfuyi4WW8IWtjP7brDrG2cuDZukyrYrSauoXGNgx0S7zceP07adYkJycEr56BOUTNPzbInooiN3fn1qw==}
    engines: {node: '>=14.17'}
    hasBin: true

  typescript@5.8.3:
    resolution: {integrity: sha512-p1diW6TqL9L07nNxvRMM7hMMw4c5XOo/1ibL4aAIGmSAt9slTE1Xgw5KWuof2uTOvCg9BY7ZRi+GaF+7sfgPeQ==}
    engines: {node: '>=14.17'}
    hasBin: true

  uglify-js@3.19.3:
    resolution: {integrity: sha512-v3Xu+yuwBXisp6QYTcH4UbH+xYJXqnq2m/LtQVWKWzYc1iehYnLixoQDN9FH6/j9/oybfd6W9Ghwkl8+UMKTKQ==}
    engines: {node: '>=0.8.0'}
    hasBin: true

  undici-types@6.21.0:
    resolution: {integrity: sha512-iwDZqg0QAGrg9Rav5H4n0M64c3mkR59cJ6wQp+7C4nI0gsmExaedaYLNO44eT4AtBBwjbTiGPMlt2Md0T9H9JQ==}

  undici-types@7.8.0:
    resolution: {integrity: sha512-9UJ2xGDvQ43tYyVMpuHlsgApydB8ZKfVYTsLDhXkFL/6gfkp+U8xTGdh8pMJv1SpZna0zxG1DwsKZsreLbXBxw==}

  unified@11.0.5:
    resolution: {integrity: sha512-xKvGhPWw3k84Qjh8bI3ZeJjqnyadK+GEFtazSfZv/rKeTkTjOJho6mFqh2SM96iIcZokxiOpg78GazTSg8+KHA==}

  unist-util-is@6.0.0:
    resolution: {integrity: sha512-2qCTHimwdxLfz+YzdGfkqNlH0tLi9xjTnHddPmJwtIG9MGsdbutfTc4P+haPD7l7Cjxf/WZj+we5qfVPvvxfYw==}

  unist-util-position-from-estree@2.0.0:
    resolution: {integrity: sha512-KaFVRjoqLyF6YXCbVLNad/eS4+OfPQQn2yOd7zF/h5T/CSL2v8NpN6a5TPvtbXthAGw5nG+PuTtq+DdIZr+cRQ==}

  unist-util-position@5.0.0:
    resolution: {integrity: sha512-fucsC7HjXvkB5R3kTCO7kUjRdrS0BJt3M/FPxmHMBOm8JQi2BsHAHFsy27E0EolP8rp0NzXsJ+jNPyDWvOJZPA==}

  unist-util-stringify-position@4.0.0:
    resolution: {integrity: sha512-0ASV06AAoKCDkS2+xw5RXJywruurpbC4JZSm7nr7MOt1ojAzvyyaO+UxZf18j8FCF6kmzCZKcAgN/yu2gm2XgQ==}

  unist-util-visit-parents@6.0.1:
    resolution: {integrity: sha512-L/PqWzfTP9lzzEa6CKs0k2nARxTdZduw3zyh8d2NVBnsyvHjSX4TWse388YrrQKbvI8w20fGjGlhgT96WwKykw==}

  unist-util-visit@5.0.0:
    resolution: {integrity: sha512-MR04uvD+07cwl/yhVuVWAtw+3GOR/knlL55Nd/wAdblk27GCVt3lqpTivy/tkJcZoNPzTwS1Y+KMojlLDhoTzg==}

  universalify@2.0.1:
    resolution: {integrity: sha512-gptHNQghINnc/vTGIk0SOFGFNXw7JVrlRUtConJRlvaw6DuX0wO5Jeko9sWrMBhh+PsYAZ7oXAiOnf/UKogyiw==}
    engines: {node: '>= 10.0.0'}

  unplugin@1.0.1:
    resolution: {integrity: sha512-aqrHaVBWW1JVKBHmGo33T5TxeL0qWzfvjWokObHA9bYmN7eNDkwOxmLjhioHl9878qDFMAaT51XNroRyuz7WxA==}

  unplugin@2.1.0:
    resolution: {integrity: sha512-us4j03/499KhbGP8BU7Hrzrgseo+KdfJYWcbcajCOqsAyb8Gk0Yn2kiUIcZISYCb1JFaZfIuG3b42HmguVOKCQ==}
    engines: {node: '>=18.12.0'}

  update-browserslist-db@1.1.3:
    resolution: {integrity: sha512-UxhIZQ+QInVdunkDAaiazvvT/+fXL5Osr0JZlJulepYu6Jd7qJtDZjlur0emRlT71EN3ScPoE7gvsuIKKNavKw==}
    hasBin: true
    peerDependencies:
      browserslist: '>= 4.21.0'

  update-check@1.5.4:
    resolution: {integrity: sha512-5YHsflzHP4t1G+8WGPlvKbJEbAJGCgw+Em+dGR1KmBUbr1J36SJBqlHLjR7oob7sco5hWHGQVcr9B2poIVDDTQ==}

  upper-case-first@1.1.2:
    resolution: {integrity: sha512-wINKYvI3Db8dtjikdAqoBbZoP6Q+PZUyfMR7pmwHzjC2quzSkUq5DmPrTtPEqHaz8AGtmsB4TqwapMTM1QAQOQ==}

  upper-case@1.1.3:
    resolution: {integrity: sha512-WRbjgmYzgXkCV7zNVpy5YgrHgbBv126rMALQQMrmzOVC4GM2waQ9x7xtm8VU+1yF2kWyPzI9zbZ48n4vSxwfSA==}

  use-callback-ref@1.3.3:
    resolution: {integrity: sha512-jQL3lRnocaFtu3V00JToYz/4QkNWswxijDaCVNZRiRTO3HQDLsdu1ZtmIUvV4yPp+rvWm5j0y0TG/S61cuijTg==}
    engines: {node: '>=10'}
    peerDependencies:
      '@types/react': '*'
      react: ^16.8.0 || ^17.0.0 || ^18.0.0 || ^19.0.0 || ^19.0.0-rc
    peerDependenciesMeta:
      '@types/react':
        optional: true

  use-sidecar@1.1.3:
    resolution: {integrity: sha512-Fedw0aZvkhynoPYlA5WXrMCAMm+nSWdZt6lzJQ7Ok8S6Q+VsHmHpRWndVRJ8Be0ZbkfPc5LRYH+5XrzXcEeLRQ==}
    engines: {node: '>=10'}
    peerDependencies:
      '@types/react': '*'
      react: ^16.8.0 || ^17.0.0 || ^18.0.0 || ^19.0.0 || ^19.0.0-rc
    peerDependenciesMeta:
      '@types/react':
        optional: true

  use-sync-external-store@1.5.0:
    resolution: {integrity: sha512-Rb46I4cGGVBmjamjphe8L/UnvJD+uPPtTkNvX5mZgqdbavhI4EbgIWJiIHXJ8bc/i9EQGPRh4DwEURJ552Do0A==}
    peerDependencies:
      react: ^16.8.0 || ^17.0.0 || ^18.0.0 || ^19.0.0

  util-deprecate@1.0.2:
    resolution: {integrity: sha512-EPD5q1uXyFxJpCrLnCc1nHnq3gOa6DZBocAIiI2TaSCA7VCJ1UJDMagCzIkXNsUYfD1daK//LTEQ8xiIbrHtcw==}

  uuid@9.0.1:
    resolution: {integrity: sha512-b+1eJOlsR9K8HJpow9Ok3fiWOWSIcIzXodvv0rQjVoOVNpWMpxf1wZNpt4y9h10odCNrqnYp1OBzRktckBe3sA==}
    hasBin: true

  v8-compile-cache-lib@3.0.1:
    resolution: {integrity: sha512-wa7YjyUGfNZngI/vtK0UHAN+lgDCxBPCylVXGp0zu59Fz5aiGtNXaq3DhIov063MorB+VfufLh3JlF2KdTK3xg==}

  validate-npm-package-name@5.0.1:
    resolution: {integrity: sha512-OljLrQ9SQdOUqTaQxqL5dEfZWrXExyyWsozYlAWFawPVNuD83igl7uJD2RTkNMbniIYgt8l81eCJGIdQF7avLQ==}
    engines: {node: ^14.17.0 || ^16.13.0 || >=18.0.0}

  vaul@1.1.2:
    resolution: {integrity: sha512-ZFkClGpWyI2WUQjdLJ/BaGuV6AVQiJ3uELGk3OYtP+B6yCO7Cmn9vPFXVJkRaGkOJu3m8bQMgtyzNHixULceQA==}
    peerDependencies:
      react: ^16.8 || ^17.0 || ^18.0 || ^19.0.0 || ^19.0.0-rc
      react-dom: ^16.8 || ^17.0 || ^18.0 || ^19.0.0 || ^19.0.0-rc

  vfile-message@4.0.2:
    resolution: {integrity: sha512-jRDZ1IMLttGj41KcZvlrYAaI3CfqpLpfpf+Mfig13viT6NKvRzWZ+lXz0Y5D60w6uJIBAOGq9mSHf0gktF0duw==}

  vfile@6.0.3:
    resolution: {integrity: sha512-KzIbH/9tXat2u30jf+smMwFCsno4wHVdNmzFyL+T/L3UGqqk6JKfVqOFOZEpZSHADH1k40ab6NUIXZq422ov3Q==}

  victory-vendor@36.9.2:
    resolution: {integrity: sha512-PnpQQMuxlwYdocC8fIJqVXvkeViHYzotI+NJrCuav0ZYFoq912ZHBk3mCeuj+5/VpodOjPe1z0Fk2ihgzlXqjQ==}

  watchpack@2.4.4:
    resolution: {integrity: sha512-c5EGNOiyxxV5qmTtAB7rbiXxi1ooX1pQKMLX/MIabJjRA0SJBQOjKF+KSVfHkr9U1cADPon0mRiVe/riyaiDUA==}
    engines: {node: '>=10.13.0'}

  wcwidth@1.0.1:
    resolution: {integrity: sha512-XHPEwS0q6TaxcvG85+8EYkbiCux2XtWG2mkc47Ng2A77BQu9+DqIOJldST4HgPkuea7dvKSj5VgX3P1d4rW8Tg==}

  web-vitals@4.2.4:
    resolution: {integrity: sha512-r4DIlprAGwJ7YM11VZp4R884m0Vmgr6EAKe3P+kO0PPj3Unqyvv59rczf6UiGcb9Z8QxZVcqKNwv/g0WNdWwsw==}

  webidl-conversions@3.0.1:
    resolution: {integrity: sha512-2JAn3z8AR6rjK8Sm8orRC0h/bcl/DqL7tRPdGZ4I1CjdF+EaMLmYxBHyXuKL849eucPFhvBoxMsflfOb8kxaeQ==}

  webpack-sources@3.3.3:
    resolution: {integrity: sha512-yd1RBzSGanHkitROoPFd6qsrxt+oFhg/129YzheDGqeustzX0vTZJZsSsQjVQC4yzBQ56K55XU8gaNCtIzOnTg==}
    engines: {node: '>=10.13.0'}

  webpack-virtual-modules@0.5.0:
    resolution: {integrity: sha512-kyDivFZ7ZM0BVOUteVbDFhlRt7Ah/CSPwJdi8hBpkK7QLumUqdLtVfm/PX/hkcnrvr0i77fO5+TjZ94Pe+C9iw==}

  webpack-virtual-modules@0.6.2:
    resolution: {integrity: sha512-66/V2i5hQanC51vBQKPH4aI8NMAcBW59FVBs+rC7eGHupMyfn34q7rZIE+ETlJ+XTevqfUhVVBgSUNSW2flEUQ==}

  webpack@5.99.9:
    resolution: {integrity: sha512-brOPwM3JnmOa+7kd3NsmOUOwbDAj8FT9xDsG3IW0MgbN9yZV7Oi/s/+MNQ/EcSMqw7qfoRyXPoeEWT8zLVdVGg==}
    engines: {node: '>=10.13.0'}
    hasBin: true
    peerDependencies:
      webpack-cli: '*'
    peerDependenciesMeta:
      webpack-cli:
        optional: true

  whatwg-url@5.0.0:
    resolution: {integrity: sha512-saE57nupxk6v3HY35+jzBwYa0rKSy0XR8JSxZPwgLr7ys0IBzhGviA1/TUGJLmSVqs8pb9AnvICXEuOHLprYTw==}

  which@2.0.2:
    resolution: {integrity: sha512-BLI3Tl1TW3Pvl70l3yq3Y64i+awpwXqsGBYWkkqMtnbXgrMD+yj7rhW0kuEDxzJaYXGjEW5ogapKNMEKNMjibA==}
    engines: {node: '>= 8'}
    hasBin: true

  wordwrap@1.0.0:
    resolution: {integrity: sha512-gvVzJFlPycKc5dZN4yPkP8w7Dc37BtP1yczEneOb4uq34pXZcvrtRTmWV8W+Ume+XCxKgbjM+nevkyFPMybd4Q==}

  wrap-ansi@6.2.0:
    resolution: {integrity: sha512-r6lPcBGxZXlIcymEu7InxDMhdW0KDxpLgoFLcguasxCaJ/SOIZwINatK9KY/tf+ZrlywOKU0UDj3ATXUBfxJXA==}
    engines: {node: '>=8'}

  wrap-ansi@7.0.0:
    resolution: {integrity: sha512-YVGIj2kamLSTxw6NsZjoBxfSwsn0ycdesmc4p+Q21c5zPuZ1pl+NfxVdxPtdHvmNVOQ6XSYG4AUtyt/Fi7D16Q==}
    engines: {node: '>=10'}

  wrappy@1.0.2:
    resolution: {integrity: sha512-l4Sp/DRseor9wL6EvV2+TuQn63dMkPjZ/sp9XkghTEbV9KlPS1xUsZ3u7/IQO4wxtcFB4bgpQPRcR3QCvezPcQ==}

  xtend@4.0.2:
    resolution: {integrity: sha512-LKYU1iAXJXUgAXn9URjiu+MWhyUXHsvfp7mcuYm9dSUKK0/CjtrUwFAxD82/mCWbtLsGjFIad0wIsod4zrTAEQ==}
    engines: {node: '>=0.4'}

  y18n@5.0.8:
    resolution: {integrity: sha512-0pfFzegeDWJHJIAmTLRP2DwHjdF5s7jo9tuztdQxAhINCdvS+3nGINqPd00AphqJR/0LhANUS6/+7SCb98YOfA==}
    engines: {node: '>=10'}

  yallist@3.1.1:
    resolution: {integrity: sha512-a4UGQaWPH59mOXUYnAG2ewncQS4i4F43Tv3JoAM+s2VDAmS9NsK8GpDMLrCHPksFT7h3K6TOoUNn2pb7RoXx4g==}

  yallist@5.0.0:
    resolution: {integrity: sha512-YgvUTfwqyc7UXVMrB+SImsVYSmTS8X/tSrtdNZMImM+n7+QTriRXyXim0mBrTXNeqzVF0KWGgHPeiyViFFrNDw==}
    engines: {node: '>=18'}

  yargs-parser@21.1.1:
    resolution: {integrity: sha512-tVpsJW7DdjecAiFpbIB1e3qxIQsE6NoPc5/eTdrbbIC4h0LVsWhnoa3g+m2HclBIujHzsxZ4VJVA+GUuc2/LBw==}
    engines: {node: '>=12'}

  yargs@17.7.2:
    resolution: {integrity: sha512-7dSzzRQ++CKnNI/krKnYRV7JKKPUXMEh61soaHKg9mrWEhzFWhFnxPxGl+69cD1Ou63C13NUPCnmIcrvqCuM6w==}
    engines: {node: '>=12'}

  yn@3.1.1:
    resolution: {integrity: sha512-Ux4ygGWsu2c7isFWe8Yu1YluJmqVhxqK2cLXNQA5AcC3QfbGNpM7fu0Y8b/z16pXLnFxZYvWhd3fhBY9DLmC6Q==}
    engines: {node: '>=6'}

  yocto-queue@0.1.0:
    resolution: {integrity: sha512-rVksvsnNCdJ/ohGc6xgPwyN8eheCxsiLM8mxuE/t/mOVqJewPuO1miLpTHQiRgTKCLexL4MeAFVagts7HmNZ2Q==}
    engines: {node: '>=10'}

  zod-to-json-schema@3.24.5:
    resolution: {integrity: sha512-/AuWwMP+YqiPbsJx5D6TfgRTc4kTLjsh5SOcd4bLsfUg2RcEXrFMJl1DGgdHy2aCfsIA/cr/1JM0xcB2GZji8g==}
    peerDependencies:
      zod: ^3.24.1

  zod@3.25.67:
    resolution: {integrity: sha512-idA2YXwpCdqUSKRCACDE6ItZD9TZzy3OZMtpfLoh6oPR47lipysRrJfjzMqFxQ3uJuUPyUeWe1r9vLH33xO/Qw==}

  zustand@5.0.6:
    resolution: {integrity: sha512-ihAqNeUVhe0MAD+X8M5UzqyZ9k3FFZLBTtqo6JLPwV53cbRB/mJwBI0PxcIgqhBBHlEs8G45OTDTMq3gNcLq3A==}
    engines: {node: '>=12.20.0'}
    peerDependencies:
      '@types/react': '>=18.0.0'
      immer: '>=9.0.6'
      react: '>=18.0.0'
      use-sync-external-store: '>=1.2.0'
    peerDependenciesMeta:
      '@types/react':
        optional: true
      immer:
        optional: true
      react:
        optional: true
      use-sync-external-store:
        optional: true

  zwitch@2.0.4:
    resolution: {integrity: sha512-bXE4cR/kVZhKZX/RjPEflHaKVhUVl85noU3v6b8apfQEc1x4A+zBxjZ4lN8LqGd6WZ3dl98pY4o717VFmoPp+A==}

snapshots:

  '@ai-sdk/anthropic@2.0.0-beta.3(zod@3.25.67)':
    dependencies:
      '@ai-sdk/provider': 2.0.0-beta.1
      '@ai-sdk/provider-utils': 3.0.0-beta.2(zod@3.25.67)
      zod: 3.25.67

  '@ai-sdk/gateway@1.0.0-beta.3(zod@3.25.67)':
    dependencies:
      '@ai-sdk/provider': 2.0.0-beta.1
      '@ai-sdk/provider-utils': 3.0.0-beta.2(zod@3.25.67)
      zod: 3.25.67

  '@ai-sdk/openai@2.0.0-beta.3(zod@3.25.67)':
    dependencies:
      '@ai-sdk/provider': 2.0.0-beta.1
      '@ai-sdk/provider-utils': 3.0.0-beta.2(zod@3.25.67)
      zod: 3.25.67

  '@ai-sdk/provider-utils@3.0.0-beta.2(zod@3.25.67)':
    dependencies:
      '@ai-sdk/provider': 2.0.0-beta.1
      '@standard-schema/spec': 1.0.0
      eventsource-parser: 3.0.3
      zod: 3.25.67
      zod-to-json-schema: 3.24.5(zod@3.25.67)

  '@ai-sdk/provider@2.0.0-beta.1':
    dependencies:
      json-schema: 0.4.0

  '@ai-sdk/react@2.0.0-beta.5(react@19.1.0)(zod@3.25.67)':
    dependencies:
      '@ai-sdk/provider-utils': 3.0.0-beta.2(zod@3.25.67)
      ai: 5.0.0-beta.5(zod@3.25.67)
      react: 19.1.0
      swr: 2.3.3(react@19.1.0)
      throttleit: 2.1.0
    optionalDependencies:
      zod: 3.25.67

  '@alloc/quick-lru@5.2.0': {}

  '@ampproject/remapping@2.3.0':
    dependencies:
      '@jridgewell/gen-mapping': 0.3.8
      '@jridgewell/trace-mapping': 0.3.25

  '@auth/core@0.39.1':
    dependencies:
      '@panva/hkdf': 1.2.1
      jose: 6.0.11
      oauth4webapi: 3.5.3
      preact: 10.24.3
      preact-render-to-string: 6.5.11(preact@10.24.3)

  '@babel/code-frame@7.27.1':
    dependencies:
      '@babel/helper-validator-identifier': 7.27.1
      js-tokens: 4.0.0
      picocolors: 1.1.1

  '@babel/compat-data@7.27.5': {}

  '@babel/core@7.27.4':
    dependencies:
      '@ampproject/remapping': 2.3.0
      '@babel/code-frame': 7.27.1
      '@babel/generator': 7.27.5
      '@babel/helper-compilation-targets': 7.27.2
      '@babel/helper-module-transforms': 7.27.3(@babel/core@7.27.4)
      '@babel/helpers': 7.27.6
      '@babel/parser': 7.27.5
      '@babel/template': 7.27.2
      '@babel/traverse': 7.27.4
      '@babel/types': 7.27.6
      convert-source-map: 2.0.0
      debug: 4.4.1
      gensync: 1.0.0-beta.2
      json5: 2.2.3
      semver: 6.3.1
    transitivePeerDependencies:
      - supports-color

  '@babel/generator@7.27.5':
    dependencies:
      '@babel/parser': 7.27.5
      '@babel/types': 7.27.6
      '@jridgewell/gen-mapping': 0.3.8
      '@jridgewell/trace-mapping': 0.3.25
      jsesc: 3.1.0

  '@babel/helper-compilation-targets@7.27.2':
    dependencies:
      '@babel/compat-data': 7.27.5
      '@babel/helper-validator-option': 7.27.1
      browserslist: 4.25.0
      lru-cache: 5.1.1
      semver: 6.3.1

  '@babel/helper-module-imports@7.27.1':
    dependencies:
      '@babel/traverse': 7.27.4
      '@babel/types': 7.27.6
    transitivePeerDependencies:
      - supports-color

  '@babel/helper-module-transforms@7.27.3(@babel/core@7.27.4)':
    dependencies:
      '@babel/core': 7.27.4
      '@babel/helper-module-imports': 7.27.1
      '@babel/helper-validator-identifier': 7.27.1
      '@babel/traverse': 7.27.4
    transitivePeerDependencies:
      - supports-color

  '@babel/helper-string-parser@7.27.1': {}

  '@babel/helper-validator-identifier@7.27.1': {}

  '@babel/helper-validator-option@7.27.1': {}

  '@babel/helpers@7.27.6':
    dependencies:
      '@babel/template': 7.27.2
      '@babel/types': 7.27.6

  '@babel/parser@7.27.5':
    dependencies:
      '@babel/types': 7.27.6

  '@babel/runtime-corejs3@7.27.6':
    dependencies:
      core-js-pure: 3.43.0

  '@babel/runtime@7.27.6': {}

  '@babel/template@7.27.2':
    dependencies:
      '@babel/code-frame': 7.27.1
      '@babel/parser': 7.27.5
      '@babel/types': 7.27.6

  '@babel/traverse@7.27.4':
    dependencies:
      '@babel/code-frame': 7.27.1
      '@babel/generator': 7.27.5
      '@babel/parser': 7.27.5
      '@babel/template': 7.27.2
      '@babel/types': 7.27.6
      debug: 4.4.1
      globals: 11.12.0
    transitivePeerDependencies:
      - supports-color

  '@babel/types@7.27.6':
    dependencies:
      '@babel/helper-string-parser': 7.27.1
      '@babel/helper-validator-identifier': 7.27.1

  '@biomejs/biome@1.9.4':
    optionalDependencies:
      '@biomejs/cli-darwin-arm64': 1.9.4
      '@biomejs/cli-darwin-x64': 1.9.4
      '@biomejs/cli-linux-arm64': 1.9.4
      '@biomejs/cli-linux-arm64-musl': 1.9.4
      '@biomejs/cli-linux-x64': 1.9.4
      '@biomejs/cli-linux-x64-musl': 1.9.4
      '@biomejs/cli-win32-arm64': 1.9.4
      '@biomejs/cli-win32-x64': 1.9.4

  '@biomejs/cli-darwin-arm64@1.9.4':
    optional: true

  '@biomejs/cli-darwin-x64@1.9.4':
    optional: true

  '@biomejs/cli-linux-arm64-musl@1.9.4':
    optional: true

  '@biomejs/cli-linux-arm64@1.9.4':
    optional: true

  '@biomejs/cli-linux-x64-musl@1.9.4':
    optional: true

  '@biomejs/cli-linux-x64@1.9.4':
    optional: true

  '@biomejs/cli-win32-arm64@1.9.4':
    optional: true

  '@biomejs/cli-win32-x64@1.9.4':
    optional: true

  '@clack/core@0.3.5':
    dependencies:
      picocolors: 1.1.1
      sisteransi: 1.0.5

  '@clack/prompts@0.8.2':
    dependencies:
      '@clack/core': 0.3.5
      picocolors: 1.1.1
      sisteransi: 1.0.5

  '@convex-dev/auth@0.0.87(@auth/core@0.39.1)(convex@1.24.8(react@19.1.0))(react@19.1.0)':
    dependencies:
      '@auth/core': 0.39.1
      convex: 1.24.8(react@19.1.0)
      cookie: 1.0.2
      is-network-error: 1.1.0
      jose: 5.10.0
      jwt-decode: 4.0.0
      lucia: 3.2.2
      oauth4webapi: 3.5.3
      oslo: 1.2.1
      path-to-regexp: 6.3.0
      server-only: 0.0.1
    optionalDependencies:
      react: 19.1.0

  '@cspotcode/source-map-support@0.8.1':
    dependencies:
      '@jridgewell/trace-mapping': 0.3.9

  '@date-fns/tz@1.2.0': {}

  '@emnapi/core@0.45.0':
    dependencies:
      tslib: 2.8.1
    optional: true

  '@emnapi/runtime@0.45.0':
    dependencies:
      tslib: 2.8.1
    optional: true

  '@emnapi/runtime@1.4.3':
    dependencies:
      tslib: 2.8.1
    optional: true

  '@esbuild/aix-ppc64@0.25.2':
    optional: true

  '@esbuild/aix-ppc64@0.25.5':
    optional: true

  '@esbuild/android-arm64@0.25.2':
    optional: true

  '@esbuild/android-arm64@0.25.5':
    optional: true

  '@esbuild/android-arm@0.25.2':
    optional: true

  '@esbuild/android-arm@0.25.5':
    optional: true

  '@esbuild/android-x64@0.25.2':
    optional: true

  '@esbuild/android-x64@0.25.5':
    optional: true

  '@esbuild/darwin-arm64@0.25.2':
    optional: true

  '@esbuild/darwin-arm64@0.25.5':
    optional: true

  '@esbuild/darwin-x64@0.25.2':
    optional: true

  '@esbuild/darwin-x64@0.25.5':
    optional: true

  '@esbuild/freebsd-arm64@0.25.2':
    optional: true

  '@esbuild/freebsd-arm64@0.25.5':
    optional: true

  '@esbuild/freebsd-x64@0.25.2':
    optional: true

  '@esbuild/freebsd-x64@0.25.5':
    optional: true

  '@esbuild/linux-arm64@0.25.2':
    optional: true

  '@esbuild/linux-arm64@0.25.5':
    optional: true

  '@esbuild/linux-arm@0.25.2':
    optional: true

  '@esbuild/linux-arm@0.25.5':
    optional: true

  '@esbuild/linux-ia32@0.25.2':
    optional: true

  '@esbuild/linux-ia32@0.25.5':
    optional: true

  '@esbuild/linux-loong64@0.25.2':
    optional: true

  '@esbuild/linux-loong64@0.25.5':
    optional: true

  '@esbuild/linux-mips64el@0.25.2':
    optional: true

  '@esbuild/linux-mips64el@0.25.5':
    optional: true

  '@esbuild/linux-ppc64@0.25.2':
    optional: true

  '@esbuild/linux-ppc64@0.25.5':
    optional: true

  '@esbuild/linux-riscv64@0.25.2':
    optional: true

  '@esbuild/linux-riscv64@0.25.5':
    optional: true

  '@esbuild/linux-s390x@0.25.2':
    optional: true

  '@esbuild/linux-s390x@0.25.5':
    optional: true

  '@esbuild/linux-x64@0.25.2':
    optional: true

  '@esbuild/linux-x64@0.25.5':
    optional: true

  '@esbuild/netbsd-arm64@0.25.2':
    optional: true

  '@esbuild/netbsd-arm64@0.25.5':
    optional: true

  '@esbuild/netbsd-x64@0.25.2':
    optional: true

  '@esbuild/netbsd-x64@0.25.5':
    optional: true

  '@esbuild/openbsd-arm64@0.25.2':
    optional: true

  '@esbuild/openbsd-arm64@0.25.5':
    optional: true

  '@esbuild/openbsd-x64@0.25.2':
    optional: true

  '@esbuild/openbsd-x64@0.25.5':
    optional: true

  '@esbuild/sunos-x64@0.25.2':
    optional: true

  '@esbuild/sunos-x64@0.25.5':
    optional: true

  '@esbuild/win32-arm64@0.25.2':
    optional: true

  '@esbuild/win32-arm64@0.25.5':
    optional: true

  '@esbuild/win32-ia32@0.25.2':
    optional: true

  '@esbuild/win32-ia32@0.25.5':
    optional: true

  '@esbuild/win32-x64@0.25.2':
    optional: true

  '@esbuild/win32-x64@0.25.5':
    optional: true

  '@floating-ui/core@1.7.1':
    dependencies:
      '@floating-ui/utils': 0.2.9

  '@floating-ui/dom@1.7.1':
    dependencies:
      '@floating-ui/core': 1.7.1
      '@floating-ui/utils': 0.2.9

  '@floating-ui/react-dom@2.1.3(react-dom@19.1.0(react@19.1.0))(react@19.1.0)':
    dependencies:
      '@floating-ui/dom': 1.7.1
      react: 19.1.0
      react-dom: 19.1.0(react@19.1.0)

  '@floating-ui/utils@0.2.9': {}

  '@formatjs/intl-localematcher@0.6.1':
    dependencies:
      tslib: 2.8.1

  '@hookform/resolvers@5.1.1(react-hook-form@7.58.1(react@19.1.0))':
    dependencies:
      '@standard-schema/utils': 0.3.0
      react-hook-form: 7.58.1(react@19.1.0)

  '@img/sharp-darwin-arm64@0.34.2':
    optionalDependencies:
      '@img/sharp-libvips-darwin-arm64': 1.1.0
    optional: true

  '@img/sharp-darwin-x64@0.34.2':
    optionalDependencies:
      '@img/sharp-libvips-darwin-x64': 1.1.0
    optional: true

  '@img/sharp-libvips-darwin-arm64@1.1.0':
    optional: true

  '@img/sharp-libvips-darwin-x64@1.1.0':
    optional: true

  '@img/sharp-libvips-linux-arm64@1.1.0':
    optional: true

  '@img/sharp-libvips-linux-arm@1.1.0':
    optional: true

  '@img/sharp-libvips-linux-ppc64@1.1.0':
    optional: true

  '@img/sharp-libvips-linux-s390x@1.1.0':
    optional: true

  '@img/sharp-libvips-linux-x64@1.1.0':
    optional: true

  '@img/sharp-libvips-linuxmusl-arm64@1.1.0':
    optional: true

  '@img/sharp-libvips-linuxmusl-x64@1.1.0':
    optional: true

  '@img/sharp-linux-arm64@0.34.2':
    optionalDependencies:
      '@img/sharp-libvips-linux-arm64': 1.1.0
    optional: true

  '@img/sharp-linux-arm@0.34.2':
    optionalDependencies:
      '@img/sharp-libvips-linux-arm': 1.1.0
    optional: true

  '@img/sharp-linux-s390x@0.34.2':
    optionalDependencies:
      '@img/sharp-libvips-linux-s390x': 1.1.0
    optional: true

  '@img/sharp-linux-x64@0.34.2':
    optionalDependencies:
      '@img/sharp-libvips-linux-x64': 1.1.0
    optional: true

  '@img/sharp-linuxmusl-arm64@0.34.2':
    optionalDependencies:
      '@img/sharp-libvips-linuxmusl-arm64': 1.1.0
    optional: true

  '@img/sharp-linuxmusl-x64@0.34.2':
    optionalDependencies:
      '@img/sharp-libvips-linuxmusl-x64': 1.1.0
    optional: true

  '@img/sharp-wasm32@0.34.2':
    dependencies:
      '@emnapi/runtime': 1.4.3
    optional: true

  '@img/sharp-win32-arm64@0.34.2':
    optional: true

  '@img/sharp-win32-ia32@0.34.2':
    optional: true

  '@img/sharp-win32-x64@0.34.2':
    optional: true

  '@isaacs/fs-minipass@4.0.1':
    dependencies:
      minipass: 7.1.2

  '@jridgewell/gen-mapping@0.3.8':
    dependencies:
      '@jridgewell/set-array': 1.2.1
      '@jridgewell/sourcemap-codec': 1.5.0
      '@jridgewell/trace-mapping': 0.3.25

  '@jridgewell/resolve-uri@3.1.2': {}

  '@jridgewell/set-array@1.2.1': {}

  '@jridgewell/source-map@0.3.9':
    dependencies:
      '@jridgewell/gen-mapping': 0.3.8
      '@jridgewell/trace-mapping': 0.3.25

  '@jridgewell/sourcemap-codec@1.5.0': {}

  '@jridgewell/trace-mapping@0.3.25':
    dependencies:
      '@jridgewell/resolve-uri': 3.1.2
      '@jridgewell/sourcemap-codec': 1.5.0

  '@jridgewell/trace-mapping@0.3.9':
    dependencies:
      '@jridgewell/resolve-uri': 3.1.2
      '@jridgewell/sourcemap-codec': 1.5.0

  '@mdx-js/mdx@3.1.0(acorn@8.15.0)':
    dependencies:
      '@types/estree': 1.0.8
      '@types/estree-jsx': 1.0.5
      '@types/hast': 3.0.4
      '@types/mdx': 2.0.13
      collapse-white-space: 2.1.0
      devlop: 1.1.0
      estree-util-is-identifier-name: 3.0.0
      estree-util-scope: 1.0.0
      estree-walker: 3.0.3
      hast-util-to-jsx-runtime: 2.3.6
      markdown-extensions: 2.0.0
      recma-build-jsx: 1.0.0
      recma-jsx: 1.0.0(acorn@8.15.0)
      recma-stringify: 1.0.0
      rehype-recma: 1.0.0
      remark-mdx: 3.1.0
      remark-parse: 11.0.0
      remark-rehype: 11.1.2
      source-map: 0.7.4
      unified: 11.0.5
      unist-util-position-from-estree: 2.0.0
      unist-util-stringify-position: 4.0.0
      unist-util-visit: 5.0.0
      vfile: 6.0.3
    transitivePeerDependencies:
      - acorn
      - supports-color

  '@mdx-js/react@3.1.0(@types/react@19.1.8)(react@19.1.0)':
    dependencies:
      '@types/mdx': 2.0.13
      '@types/react': 19.1.8
      react: 19.1.0

  '@next/env@15.3.4': {}

  '@next/env@15.4.0-canary.77': {}

  '@next/swc-darwin-arm64@15.3.4':
    optional: true

  '@next/swc-darwin-arm64@15.4.0-canary.77':
    optional: true

  '@next/swc-darwin-x64@15.3.4':
    optional: true

  '@next/swc-darwin-x64@15.4.0-canary.77':
    optional: true

  '@next/swc-linux-arm64-gnu@15.3.4':
    optional: true

  '@next/swc-linux-arm64-gnu@15.4.0-canary.77':
    optional: true

  '@next/swc-linux-arm64-musl@15.3.4':
    optional: true

  '@next/swc-linux-arm64-musl@15.4.0-canary.77':
    optional: true

  '@next/swc-linux-x64-gnu@15.3.4':
    optional: true

  '@next/swc-linux-x64-gnu@15.4.0-canary.77':
    optional: true

  '@next/swc-linux-x64-musl@15.3.4':
    optional: true

  '@next/swc-linux-x64-musl@15.4.0-canary.77':
    optional: true

  '@next/swc-win32-arm64-msvc@15.3.4':
    optional: true

  '@next/swc-win32-arm64-msvc@15.4.0-canary.77':
    optional: true

  '@next/swc-win32-x64-msvc@15.3.4':
    optional: true

  '@next/swc-win32-x64-msvc@15.4.0-canary.77':
    optional: true

  '@node-rs/argon2-android-arm-eabi@1.7.0':
    optional: true

  '@node-rs/argon2-android-arm64@1.7.0':
    optional: true

  '@node-rs/argon2-darwin-arm64@1.7.0':
    optional: true

  '@node-rs/argon2-darwin-x64@1.7.0':
    optional: true

  '@node-rs/argon2-freebsd-x64@1.7.0':
    optional: true

  '@node-rs/argon2-linux-arm-gnueabihf@1.7.0':
    optional: true

  '@node-rs/argon2-linux-arm64-gnu@1.7.0':
    optional: true

  '@node-rs/argon2-linux-arm64-musl@1.7.0':
    optional: true

  '@node-rs/argon2-linux-x64-gnu@1.7.0':
    optional: true

  '@node-rs/argon2-linux-x64-musl@1.7.0':
    optional: true

  '@node-rs/argon2-wasm32-wasi@1.7.0':
    dependencies:
      '@emnapi/core': 0.45.0
      '@emnapi/runtime': 0.45.0
      '@tybys/wasm-util': 0.8.3
      memfs-browser: 3.5.10302
    optional: true

  '@node-rs/argon2-win32-arm64-msvc@1.7.0':
    optional: true

  '@node-rs/argon2-win32-ia32-msvc@1.7.0':
    optional: true

  '@node-rs/argon2-win32-x64-msvc@1.7.0':
    optional: true

  '@node-rs/argon2@1.7.0':
    optionalDependencies:
      '@node-rs/argon2-android-arm-eabi': 1.7.0
      '@node-rs/argon2-android-arm64': 1.7.0
      '@node-rs/argon2-darwin-arm64': 1.7.0
      '@node-rs/argon2-darwin-x64': 1.7.0
      '@node-rs/argon2-freebsd-x64': 1.7.0
      '@node-rs/argon2-linux-arm-gnueabihf': 1.7.0
      '@node-rs/argon2-linux-arm64-gnu': 1.7.0
      '@node-rs/argon2-linux-arm64-musl': 1.7.0
      '@node-rs/argon2-linux-x64-gnu': 1.7.0
      '@node-rs/argon2-linux-x64-musl': 1.7.0
      '@node-rs/argon2-wasm32-wasi': 1.7.0
      '@node-rs/argon2-win32-arm64-msvc': 1.7.0
      '@node-rs/argon2-win32-ia32-msvc': 1.7.0
      '@node-rs/argon2-win32-x64-msvc': 1.7.0

  '@node-rs/bcrypt-android-arm-eabi@1.9.0':
    optional: true

  '@node-rs/bcrypt-android-arm64@1.9.0':
    optional: true

  '@node-rs/bcrypt-darwin-arm64@1.9.0':
    optional: true

  '@node-rs/bcrypt-darwin-x64@1.9.0':
    optional: true

  '@node-rs/bcrypt-freebsd-x64@1.9.0':
    optional: true

  '@node-rs/bcrypt-linux-arm-gnueabihf@1.9.0':
    optional: true

  '@node-rs/bcrypt-linux-arm64-gnu@1.9.0':
    optional: true

  '@node-rs/bcrypt-linux-arm64-musl@1.9.0':
    optional: true

  '@node-rs/bcrypt-linux-x64-gnu@1.9.0':
    optional: true

  '@node-rs/bcrypt-linux-x64-musl@1.9.0':
    optional: true

  '@node-rs/bcrypt-wasm32-wasi@1.9.0':
    dependencies:
      '@emnapi/core': 0.45.0
      '@emnapi/runtime': 0.45.0
      '@tybys/wasm-util': 0.8.3
      memfs-browser: 3.5.10302
    optional: true

  '@node-rs/bcrypt-win32-arm64-msvc@1.9.0':
    optional: true

  '@node-rs/bcrypt-win32-ia32-msvc@1.9.0':
    optional: true

  '@node-rs/bcrypt-win32-x64-msvc@1.9.0':
    optional: true

  '@node-rs/bcrypt@1.9.0':
    optionalDependencies:
      '@node-rs/bcrypt-android-arm-eabi': 1.9.0
      '@node-rs/bcrypt-android-arm64': 1.9.0
      '@node-rs/bcrypt-darwin-arm64': 1.9.0
      '@node-rs/bcrypt-darwin-x64': 1.9.0
      '@node-rs/bcrypt-freebsd-x64': 1.9.0
      '@node-rs/bcrypt-linux-arm-gnueabihf': 1.9.0
      '@node-rs/bcrypt-linux-arm64-gnu': 1.9.0
      '@node-rs/bcrypt-linux-arm64-musl': 1.9.0
      '@node-rs/bcrypt-linux-x64-gnu': 1.9.0
      '@node-rs/bcrypt-linux-x64-musl': 1.9.0
      '@node-rs/bcrypt-wasm32-wasi': 1.9.0
      '@node-rs/bcrypt-win32-arm64-msvc': 1.9.0
      '@node-rs/bcrypt-win32-ia32-msvc': 1.9.0
      '@node-rs/bcrypt-win32-x64-msvc': 1.9.0

  '@nodelib/fs.scandir@2.1.5':
    dependencies:
      '@nodelib/fs.stat': 2.0.5
      run-parallel: 1.2.0

  '@nodelib/fs.stat@2.0.5': {}

  '@nodelib/fs.walk@1.2.8':
    dependencies:
      '@nodelib/fs.scandir': 2.1.5
      fastq: 1.19.1

  '@opentelemetry/api-logs@0.57.2':
    dependencies:
      '@opentelemetry/api': 1.9.0

  '@opentelemetry/api@1.9.0': {}

  '@opentelemetry/context-async-hooks@1.30.1(@opentelemetry/api@1.9.0)':
    dependencies:
      '@opentelemetry/api': 1.9.0

  '@opentelemetry/core@1.30.1(@opentelemetry/api@1.9.0)':
    dependencies:
      '@opentelemetry/api': 1.9.0
      '@opentelemetry/semantic-conventions': 1.28.0

  '@opentelemetry/instrumentation-amqplib@0.46.1(@opentelemetry/api@1.9.0)':
    dependencies:
      '@opentelemetry/api': 1.9.0
      '@opentelemetry/core': 1.30.1(@opentelemetry/api@1.9.0)
      '@opentelemetry/instrumentation': 0.57.2(@opentelemetry/api@1.9.0)
      '@opentelemetry/semantic-conventions': 1.34.0
    transitivePeerDependencies:
      - supports-color

  '@opentelemetry/instrumentation-connect@0.43.1(@opentelemetry/api@1.9.0)':
    dependencies:
      '@opentelemetry/api': 1.9.0
      '@opentelemetry/core': 1.30.1(@opentelemetry/api@1.9.0)
      '@opentelemetry/instrumentation': 0.57.2(@opentelemetry/api@1.9.0)
      '@opentelemetry/semantic-conventions': 1.34.0
      '@types/connect': 3.4.38
    transitivePeerDependencies:
      - supports-color

  '@opentelemetry/instrumentation-dataloader@0.16.1(@opentelemetry/api@1.9.0)':
    dependencies:
      '@opentelemetry/api': 1.9.0
      '@opentelemetry/instrumentation': 0.57.2(@opentelemetry/api@1.9.0)
    transitivePeerDependencies:
      - supports-color

  '@opentelemetry/instrumentation-express@0.47.1(@opentelemetry/api@1.9.0)':
    dependencies:
      '@opentelemetry/api': 1.9.0
      '@opentelemetry/core': 1.30.1(@opentelemetry/api@1.9.0)
      '@opentelemetry/instrumentation': 0.57.2(@opentelemetry/api@1.9.0)
      '@opentelemetry/semantic-conventions': 1.34.0
    transitivePeerDependencies:
      - supports-color

  '@opentelemetry/instrumentation-fs@0.19.1(@opentelemetry/api@1.9.0)':
    dependencies:
      '@opentelemetry/api': 1.9.0
      '@opentelemetry/core': 1.30.1(@opentelemetry/api@1.9.0)
      '@opentelemetry/instrumentation': 0.57.2(@opentelemetry/api@1.9.0)
    transitivePeerDependencies:
      - supports-color

  '@opentelemetry/instrumentation-generic-pool@0.43.1(@opentelemetry/api@1.9.0)':
    dependencies:
      '@opentelemetry/api': 1.9.0
      '@opentelemetry/instrumentation': 0.57.2(@opentelemetry/api@1.9.0)
    transitivePeerDependencies:
      - supports-color

  '@opentelemetry/instrumentation-graphql@0.47.1(@opentelemetry/api@1.9.0)':
    dependencies:
      '@opentelemetry/api': 1.9.0
      '@opentelemetry/instrumentation': 0.57.2(@opentelemetry/api@1.9.0)
    transitivePeerDependencies:
      - supports-color

  '@opentelemetry/instrumentation-hapi@0.45.2(@opentelemetry/api@1.9.0)':
    dependencies:
      '@opentelemetry/api': 1.9.0
      '@opentelemetry/core': 1.30.1(@opentelemetry/api@1.9.0)
      '@opentelemetry/instrumentation': 0.57.2(@opentelemetry/api@1.9.0)
      '@opentelemetry/semantic-conventions': 1.34.0
    transitivePeerDependencies:
      - supports-color

  '@opentelemetry/instrumentation-http@0.57.2(@opentelemetry/api@1.9.0)':
    dependencies:
      '@opentelemetry/api': 1.9.0
      '@opentelemetry/core': 1.30.1(@opentelemetry/api@1.9.0)
      '@opentelemetry/instrumentation': 0.57.2(@opentelemetry/api@1.9.0)
      '@opentelemetry/semantic-conventions': 1.28.0
      forwarded-parse: 2.1.2
      semver: 7.7.2
    transitivePeerDependencies:
      - supports-color

  '@opentelemetry/instrumentation-ioredis@0.47.1(@opentelemetry/api@1.9.0)':
    dependencies:
      '@opentelemetry/api': 1.9.0
      '@opentelemetry/instrumentation': 0.57.2(@opentelemetry/api@1.9.0)
      '@opentelemetry/redis-common': 0.36.2
      '@opentelemetry/semantic-conventions': 1.34.0
    transitivePeerDependencies:
      - supports-color

  '@opentelemetry/instrumentation-kafkajs@0.7.1(@opentelemetry/api@1.9.0)':
    dependencies:
      '@opentelemetry/api': 1.9.0
      '@opentelemetry/instrumentation': 0.57.2(@opentelemetry/api@1.9.0)
      '@opentelemetry/semantic-conventions': 1.34.0
    transitivePeerDependencies:
      - supports-color

  '@opentelemetry/instrumentation-knex@0.44.1(@opentelemetry/api@1.9.0)':
    dependencies:
      '@opentelemetry/api': 1.9.0
      '@opentelemetry/instrumentation': 0.57.2(@opentelemetry/api@1.9.0)
      '@opentelemetry/semantic-conventions': 1.34.0
    transitivePeerDependencies:
      - supports-color

  '@opentelemetry/instrumentation-koa@0.47.1(@opentelemetry/api@1.9.0)':
    dependencies:
      '@opentelemetry/api': 1.9.0
      '@opentelemetry/core': 1.30.1(@opentelemetry/api@1.9.0)
      '@opentelemetry/instrumentation': 0.57.2(@opentelemetry/api@1.9.0)
      '@opentelemetry/semantic-conventions': 1.34.0
    transitivePeerDependencies:
      - supports-color

  '@opentelemetry/instrumentation-lru-memoizer@0.44.1(@opentelemetry/api@1.9.0)':
    dependencies:
      '@opentelemetry/api': 1.9.0
      '@opentelemetry/instrumentation': 0.57.2(@opentelemetry/api@1.9.0)
    transitivePeerDependencies:
      - supports-color

  '@opentelemetry/instrumentation-mongodb@0.52.0(@opentelemetry/api@1.9.0)':
    dependencies:
      '@opentelemetry/api': 1.9.0
      '@opentelemetry/instrumentation': 0.57.2(@opentelemetry/api@1.9.0)
      '@opentelemetry/semantic-conventions': 1.34.0
    transitivePeerDependencies:
      - supports-color

  '@opentelemetry/instrumentation-mongoose@0.46.1(@opentelemetry/api@1.9.0)':
    dependencies:
      '@opentelemetry/api': 1.9.0
      '@opentelemetry/core': 1.30.1(@opentelemetry/api@1.9.0)
      '@opentelemetry/instrumentation': 0.57.2(@opentelemetry/api@1.9.0)
      '@opentelemetry/semantic-conventions': 1.34.0
    transitivePeerDependencies:
      - supports-color

  '@opentelemetry/instrumentation-mysql2@0.45.2(@opentelemetry/api@1.9.0)':
    dependencies:
      '@opentelemetry/api': 1.9.0
      '@opentelemetry/instrumentation': 0.57.2(@opentelemetry/api@1.9.0)
      '@opentelemetry/semantic-conventions': 1.34.0
      '@opentelemetry/sql-common': 0.40.1(@opentelemetry/api@1.9.0)
    transitivePeerDependencies:
      - supports-color

  '@opentelemetry/instrumentation-mysql@0.45.1(@opentelemetry/api@1.9.0)':
    dependencies:
      '@opentelemetry/api': 1.9.0
      '@opentelemetry/instrumentation': 0.57.2(@opentelemetry/api@1.9.0)
      '@opentelemetry/semantic-conventions': 1.34.0
      '@types/mysql': 2.15.26
    transitivePeerDependencies:
      - supports-color

  '@opentelemetry/instrumentation-pg@0.51.1(@opentelemetry/api@1.9.0)':
    dependencies:
      '@opentelemetry/api': 1.9.0
      '@opentelemetry/core': 1.30.1(@opentelemetry/api@1.9.0)
      '@opentelemetry/instrumentation': 0.57.2(@opentelemetry/api@1.9.0)
      '@opentelemetry/semantic-conventions': 1.34.0
      '@opentelemetry/sql-common': 0.40.1(@opentelemetry/api@1.9.0)
      '@types/pg': 8.6.1
      '@types/pg-pool': 2.0.6
    transitivePeerDependencies:
      - supports-color

  '@opentelemetry/instrumentation-redis-4@0.46.1(@opentelemetry/api@1.9.0)':
    dependencies:
      '@opentelemetry/api': 1.9.0
      '@opentelemetry/instrumentation': 0.57.2(@opentelemetry/api@1.9.0)
      '@opentelemetry/redis-common': 0.36.2
      '@opentelemetry/semantic-conventions': 1.34.0
    transitivePeerDependencies:
      - supports-color

  '@opentelemetry/instrumentation-tedious@0.18.1(@opentelemetry/api@1.9.0)':
    dependencies:
      '@opentelemetry/api': 1.9.0
      '@opentelemetry/instrumentation': 0.57.2(@opentelemetry/api@1.9.0)
      '@opentelemetry/semantic-conventions': 1.34.0
      '@types/tedious': 4.0.14
    transitivePeerDependencies:
      - supports-color

  '@opentelemetry/instrumentation-undici@0.10.1(@opentelemetry/api@1.9.0)':
    dependencies:
      '@opentelemetry/api': 1.9.0
      '@opentelemetry/core': 1.30.1(@opentelemetry/api@1.9.0)
      '@opentelemetry/instrumentation': 0.57.2(@opentelemetry/api@1.9.0)
    transitivePeerDependencies:
      - supports-color

  '@opentelemetry/instrumentation@0.57.2(@opentelemetry/api@1.9.0)':
    dependencies:
      '@opentelemetry/api': 1.9.0
      '@opentelemetry/api-logs': 0.57.2
      '@types/shimmer': 1.2.0
      import-in-the-middle: 1.14.2
      require-in-the-middle: 7.5.2
      semver: 7.7.2
      shimmer: 1.2.1
    transitivePeerDependencies:
      - supports-color

  '@opentelemetry/redis-common@0.36.2': {}

  '@opentelemetry/resources@1.30.1(@opentelemetry/api@1.9.0)':
    dependencies:
      '@opentelemetry/api': 1.9.0
      '@opentelemetry/core': 1.30.1(@opentelemetry/api@1.9.0)
      '@opentelemetry/semantic-conventions': 1.28.0

  '@opentelemetry/sdk-trace-base@1.30.1(@opentelemetry/api@1.9.0)':
    dependencies:
      '@opentelemetry/api': 1.9.0
      '@opentelemetry/core': 1.30.1(@opentelemetry/api@1.9.0)
      '@opentelemetry/resources': 1.30.1(@opentelemetry/api@1.9.0)
      '@opentelemetry/semantic-conventions': 1.28.0

  '@opentelemetry/semantic-conventions@1.28.0': {}

  '@opentelemetry/semantic-conventions@1.34.0': {}

  '@opentelemetry/sql-common@0.40.1(@opentelemetry/api@1.9.0)':
    dependencies:
      '@opentelemetry/api': 1.9.0
      '@opentelemetry/core': 1.30.1(@opentelemetry/api@1.9.0)

  '@orama/orama@3.1.9': {}

  '@oslojs/asn1@1.0.0':
    dependencies:
      '@oslojs/binary': 1.0.0

  '@oslojs/binary@1.0.0': {}

  '@oslojs/crypto@1.0.1':
    dependencies:
      '@oslojs/asn1': 1.0.0
      '@oslojs/binary': 1.0.0

  '@oslojs/encoding@1.1.0': {}

  '@panva/hkdf@1.2.1': {}

  '@pivanov/utils@0.0.2(react-dom@19.1.0(react@19.1.0))(react@19.1.0)':
    dependencies:
      react: 19.1.0
      react-dom: 19.1.0(react@19.1.0)

  '@preact/signals-core@1.10.0': {}

  '@preact/signals@1.3.2(preact@10.26.9)':
    dependencies:
      '@preact/signals-core': 1.10.0
      preact: 10.26.9

  '@prisma/instrumentation@6.10.1(@opentelemetry/api@1.9.0)':
    dependencies:
      '@opentelemetry/api': 1.9.0
      '@opentelemetry/instrumentation': 0.57.2(@opentelemetry/api@1.9.0)
    transitivePeerDependencies:
      - supports-color

  '@radix-ui/number@1.1.1': {}

  '@radix-ui/primitive@1.1.2': {}

  '@radix-ui/react-accordion@1.2.11(@types/react-dom@19.1.6(@types/react@19.1.8))(@types/react@19.1.8)(react-dom@19.1.0(react@19.1.0))(react@19.1.0)':
    dependencies:
      '@radix-ui/primitive': 1.1.2
      '@radix-ui/react-collapsible': 1.1.11(@types/react-dom@19.1.6(@types/react@19.1.8))(@types/react@19.1.8)(react-dom@19.1.0(react@19.1.0))(react@19.1.0)
      '@radix-ui/react-collection': 1.1.7(@types/react-dom@19.1.6(@types/react@19.1.8))(@types/react@19.1.8)(react-dom@19.1.0(react@19.1.0))(react@19.1.0)
      '@radix-ui/react-compose-refs': 1.1.2(@types/react@19.1.8)(react@19.1.0)
      '@radix-ui/react-context': 1.1.2(@types/react@19.1.8)(react@19.1.0)
      '@radix-ui/react-direction': 1.1.1(@types/react@19.1.8)(react@19.1.0)
      '@radix-ui/react-id': 1.1.1(@types/react@19.1.8)(react@19.1.0)
      '@radix-ui/react-primitive': 2.1.3(@types/react-dom@19.1.6(@types/react@19.1.8))(@types/react@19.1.8)(react-dom@19.1.0(react@19.1.0))(react@19.1.0)
      '@radix-ui/react-use-controllable-state': 1.2.2(@types/react@19.1.8)(react@19.1.0)
      react: 19.1.0
      react-dom: 19.1.0(react@19.1.0)
    optionalDependencies:
      '@types/react': 19.1.8
      '@types/react-dom': 19.1.6(@types/react@19.1.8)

  '@radix-ui/react-alert-dialog@1.1.14(@types/react-dom@19.1.6(@types/react@19.1.8))(@types/react@19.1.8)(react-dom@19.1.0(react@19.1.0))(react@19.1.0)':
    dependencies:
      '@radix-ui/primitive': 1.1.2
      '@radix-ui/react-compose-refs': 1.1.2(@types/react@19.1.8)(react@19.1.0)
      '@radix-ui/react-context': 1.1.2(@types/react@19.1.8)(react@19.1.0)
      '@radix-ui/react-dialog': 1.1.14(@types/react-dom@19.1.6(@types/react@19.1.8))(@types/react@19.1.8)(react-dom@19.1.0(react@19.1.0))(react@19.1.0)
      '@radix-ui/react-primitive': 2.1.3(@types/react-dom@19.1.6(@types/react@19.1.8))(@types/react@19.1.8)(react-dom@19.1.0(react@19.1.0))(react@19.1.0)
      '@radix-ui/react-slot': 1.2.3(@types/react@19.1.8)(react@19.1.0)
      react: 19.1.0
      react-dom: 19.1.0(react@19.1.0)
    optionalDependencies:
      '@types/react': 19.1.8
      '@types/react-dom': 19.1.6(@types/react@19.1.8)

  '@radix-ui/react-arrow@1.1.7(@types/react-dom@19.1.6(@types/react@19.1.8))(@types/react@19.1.8)(react-dom@19.1.0(react@19.1.0))(react@19.1.0)':
    dependencies:
      '@radix-ui/react-primitive': 2.1.3(@types/react-dom@19.1.6(@types/react@19.1.8))(@types/react@19.1.8)(react-dom@19.1.0(react@19.1.0))(react@19.1.0)
      react: 19.1.0
      react-dom: 19.1.0(react@19.1.0)
    optionalDependencies:
      '@types/react': 19.1.8
      '@types/react-dom': 19.1.6(@types/react@19.1.8)

  '@radix-ui/react-aspect-ratio@1.1.7(@types/react-dom@19.1.6(@types/react@19.1.8))(@types/react@19.1.8)(react-dom@19.1.0(react@19.1.0))(react@19.1.0)':
    dependencies:
      '@radix-ui/react-primitive': 2.1.3(@types/react-dom@19.1.6(@types/react@19.1.8))(@types/react@19.1.8)(react-dom@19.1.0(react@19.1.0))(react@19.1.0)
      react: 19.1.0
      react-dom: 19.1.0(react@19.1.0)
    optionalDependencies:
      '@types/react': 19.1.8
      '@types/react-dom': 19.1.6(@types/react@19.1.8)

  '@radix-ui/react-avatar@1.1.10(@types/react-dom@19.1.6(@types/react@19.1.8))(@types/react@19.1.8)(react-dom@19.1.0(react@19.1.0))(react@19.1.0)':
    dependencies:
      '@radix-ui/react-context': 1.1.2(@types/react@19.1.8)(react@19.1.0)
      '@radix-ui/react-primitive': 2.1.3(@types/react-dom@19.1.6(@types/react@19.1.8))(@types/react@19.1.8)(react-dom@19.1.0(react@19.1.0))(react@19.1.0)
      '@radix-ui/react-use-callback-ref': 1.1.1(@types/react@19.1.8)(react@19.1.0)
      '@radix-ui/react-use-is-hydrated': 0.1.0(@types/react@19.1.8)(react@19.1.0)
      '@radix-ui/react-use-layout-effect': 1.1.1(@types/react@19.1.8)(react@19.1.0)
      react: 19.1.0
      react-dom: 19.1.0(react@19.1.0)
    optionalDependencies:
      '@types/react': 19.1.8
      '@types/react-dom': 19.1.6(@types/react@19.1.8)

  '@radix-ui/react-checkbox@1.3.2(@types/react-dom@19.1.6(@types/react@19.1.8))(@types/react@19.1.8)(react-dom@19.1.0(react@19.1.0))(react@19.1.0)':
    dependencies:
      '@radix-ui/primitive': 1.1.2
      '@radix-ui/react-compose-refs': 1.1.2(@types/react@19.1.8)(react@19.1.0)
      '@radix-ui/react-context': 1.1.2(@types/react@19.1.8)(react@19.1.0)
      '@radix-ui/react-presence': 1.1.4(@types/react-dom@19.1.6(@types/react@19.1.8))(@types/react@19.1.8)(react-dom@19.1.0(react@19.1.0))(react@19.1.0)
      '@radix-ui/react-primitive': 2.1.3(@types/react-dom@19.1.6(@types/react@19.1.8))(@types/react@19.1.8)(react-dom@19.1.0(react@19.1.0))(react@19.1.0)
      '@radix-ui/react-use-controllable-state': 1.2.2(@types/react@19.1.8)(react@19.1.0)
      '@radix-ui/react-use-previous': 1.1.1(@types/react@19.1.8)(react@19.1.0)
      '@radix-ui/react-use-size': 1.1.1(@types/react@19.1.8)(react@19.1.0)
      react: 19.1.0
      react-dom: 19.1.0(react@19.1.0)
    optionalDependencies:
      '@types/react': 19.1.8
      '@types/react-dom': 19.1.6(@types/react@19.1.8)

  '@radix-ui/react-collapsible@1.1.11(@types/react-dom@19.1.6(@types/react@19.1.8))(@types/react@19.1.8)(react-dom@19.1.0(react@19.1.0))(react@19.1.0)':
    dependencies:
      '@radix-ui/primitive': 1.1.2
      '@radix-ui/react-compose-refs': 1.1.2(@types/react@19.1.8)(react@19.1.0)
      '@radix-ui/react-context': 1.1.2(@types/react@19.1.8)(react@19.1.0)
      '@radix-ui/react-id': 1.1.1(@types/react@19.1.8)(react@19.1.0)
      '@radix-ui/react-presence': 1.1.4(@types/react-dom@19.1.6(@types/react@19.1.8))(@types/react@19.1.8)(react-dom@19.1.0(react@19.1.0))(react@19.1.0)
      '@radix-ui/react-primitive': 2.1.3(@types/react-dom@19.1.6(@types/react@19.1.8))(@types/react@19.1.8)(react-dom@19.1.0(react@19.1.0))(react@19.1.0)
      '@radix-ui/react-use-controllable-state': 1.2.2(@types/react@19.1.8)(react@19.1.0)
      '@radix-ui/react-use-layout-effect': 1.1.1(@types/react@19.1.8)(react@19.1.0)
      react: 19.1.0
      react-dom: 19.1.0(react@19.1.0)
    optionalDependencies:
      '@types/react': 19.1.8
      '@types/react-dom': 19.1.6(@types/react@19.1.8)

  '@radix-ui/react-collection@1.1.7(@types/react-dom@19.1.6(@types/react@19.1.8))(@types/react@19.1.8)(react-dom@19.1.0(react@19.1.0))(react@19.1.0)':
    dependencies:
      '@radix-ui/react-compose-refs': 1.1.2(@types/react@19.1.8)(react@19.1.0)
      '@radix-ui/react-context': 1.1.2(@types/react@19.1.8)(react@19.1.0)
      '@radix-ui/react-primitive': 2.1.3(@types/react-dom@19.1.6(@types/react@19.1.8))(@types/react@19.1.8)(react-dom@19.1.0(react@19.1.0))(react@19.1.0)
      '@radix-ui/react-slot': 1.2.3(@types/react@19.1.8)(react@19.1.0)
      react: 19.1.0
      react-dom: 19.1.0(react@19.1.0)
    optionalDependencies:
      '@types/react': 19.1.8
      '@types/react-dom': 19.1.6(@types/react@19.1.8)

  '@radix-ui/react-compose-refs@1.1.2(@types/react@19.1.8)(react@19.1.0)':
    dependencies:
      react: 19.1.0
    optionalDependencies:
      '@types/react': 19.1.8

  '@radix-ui/react-context-menu@2.2.15(@types/react-dom@19.1.6(@types/react@19.1.8))(@types/react@19.1.8)(react-dom@19.1.0(react@19.1.0))(react@19.1.0)':
    dependencies:
      '@radix-ui/primitive': 1.1.2
      '@radix-ui/react-context': 1.1.2(@types/react@19.1.8)(react@19.1.0)
      '@radix-ui/react-menu': 2.1.15(@types/react-dom@19.1.6(@types/react@19.1.8))(@types/react@19.1.8)(react-dom@19.1.0(react@19.1.0))(react@19.1.0)
      '@radix-ui/react-primitive': 2.1.3(@types/react-dom@19.1.6(@types/react@19.1.8))(@types/react@19.1.8)(react-dom@19.1.0(react@19.1.0))(react@19.1.0)
      '@radix-ui/react-use-callback-ref': 1.1.1(@types/react@19.1.8)(react@19.1.0)
      '@radix-ui/react-use-controllable-state': 1.2.2(@types/react@19.1.8)(react@19.1.0)
      react: 19.1.0
      react-dom: 19.1.0(react@19.1.0)
    optionalDependencies:
      '@types/react': 19.1.8
      '@types/react-dom': 19.1.6(@types/react@19.1.8)

  '@radix-ui/react-context@1.1.2(@types/react@19.1.8)(react@19.1.0)':
    dependencies:
      react: 19.1.0
    optionalDependencies:
      '@types/react': 19.1.8

  '@radix-ui/react-dialog@1.1.14(@types/react-dom@19.1.6(@types/react@19.1.8))(@types/react@19.1.8)(react-dom@19.1.0(react@19.1.0))(react@19.1.0)':
    dependencies:
      '@radix-ui/primitive': 1.1.2
      '@radix-ui/react-compose-refs': 1.1.2(@types/react@19.1.8)(react@19.1.0)
      '@radix-ui/react-context': 1.1.2(@types/react@19.1.8)(react@19.1.0)
      '@radix-ui/react-dismissable-layer': 1.1.10(@types/react-dom@19.1.6(@types/react@19.1.8))(@types/react@19.1.8)(react-dom@19.1.0(react@19.1.0))(react@19.1.0)
      '@radix-ui/react-focus-guards': 1.1.2(@types/react@19.1.8)(react@19.1.0)
      '@radix-ui/react-focus-scope': 1.1.7(@types/react-dom@19.1.6(@types/react@19.1.8))(@types/react@19.1.8)(react-dom@19.1.0(react@19.1.0))(react@19.1.0)
      '@radix-ui/react-id': 1.1.1(@types/react@19.1.8)(react@19.1.0)
      '@radix-ui/react-portal': 1.1.9(@types/react-dom@19.1.6(@types/react@19.1.8))(@types/react@19.1.8)(react-dom@19.1.0(react@19.1.0))(react@19.1.0)
      '@radix-ui/react-presence': 1.1.4(@types/react-dom@19.1.6(@types/react@19.1.8))(@types/react@19.1.8)(react-dom@19.1.0(react@19.1.0))(react@19.1.0)
      '@radix-ui/react-primitive': 2.1.3(@types/react-dom@19.1.6(@types/react@19.1.8))(@types/react@19.1.8)(react-dom@19.1.0(react@19.1.0))(react@19.1.0)
      '@radix-ui/react-slot': 1.2.3(@types/react@19.1.8)(react@19.1.0)
      '@radix-ui/react-use-controllable-state': 1.2.2(@types/react@19.1.8)(react@19.1.0)
      aria-hidden: 1.2.6
      react: 19.1.0
      react-dom: 19.1.0(react@19.1.0)
      react-remove-scroll: 2.7.1(@types/react@19.1.8)(react@19.1.0)
    optionalDependencies:
      '@types/react': 19.1.8
      '@types/react-dom': 19.1.6(@types/react@19.1.8)

  '@radix-ui/react-direction@1.1.1(@types/react@19.1.8)(react@19.1.0)':
    dependencies:
      react: 19.1.0
    optionalDependencies:
      '@types/react': 19.1.8

  '@radix-ui/react-dismissable-layer@1.1.10(@types/react-dom@19.1.6(@types/react@19.1.8))(@types/react@19.1.8)(react-dom@19.1.0(react@19.1.0))(react@19.1.0)':
    dependencies:
      '@radix-ui/primitive': 1.1.2
      '@radix-ui/react-compose-refs': 1.1.2(@types/react@19.1.8)(react@19.1.0)
      '@radix-ui/react-primitive': 2.1.3(@types/react-dom@19.1.6(@types/react@19.1.8))(@types/react@19.1.8)(react-dom@19.1.0(react@19.1.0))(react@19.1.0)
      '@radix-ui/react-use-callback-ref': 1.1.1(@types/react@19.1.8)(react@19.1.0)
      '@radix-ui/react-use-escape-keydown': 1.1.1(@types/react@19.1.8)(react@19.1.0)
      react: 19.1.0
      react-dom: 19.1.0(react@19.1.0)
    optionalDependencies:
      '@types/react': 19.1.8
      '@types/react-dom': 19.1.6(@types/react@19.1.8)

  '@radix-ui/react-dropdown-menu@2.1.15(@types/react-dom@19.1.6(@types/react@19.1.8))(@types/react@19.1.8)(react-dom@19.1.0(react@19.1.0))(react@19.1.0)':
    dependencies:
      '@radix-ui/primitive': 1.1.2
      '@radix-ui/react-compose-refs': 1.1.2(@types/react@19.1.8)(react@19.1.0)
      '@radix-ui/react-context': 1.1.2(@types/react@19.1.8)(react@19.1.0)
      '@radix-ui/react-id': 1.1.1(@types/react@19.1.8)(react@19.1.0)
      '@radix-ui/react-menu': 2.1.15(@types/react-dom@19.1.6(@types/react@19.1.8))(@types/react@19.1.8)(react-dom@19.1.0(react@19.1.0))(react@19.1.0)
      '@radix-ui/react-primitive': 2.1.3(@types/react-dom@19.1.6(@types/react@19.1.8))(@types/react@19.1.8)(react-dom@19.1.0(react@19.1.0))(react@19.1.0)
      '@radix-ui/react-use-controllable-state': 1.2.2(@types/react@19.1.8)(react@19.1.0)
      react: 19.1.0
      react-dom: 19.1.0(react@19.1.0)
    optionalDependencies:
      '@types/react': 19.1.8
      '@types/react-dom': 19.1.6(@types/react@19.1.8)

  '@radix-ui/react-focus-guards@1.1.2(@types/react@19.1.8)(react@19.1.0)':
    dependencies:
      react: 19.1.0
    optionalDependencies:
      '@types/react': 19.1.8

  '@radix-ui/react-focus-scope@1.1.7(@types/react-dom@19.1.6(@types/react@19.1.8))(@types/react@19.1.8)(react-dom@19.1.0(react@19.1.0))(react@19.1.0)':
    dependencies:
      '@radix-ui/react-compose-refs': 1.1.2(@types/react@19.1.8)(react@19.1.0)
      '@radix-ui/react-primitive': 2.1.3(@types/react-dom@19.1.6(@types/react@19.1.8))(@types/react@19.1.8)(react-dom@19.1.0(react@19.1.0))(react@19.1.0)
      '@radix-ui/react-use-callback-ref': 1.1.1(@types/react@19.1.8)(react@19.1.0)
      react: 19.1.0
      react-dom: 19.1.0(react@19.1.0)
    optionalDependencies:
      '@types/react': 19.1.8
      '@types/react-dom': 19.1.6(@types/react@19.1.8)

  '@radix-ui/react-hover-card@1.1.14(@types/react-dom@19.1.6(@types/react@19.1.8))(@types/react@19.1.8)(react-dom@19.1.0(react@19.1.0))(react@19.1.0)':
    dependencies:
      '@radix-ui/primitive': 1.1.2
      '@radix-ui/react-compose-refs': 1.1.2(@types/react@19.1.8)(react@19.1.0)
      '@radix-ui/react-context': 1.1.2(@types/react@19.1.8)(react@19.1.0)
      '@radix-ui/react-dismissable-layer': 1.1.10(@types/react-dom@19.1.6(@types/react@19.1.8))(@types/react@19.1.8)(react-dom@19.1.0(react@19.1.0))(react@19.1.0)
      '@radix-ui/react-popper': 1.2.7(@types/react-dom@19.1.6(@types/react@19.1.8))(@types/react@19.1.8)(react-dom@19.1.0(react@19.1.0))(react@19.1.0)
      '@radix-ui/react-portal': 1.1.9(@types/react-dom@19.1.6(@types/react@19.1.8))(@types/react@19.1.8)(react-dom@19.1.0(react@19.1.0))(react@19.1.0)
      '@radix-ui/react-presence': 1.1.4(@types/react-dom@19.1.6(@types/react@19.1.8))(@types/react@19.1.8)(react-dom@19.1.0(react@19.1.0))(react@19.1.0)
      '@radix-ui/react-primitive': 2.1.3(@types/react-dom@19.1.6(@types/react@19.1.8))(@types/react@19.1.8)(react-dom@19.1.0(react@19.1.0))(react@19.1.0)
      '@radix-ui/react-use-controllable-state': 1.2.2(@types/react@19.1.8)(react@19.1.0)
      react: 19.1.0
      react-dom: 19.1.0(react@19.1.0)
    optionalDependencies:
      '@types/react': 19.1.8
      '@types/react-dom': 19.1.6(@types/react@19.1.8)

  '@radix-ui/react-id@1.1.1(@types/react@19.1.8)(react@19.1.0)':
    dependencies:
      '@radix-ui/react-use-layout-effect': 1.1.1(@types/react@19.1.8)(react@19.1.0)
      react: 19.1.0
    optionalDependencies:
      '@types/react': 19.1.8

  '@radix-ui/react-label@2.1.7(@types/react-dom@19.1.6(@types/react@19.1.8))(@types/react@19.1.8)(react-dom@19.1.0(react@19.1.0))(react@19.1.0)':
    dependencies:
      '@radix-ui/react-primitive': 2.1.3(@types/react-dom@19.1.6(@types/react@19.1.8))(@types/react@19.1.8)(react-dom@19.1.0(react@19.1.0))(react@19.1.0)
      react: 19.1.0
      react-dom: 19.1.0(react@19.1.0)
    optionalDependencies:
      '@types/react': 19.1.8
      '@types/react-dom': 19.1.6(@types/react@19.1.8)

  '@radix-ui/react-menu@2.1.15(@types/react-dom@19.1.6(@types/react@19.1.8))(@types/react@19.1.8)(react-dom@19.1.0(react@19.1.0))(react@19.1.0)':
    dependencies:
      '@radix-ui/primitive': 1.1.2
      '@radix-ui/react-collection': 1.1.7(@types/react-dom@19.1.6(@types/react@19.1.8))(@types/react@19.1.8)(react-dom@19.1.0(react@19.1.0))(react@19.1.0)
      '@radix-ui/react-compose-refs': 1.1.2(@types/react@19.1.8)(react@19.1.0)
      '@radix-ui/react-context': 1.1.2(@types/react@19.1.8)(react@19.1.0)
      '@radix-ui/react-direction': 1.1.1(@types/react@19.1.8)(react@19.1.0)
      '@radix-ui/react-dismissable-layer': 1.1.10(@types/react-dom@19.1.6(@types/react@19.1.8))(@types/react@19.1.8)(react-dom@19.1.0(react@19.1.0))(react@19.1.0)
      '@radix-ui/react-focus-guards': 1.1.2(@types/react@19.1.8)(react@19.1.0)
      '@radix-ui/react-focus-scope': 1.1.7(@types/react-dom@19.1.6(@types/react@19.1.8))(@types/react@19.1.8)(react-dom@19.1.0(react@19.1.0))(react@19.1.0)
      '@radix-ui/react-id': 1.1.1(@types/react@19.1.8)(react@19.1.0)
      '@radix-ui/react-popper': 1.2.7(@types/react-dom@19.1.6(@types/react@19.1.8))(@types/react@19.1.8)(react-dom@19.1.0(react@19.1.0))(react@19.1.0)
      '@radix-ui/react-portal': 1.1.9(@types/react-dom@19.1.6(@types/react@19.1.8))(@types/react@19.1.8)(react-dom@19.1.0(react@19.1.0))(react@19.1.0)
      '@radix-ui/react-presence': 1.1.4(@types/react-dom@19.1.6(@types/react@19.1.8))(@types/react@19.1.8)(react-dom@19.1.0(react@19.1.0))(react@19.1.0)
      '@radix-ui/react-primitive': 2.1.3(@types/react-dom@19.1.6(@types/react@19.1.8))(@types/react@19.1.8)(react-dom@19.1.0(react@19.1.0))(react@19.1.0)
      '@radix-ui/react-roving-focus': 1.1.10(@types/react-dom@19.1.6(@types/react@19.1.8))(@types/react@19.1.8)(react-dom@19.1.0(react@19.1.0))(react@19.1.0)
      '@radix-ui/react-slot': 1.2.3(@types/react@19.1.8)(react@19.1.0)
      '@radix-ui/react-use-callback-ref': 1.1.1(@types/react@19.1.8)(react@19.1.0)
      aria-hidden: 1.2.6
      react: 19.1.0
      react-dom: 19.1.0(react@19.1.0)
      react-remove-scroll: 2.7.1(@types/react@19.1.8)(react@19.1.0)
    optionalDependencies:
      '@types/react': 19.1.8
      '@types/react-dom': 19.1.6(@types/react@19.1.8)

  '@radix-ui/react-menubar@1.1.15(@types/react-dom@19.1.6(@types/react@19.1.8))(@types/react@19.1.8)(react-dom@19.1.0(react@19.1.0))(react@19.1.0)':
    dependencies:
      '@radix-ui/primitive': 1.1.2
      '@radix-ui/react-collection': 1.1.7(@types/react-dom@19.1.6(@types/react@19.1.8))(@types/react@19.1.8)(react-dom@19.1.0(react@19.1.0))(react@19.1.0)
      '@radix-ui/react-compose-refs': 1.1.2(@types/react@19.1.8)(react@19.1.0)
      '@radix-ui/react-context': 1.1.2(@types/react@19.1.8)(react@19.1.0)
      '@radix-ui/react-direction': 1.1.1(@types/react@19.1.8)(react@19.1.0)
      '@radix-ui/react-id': 1.1.1(@types/react@19.1.8)(react@19.1.0)
      '@radix-ui/react-menu': 2.1.15(@types/react-dom@19.1.6(@types/react@19.1.8))(@types/react@19.1.8)(react-dom@19.1.0(react@19.1.0))(react@19.1.0)
      '@radix-ui/react-primitive': 2.1.3(@types/react-dom@19.1.6(@types/react@19.1.8))(@types/react@19.1.8)(react-dom@19.1.0(react@19.1.0))(react@19.1.0)
      '@radix-ui/react-roving-focus': 1.1.10(@types/react-dom@19.1.6(@types/react@19.1.8))(@types/react@19.1.8)(react-dom@19.1.0(react@19.1.0))(react@19.1.0)
      '@radix-ui/react-use-controllable-state': 1.2.2(@types/react@19.1.8)(react@19.1.0)
      react: 19.1.0
      react-dom: 19.1.0(react@19.1.0)
    optionalDependencies:
      '@types/react': 19.1.8
      '@types/react-dom': 19.1.6(@types/react@19.1.8)

  '@radix-ui/react-navigation-menu@1.2.13(@types/react-dom@19.1.6(@types/react@19.1.8))(@types/react@19.1.8)(react-dom@19.1.0(react@19.1.0))(react@19.1.0)':
    dependencies:
      '@radix-ui/primitive': 1.1.2
      '@radix-ui/react-collection': 1.1.7(@types/react-dom@19.1.6(@types/react@19.1.8))(@types/react@19.1.8)(react-dom@19.1.0(react@19.1.0))(react@19.1.0)
      '@radix-ui/react-compose-refs': 1.1.2(@types/react@19.1.8)(react@19.1.0)
      '@radix-ui/react-context': 1.1.2(@types/react@19.1.8)(react@19.1.0)
      '@radix-ui/react-direction': 1.1.1(@types/react@19.1.8)(react@19.1.0)
      '@radix-ui/react-dismissable-layer': 1.1.10(@types/react-dom@19.1.6(@types/react@19.1.8))(@types/react@19.1.8)(react-dom@19.1.0(react@19.1.0))(react@19.1.0)
      '@radix-ui/react-id': 1.1.1(@types/react@19.1.8)(react@19.1.0)
      '@radix-ui/react-presence': 1.1.4(@types/react-dom@19.1.6(@types/react@19.1.8))(@types/react@19.1.8)(react-dom@19.1.0(react@19.1.0))(react@19.1.0)
      '@radix-ui/react-primitive': 2.1.3(@types/react-dom@19.1.6(@types/react@19.1.8))(@types/react@19.1.8)(react-dom@19.1.0(react@19.1.0))(react@19.1.0)
      '@radix-ui/react-use-callback-ref': 1.1.1(@types/react@19.1.8)(react@19.1.0)
      '@radix-ui/react-use-controllable-state': 1.2.2(@types/react@19.1.8)(react@19.1.0)
      '@radix-ui/react-use-layout-effect': 1.1.1(@types/react@19.1.8)(react@19.1.0)
      '@radix-ui/react-use-previous': 1.1.1(@types/react@19.1.8)(react@19.1.0)
      '@radix-ui/react-visually-hidden': 1.2.3(@types/react-dom@19.1.6(@types/react@19.1.8))(@types/react@19.1.8)(react-dom@19.1.0(react@19.1.0))(react@19.1.0)
      react: 19.1.0
      react-dom: 19.1.0(react@19.1.0)
    optionalDependencies:
      '@types/react': 19.1.8
      '@types/react-dom': 19.1.6(@types/react@19.1.8)

  '@radix-ui/react-popover@1.1.14(@types/react-dom@19.1.6(@types/react@19.1.8))(@types/react@19.1.8)(react-dom@19.1.0(react@19.1.0))(react@19.1.0)':
    dependencies:
      '@radix-ui/primitive': 1.1.2
      '@radix-ui/react-compose-refs': 1.1.2(@types/react@19.1.8)(react@19.1.0)
      '@radix-ui/react-context': 1.1.2(@types/react@19.1.8)(react@19.1.0)
      '@radix-ui/react-dismissable-layer': 1.1.10(@types/react-dom@19.1.6(@types/react@19.1.8))(@types/react@19.1.8)(react-dom@19.1.0(react@19.1.0))(react@19.1.0)
      '@radix-ui/react-focus-guards': 1.1.2(@types/react@19.1.8)(react@19.1.0)
      '@radix-ui/react-focus-scope': 1.1.7(@types/react-dom@19.1.6(@types/react@19.1.8))(@types/react@19.1.8)(react-dom@19.1.0(react@19.1.0))(react@19.1.0)
      '@radix-ui/react-id': 1.1.1(@types/react@19.1.8)(react@19.1.0)
      '@radix-ui/react-popper': 1.2.7(@types/react-dom@19.1.6(@types/react@19.1.8))(@types/react@19.1.8)(react-dom@19.1.0(react@19.1.0))(react@19.1.0)
      '@radix-ui/react-portal': 1.1.9(@types/react-dom@19.1.6(@types/react@19.1.8))(@types/react@19.1.8)(react-dom@19.1.0(react@19.1.0))(react@19.1.0)
      '@radix-ui/react-presence': 1.1.4(@types/react-dom@19.1.6(@types/react@19.1.8))(@types/react@19.1.8)(react-dom@19.1.0(react@19.1.0))(react@19.1.0)
      '@radix-ui/react-primitive': 2.1.3(@types/react-dom@19.1.6(@types/react@19.1.8))(@types/react@19.1.8)(react-dom@19.1.0(react@19.1.0))(react@19.1.0)
      '@radix-ui/react-slot': 1.2.3(@types/react@19.1.8)(react@19.1.0)
      '@radix-ui/react-use-controllable-state': 1.2.2(@types/react@19.1.8)(react@19.1.0)
      aria-hidden: 1.2.6
      react: 19.1.0
      react-dom: 19.1.0(react@19.1.0)
      react-remove-scroll: 2.7.1(@types/react@19.1.8)(react@19.1.0)
    optionalDependencies:
      '@types/react': 19.1.8
      '@types/react-dom': 19.1.6(@types/react@19.1.8)

  '@radix-ui/react-popper@1.2.7(@types/react-dom@19.1.6(@types/react@19.1.8))(@types/react@19.1.8)(react-dom@19.1.0(react@19.1.0))(react@19.1.0)':
    dependencies:
      '@floating-ui/react-dom': 2.1.3(react-dom@19.1.0(react@19.1.0))(react@19.1.0)
      '@radix-ui/react-arrow': 1.1.7(@types/react-dom@19.1.6(@types/react@19.1.8))(@types/react@19.1.8)(react-dom@19.1.0(react@19.1.0))(react@19.1.0)
      '@radix-ui/react-compose-refs': 1.1.2(@types/react@19.1.8)(react@19.1.0)
      '@radix-ui/react-context': 1.1.2(@types/react@19.1.8)(react@19.1.0)
      '@radix-ui/react-primitive': 2.1.3(@types/react-dom@19.1.6(@types/react@19.1.8))(@types/react@19.1.8)(react-dom@19.1.0(react@19.1.0))(react@19.1.0)
      '@radix-ui/react-use-callback-ref': 1.1.1(@types/react@19.1.8)(react@19.1.0)
      '@radix-ui/react-use-layout-effect': 1.1.1(@types/react@19.1.8)(react@19.1.0)
      '@radix-ui/react-use-rect': 1.1.1(@types/react@19.1.8)(react@19.1.0)
      '@radix-ui/react-use-size': 1.1.1(@types/react@19.1.8)(react@19.1.0)
      '@radix-ui/rect': 1.1.1
      react: 19.1.0
      react-dom: 19.1.0(react@19.1.0)
    optionalDependencies:
      '@types/react': 19.1.8
      '@types/react-dom': 19.1.6(@types/react@19.1.8)

  '@radix-ui/react-portal@1.1.9(@types/react-dom@19.1.6(@types/react@19.1.8))(@types/react@19.1.8)(react-dom@19.1.0(react@19.1.0))(react@19.1.0)':
    dependencies:
      '@radix-ui/react-primitive': 2.1.3(@types/react-dom@19.1.6(@types/react@19.1.8))(@types/react@19.1.8)(react-dom@19.1.0(react@19.1.0))(react@19.1.0)
      '@radix-ui/react-use-layout-effect': 1.1.1(@types/react@19.1.8)(react@19.1.0)
      react: 19.1.0
      react-dom: 19.1.0(react@19.1.0)
    optionalDependencies:
      '@types/react': 19.1.8
      '@types/react-dom': 19.1.6(@types/react@19.1.8)

  '@radix-ui/react-presence@1.1.4(@types/react-dom@19.1.6(@types/react@19.1.8))(@types/react@19.1.8)(react-dom@19.1.0(react@19.1.0))(react@19.1.0)':
    dependencies:
      '@radix-ui/react-compose-refs': 1.1.2(@types/react@19.1.8)(react@19.1.0)
      '@radix-ui/react-use-layout-effect': 1.1.1(@types/react@19.1.8)(react@19.1.0)
      react: 19.1.0
      react-dom: 19.1.0(react@19.1.0)
    optionalDependencies:
      '@types/react': 19.1.8
      '@types/react-dom': 19.1.6(@types/react@19.1.8)

  '@radix-ui/react-primitive@2.1.3(@types/react-dom@19.1.6(@types/react@19.1.8))(@types/react@19.1.8)(react-dom@19.1.0(react@19.1.0))(react@19.1.0)':
    dependencies:
      '@radix-ui/react-slot': 1.2.3(@types/react@19.1.8)(react@19.1.0)
      react: 19.1.0
      react-dom: 19.1.0(react@19.1.0)
    optionalDependencies:
      '@types/react': 19.1.8
      '@types/react-dom': 19.1.6(@types/react@19.1.8)

  '@radix-ui/react-progress@1.1.7(@types/react-dom@19.1.6(@types/react@19.1.8))(@types/react@19.1.8)(react-dom@19.1.0(react@19.1.0))(react@19.1.0)':
    dependencies:
      '@radix-ui/react-context': 1.1.2(@types/react@19.1.8)(react@19.1.0)
      '@radix-ui/react-primitive': 2.1.3(@types/react-dom@19.1.6(@types/react@19.1.8))(@types/react@19.1.8)(react-dom@19.1.0(react@19.1.0))(react@19.1.0)
      react: 19.1.0
      react-dom: 19.1.0(react@19.1.0)
    optionalDependencies:
      '@types/react': 19.1.8
      '@types/react-dom': 19.1.6(@types/react@19.1.8)

  '@radix-ui/react-radio-group@1.3.7(@types/react-dom@19.1.6(@types/react@19.1.8))(@types/react@19.1.8)(react-dom@19.1.0(react@19.1.0))(react@19.1.0)':
    dependencies:
      '@radix-ui/primitive': 1.1.2
      '@radix-ui/react-compose-refs': 1.1.2(@types/react@19.1.8)(react@19.1.0)
      '@radix-ui/react-context': 1.1.2(@types/react@19.1.8)(react@19.1.0)
      '@radix-ui/react-direction': 1.1.1(@types/react@19.1.8)(react@19.1.0)
      '@radix-ui/react-presence': 1.1.4(@types/react-dom@19.1.6(@types/react@19.1.8))(@types/react@19.1.8)(react-dom@19.1.0(react@19.1.0))(react@19.1.0)
      '@radix-ui/react-primitive': 2.1.3(@types/react-dom@19.1.6(@types/react@19.1.8))(@types/react@19.1.8)(react-dom@19.1.0(react@19.1.0))(react@19.1.0)
      '@radix-ui/react-roving-focus': 1.1.10(@types/react-dom@19.1.6(@types/react@19.1.8))(@types/react@19.1.8)(react-dom@19.1.0(react@19.1.0))(react@19.1.0)
      '@radix-ui/react-use-controllable-state': 1.2.2(@types/react@19.1.8)(react@19.1.0)
      '@radix-ui/react-use-previous': 1.1.1(@types/react@19.1.8)(react@19.1.0)
      '@radix-ui/react-use-size': 1.1.1(@types/react@19.1.8)(react@19.1.0)
      react: 19.1.0
      react-dom: 19.1.0(react@19.1.0)
    optionalDependencies:
      '@types/react': 19.1.8
      '@types/react-dom': 19.1.6(@types/react@19.1.8)

  '@radix-ui/react-roving-focus@1.1.10(@types/react-dom@19.1.6(@types/react@19.1.8))(@types/react@19.1.8)(react-dom@19.1.0(react@19.1.0))(react@19.1.0)':
    dependencies:
      '@radix-ui/primitive': 1.1.2
      '@radix-ui/react-collection': 1.1.7(@types/react-dom@19.1.6(@types/react@19.1.8))(@types/react@19.1.8)(react-dom@19.1.0(react@19.1.0))(react@19.1.0)
      '@radix-ui/react-compose-refs': 1.1.2(@types/react@19.1.8)(react@19.1.0)
      '@radix-ui/react-context': 1.1.2(@types/react@19.1.8)(react@19.1.0)
      '@radix-ui/react-direction': 1.1.1(@types/react@19.1.8)(react@19.1.0)
      '@radix-ui/react-id': 1.1.1(@types/react@19.1.8)(react@19.1.0)
      '@radix-ui/react-primitive': 2.1.3(@types/react-dom@19.1.6(@types/react@19.1.8))(@types/react@19.1.8)(react-dom@19.1.0(react@19.1.0))(react@19.1.0)
      '@radix-ui/react-use-callback-ref': 1.1.1(@types/react@19.1.8)(react@19.1.0)
      '@radix-ui/react-use-controllable-state': 1.2.2(@types/react@19.1.8)(react@19.1.0)
      react: 19.1.0
      react-dom: 19.1.0(react@19.1.0)
    optionalDependencies:
      '@types/react': 19.1.8
      '@types/react-dom': 19.1.6(@types/react@19.1.8)

  '@radix-ui/react-scroll-area@1.2.9(@types/react-dom@19.1.6(@types/react@19.1.8))(@types/react@19.1.8)(react-dom@19.1.0(react@19.1.0))(react@19.1.0)':
    dependencies:
      '@radix-ui/number': 1.1.1
      '@radix-ui/primitive': 1.1.2
      '@radix-ui/react-compose-refs': 1.1.2(@types/react@19.1.8)(react@19.1.0)
      '@radix-ui/react-context': 1.1.2(@types/react@19.1.8)(react@19.1.0)
      '@radix-ui/react-direction': 1.1.1(@types/react@19.1.8)(react@19.1.0)
      '@radix-ui/react-presence': 1.1.4(@types/react-dom@19.1.6(@types/react@19.1.8))(@types/react@19.1.8)(react-dom@19.1.0(react@19.1.0))(react@19.1.0)
      '@radix-ui/react-primitive': 2.1.3(@types/react-dom@19.1.6(@types/react@19.1.8))(@types/react@19.1.8)(react-dom@19.1.0(react@19.1.0))(react@19.1.0)
      '@radix-ui/react-use-callback-ref': 1.1.1(@types/react@19.1.8)(react@19.1.0)
      '@radix-ui/react-use-layout-effect': 1.1.1(@types/react@19.1.8)(react@19.1.0)
      react: 19.1.0
      react-dom: 19.1.0(react@19.1.0)
    optionalDependencies:
      '@types/react': 19.1.8
      '@types/react-dom': 19.1.6(@types/react@19.1.8)

  '@radix-ui/react-select@2.2.5(@types/react-dom@19.1.6(@types/react@19.1.8))(@types/react@19.1.8)(react-dom@19.1.0(react@19.1.0))(react@19.1.0)':
    dependencies:
      '@radix-ui/number': 1.1.1
      '@radix-ui/primitive': 1.1.2
      '@radix-ui/react-collection': 1.1.7(@types/react-dom@19.1.6(@types/react@19.1.8))(@types/react@19.1.8)(react-dom@19.1.0(react@19.1.0))(react@19.1.0)
      '@radix-ui/react-compose-refs': 1.1.2(@types/react@19.1.8)(react@19.1.0)
      '@radix-ui/react-context': 1.1.2(@types/react@19.1.8)(react@19.1.0)
      '@radix-ui/react-direction': 1.1.1(@types/react@19.1.8)(react@19.1.0)
      '@radix-ui/react-dismissable-layer': 1.1.10(@types/react-dom@19.1.6(@types/react@19.1.8))(@types/react@19.1.8)(react-dom@19.1.0(react@19.1.0))(react@19.1.0)
      '@radix-ui/react-focus-guards': 1.1.2(@types/react@19.1.8)(react@19.1.0)
      '@radix-ui/react-focus-scope': 1.1.7(@types/react-dom@19.1.6(@types/react@19.1.8))(@types/react@19.1.8)(react-dom@19.1.0(react@19.1.0))(react@19.1.0)
      '@radix-ui/react-id': 1.1.1(@types/react@19.1.8)(react@19.1.0)
      '@radix-ui/react-popper': 1.2.7(@types/react-dom@19.1.6(@types/react@19.1.8))(@types/react@19.1.8)(react-dom@19.1.0(react@19.1.0))(react@19.1.0)
      '@radix-ui/react-portal': 1.1.9(@types/react-dom@19.1.6(@types/react@19.1.8))(@types/react@19.1.8)(react-dom@19.1.0(react@19.1.0))(react@19.1.0)
      '@radix-ui/react-primitive': 2.1.3(@types/react-dom@19.1.6(@types/react@19.1.8))(@types/react@19.1.8)(react-dom@19.1.0(react@19.1.0))(react@19.1.0)
      '@radix-ui/react-slot': 1.2.3(@types/react@19.1.8)(react@19.1.0)
      '@radix-ui/react-use-callback-ref': 1.1.1(@types/react@19.1.8)(react@19.1.0)
      '@radix-ui/react-use-controllable-state': 1.2.2(@types/react@19.1.8)(react@19.1.0)
      '@radix-ui/react-use-layout-effect': 1.1.1(@types/react@19.1.8)(react@19.1.0)
      '@radix-ui/react-use-previous': 1.1.1(@types/react@19.1.8)(react@19.1.0)
      '@radix-ui/react-visually-hidden': 1.2.3(@types/react-dom@19.1.6(@types/react@19.1.8))(@types/react@19.1.8)(react-dom@19.1.0(react@19.1.0))(react@19.1.0)
      aria-hidden: 1.2.6
      react: 19.1.0
      react-dom: 19.1.0(react@19.1.0)
      react-remove-scroll: 2.7.1(@types/react@19.1.8)(react@19.1.0)
    optionalDependencies:
      '@types/react': 19.1.8
      '@types/react-dom': 19.1.6(@types/react@19.1.8)

  '@radix-ui/react-separator@1.1.7(@types/react-dom@19.1.6(@types/react@19.1.8))(@types/react@19.1.8)(react-dom@19.1.0(react@19.1.0))(react@19.1.0)':
    dependencies:
      '@radix-ui/react-primitive': 2.1.3(@types/react-dom@19.1.6(@types/react@19.1.8))(@types/react@19.1.8)(react-dom@19.1.0(react@19.1.0))(react@19.1.0)
      react: 19.1.0
      react-dom: 19.1.0(react@19.1.0)
    optionalDependencies:
      '@types/react': 19.1.8
      '@types/react-dom': 19.1.6(@types/react@19.1.8)

  '@radix-ui/react-slider@1.3.5(@types/react-dom@19.1.6(@types/react@19.1.8))(@types/react@19.1.8)(react-dom@19.1.0(react@19.1.0))(react@19.1.0)':
    dependencies:
      '@radix-ui/number': 1.1.1
      '@radix-ui/primitive': 1.1.2
      '@radix-ui/react-collection': 1.1.7(@types/react-dom@19.1.6(@types/react@19.1.8))(@types/react@19.1.8)(react-dom@19.1.0(react@19.1.0))(react@19.1.0)
      '@radix-ui/react-compose-refs': 1.1.2(@types/react@19.1.8)(react@19.1.0)
      '@radix-ui/react-context': 1.1.2(@types/react@19.1.8)(react@19.1.0)
      '@radix-ui/react-direction': 1.1.1(@types/react@19.1.8)(react@19.1.0)
      '@radix-ui/react-primitive': 2.1.3(@types/react-dom@19.1.6(@types/react@19.1.8))(@types/react@19.1.8)(react-dom@19.1.0(react@19.1.0))(react@19.1.0)
      '@radix-ui/react-use-controllable-state': 1.2.2(@types/react@19.1.8)(react@19.1.0)
      '@radix-ui/react-use-layout-effect': 1.1.1(@types/react@19.1.8)(react@19.1.0)
      '@radix-ui/react-use-previous': 1.1.1(@types/react@19.1.8)(react@19.1.0)
      '@radix-ui/react-use-size': 1.1.1(@types/react@19.1.8)(react@19.1.0)
      react: 19.1.0
      react-dom: 19.1.0(react@19.1.0)
    optionalDependencies:
      '@types/react': 19.1.8
      '@types/react-dom': 19.1.6(@types/react@19.1.8)

  '@radix-ui/react-slot@1.2.3(@types/react@19.1.8)(react@19.1.0)':
    dependencies:
      '@radix-ui/react-compose-refs': 1.1.2(@types/react@19.1.8)(react@19.1.0)
      react: 19.1.0
    optionalDependencies:
      '@types/react': 19.1.8

  '@radix-ui/react-switch@1.2.5(@types/react-dom@19.1.6(@types/react@19.1.8))(@types/react@19.1.8)(react-dom@19.1.0(react@19.1.0))(react@19.1.0)':
    dependencies:
      '@radix-ui/primitive': 1.1.2
      '@radix-ui/react-compose-refs': 1.1.2(@types/react@19.1.8)(react@19.1.0)
      '@radix-ui/react-context': 1.1.2(@types/react@19.1.8)(react@19.1.0)
      '@radix-ui/react-primitive': 2.1.3(@types/react-dom@19.1.6(@types/react@19.1.8))(@types/react@19.1.8)(react-dom@19.1.0(react@19.1.0))(react@19.1.0)
      '@radix-ui/react-use-controllable-state': 1.2.2(@types/react@19.1.8)(react@19.1.0)
      '@radix-ui/react-use-previous': 1.1.1(@types/react@19.1.8)(react@19.1.0)
      '@radix-ui/react-use-size': 1.1.1(@types/react@19.1.8)(react@19.1.0)
      react: 19.1.0
      react-dom: 19.1.0(react@19.1.0)
    optionalDependencies:
      '@types/react': 19.1.8
      '@types/react-dom': 19.1.6(@types/react@19.1.8)

  '@radix-ui/react-tabs@1.1.12(@types/react-dom@19.1.6(@types/react@19.1.8))(@types/react@19.1.8)(react-dom@19.1.0(react@19.1.0))(react@19.1.0)':
    dependencies:
      '@radix-ui/primitive': 1.1.2
      '@radix-ui/react-context': 1.1.2(@types/react@19.1.8)(react@19.1.0)
      '@radix-ui/react-direction': 1.1.1(@types/react@19.1.8)(react@19.1.0)
      '@radix-ui/react-id': 1.1.1(@types/react@19.1.8)(react@19.1.0)
      '@radix-ui/react-presence': 1.1.4(@types/react-dom@19.1.6(@types/react@19.1.8))(@types/react@19.1.8)(react-dom@19.1.0(react@19.1.0))(react@19.1.0)
      '@radix-ui/react-primitive': 2.1.3(@types/react-dom@19.1.6(@types/react@19.1.8))(@types/react@19.1.8)(react-dom@19.1.0(react@19.1.0))(react@19.1.0)
      '@radix-ui/react-roving-focus': 1.1.10(@types/react-dom@19.1.6(@types/react@19.1.8))(@types/react@19.1.8)(react-dom@19.1.0(react@19.1.0))(react@19.1.0)
      '@radix-ui/react-use-controllable-state': 1.2.2(@types/react@19.1.8)(react@19.1.0)
      react: 19.1.0
      react-dom: 19.1.0(react@19.1.0)
    optionalDependencies:
      '@types/react': 19.1.8
      '@types/react-dom': 19.1.6(@types/react@19.1.8)

  '@radix-ui/react-toggle-group@1.1.10(@types/react-dom@19.1.6(@types/react@19.1.8))(@types/react@19.1.8)(react-dom@19.1.0(react@19.1.0))(react@19.1.0)':
    dependencies:
      '@radix-ui/primitive': 1.1.2
      '@radix-ui/react-context': 1.1.2(@types/react@19.1.8)(react@19.1.0)
      '@radix-ui/react-direction': 1.1.1(@types/react@19.1.8)(react@19.1.0)
      '@radix-ui/react-primitive': 2.1.3(@types/react-dom@19.1.6(@types/react@19.1.8))(@types/react@19.1.8)(react-dom@19.1.0(react@19.1.0))(react@19.1.0)
      '@radix-ui/react-roving-focus': 1.1.10(@types/react-dom@19.1.6(@types/react@19.1.8))(@types/react@19.1.8)(react-dom@19.1.0(react@19.1.0))(react@19.1.0)
      '@radix-ui/react-toggle': 1.1.9(@types/react-dom@19.1.6(@types/react@19.1.8))(@types/react@19.1.8)(react-dom@19.1.0(react@19.1.0))(react@19.1.0)
      '@radix-ui/react-use-controllable-state': 1.2.2(@types/react@19.1.8)(react@19.1.0)
      react: 19.1.0
      react-dom: 19.1.0(react@19.1.0)
    optionalDependencies:
      '@types/react': 19.1.8
      '@types/react-dom': 19.1.6(@types/react@19.1.8)

  '@radix-ui/react-toggle@1.1.9(@types/react-dom@19.1.6(@types/react@19.1.8))(@types/react@19.1.8)(react-dom@19.1.0(react@19.1.0))(react@19.1.0)':
    dependencies:
      '@radix-ui/primitive': 1.1.2
      '@radix-ui/react-primitive': 2.1.3(@types/react-dom@19.1.6(@types/react@19.1.8))(@types/react@19.1.8)(react-dom@19.1.0(react@19.1.0))(react@19.1.0)
      '@radix-ui/react-use-controllable-state': 1.2.2(@types/react@19.1.8)(react@19.1.0)
      react: 19.1.0
      react-dom: 19.1.0(react@19.1.0)
    optionalDependencies:
      '@types/react': 19.1.8
      '@types/react-dom': 19.1.6(@types/react@19.1.8)

  '@radix-ui/react-tooltip@1.2.7(@types/react-dom@19.1.6(@types/react@19.1.8))(@types/react@19.1.8)(react-dom@19.1.0(react@19.1.0))(react@19.1.0)':
    dependencies:
      '@radix-ui/primitive': 1.1.2
      '@radix-ui/react-compose-refs': 1.1.2(@types/react@19.1.8)(react@19.1.0)
      '@radix-ui/react-context': 1.1.2(@types/react@19.1.8)(react@19.1.0)
      '@radix-ui/react-dismissable-layer': 1.1.10(@types/react-dom@19.1.6(@types/react@19.1.8))(@types/react@19.1.8)(react-dom@19.1.0(react@19.1.0))(react@19.1.0)
      '@radix-ui/react-id': 1.1.1(@types/react@19.1.8)(react@19.1.0)
      '@radix-ui/react-popper': 1.2.7(@types/react-dom@19.1.6(@types/react@19.1.8))(@types/react@19.1.8)(react-dom@19.1.0(react@19.1.0))(react@19.1.0)
      '@radix-ui/react-portal': 1.1.9(@types/react-dom@19.1.6(@types/react@19.1.8))(@types/react@19.1.8)(react-dom@19.1.0(react@19.1.0))(react@19.1.0)
      '@radix-ui/react-presence': 1.1.4(@types/react-dom@19.1.6(@types/react@19.1.8))(@types/react@19.1.8)(react-dom@19.1.0(react@19.1.0))(react@19.1.0)
      '@radix-ui/react-primitive': 2.1.3(@types/react-dom@19.1.6(@types/react@19.1.8))(@types/react@19.1.8)(react-dom@19.1.0(react@19.1.0))(react@19.1.0)
      '@radix-ui/react-slot': 1.2.3(@types/react@19.1.8)(react@19.1.0)
      '@radix-ui/react-use-controllable-state': 1.2.2(@types/react@19.1.8)(react@19.1.0)
      '@radix-ui/react-visually-hidden': 1.2.3(@types/react-dom@19.1.6(@types/react@19.1.8))(@types/react@19.1.8)(react-dom@19.1.0(react@19.1.0))(react@19.1.0)
      react: 19.1.0
      react-dom: 19.1.0(react@19.1.0)
    optionalDependencies:
      '@types/react': 19.1.8
      '@types/react-dom': 19.1.6(@types/react@19.1.8)

  '@radix-ui/react-use-callback-ref@1.1.1(@types/react@19.1.8)(react@19.1.0)':
    dependencies:
      react: 19.1.0
    optionalDependencies:
      '@types/react': 19.1.8

  '@radix-ui/react-use-controllable-state@1.2.2(@types/react@19.1.8)(react@19.1.0)':
    dependencies:
      '@radix-ui/react-use-effect-event': 0.0.2(@types/react@19.1.8)(react@19.1.0)
      '@radix-ui/react-use-layout-effect': 1.1.1(@types/react@19.1.8)(react@19.1.0)
      react: 19.1.0
    optionalDependencies:
      '@types/react': 19.1.8

  '@radix-ui/react-use-effect-event@0.0.2(@types/react@19.1.8)(react@19.1.0)':
    dependencies:
      '@radix-ui/react-use-layout-effect': 1.1.1(@types/react@19.1.8)(react@19.1.0)
      react: 19.1.0
    optionalDependencies:
      '@types/react': 19.1.8

  '@radix-ui/react-use-escape-keydown@1.1.1(@types/react@19.1.8)(react@19.1.0)':
    dependencies:
      '@radix-ui/react-use-callback-ref': 1.1.1(@types/react@19.1.8)(react@19.1.0)
      react: 19.1.0
    optionalDependencies:
      '@types/react': 19.1.8

  '@radix-ui/react-use-is-hydrated@0.1.0(@types/react@19.1.8)(react@19.1.0)':
    dependencies:
      react: 19.1.0
      use-sync-external-store: 1.5.0(react@19.1.0)
    optionalDependencies:
      '@types/react': 19.1.8

  '@radix-ui/react-use-layout-effect@1.1.1(@types/react@19.1.8)(react@19.1.0)':
    dependencies:
      react: 19.1.0
    optionalDependencies:
      '@types/react': 19.1.8

  '@radix-ui/react-use-previous@1.1.1(@types/react@19.1.8)(react@19.1.0)':
    dependencies:
      react: 19.1.0
    optionalDependencies:
      '@types/react': 19.1.8

  '@radix-ui/react-use-rect@1.1.1(@types/react@19.1.8)(react@19.1.0)':
    dependencies:
      '@radix-ui/rect': 1.1.1
      react: 19.1.0
    optionalDependencies:
      '@types/react': 19.1.8

  '@radix-ui/react-use-size@1.1.1(@types/react@19.1.8)(react@19.1.0)':
    dependencies:
      '@radix-ui/react-use-layout-effect': 1.1.1(@types/react@19.1.8)(react@19.1.0)
      react: 19.1.0
    optionalDependencies:
      '@types/react': 19.1.8

  '@radix-ui/react-visually-hidden@1.2.3(@types/react-dom@19.1.6(@types/react@19.1.8))(@types/react@19.1.8)(react-dom@19.1.0(react@19.1.0))(react@19.1.0)':
    dependencies:
      '@radix-ui/react-primitive': 2.1.3(@types/react-dom@19.1.6(@types/react@19.1.8))(@types/react@19.1.8)(react-dom@19.1.0(react@19.1.0))(react@19.1.0)
      react: 19.1.0
      react-dom: 19.1.0(react@19.1.0)
    optionalDependencies:
      '@types/react': 19.1.8
      '@types/react-dom': 19.1.6(@types/react@19.1.8)

  '@radix-ui/rect@1.1.1': {}

  '@rollup/plugin-commonjs@28.0.1(rollup@4.35.0)':
    dependencies:
      '@rollup/pluginutils': 5.2.0(rollup@4.35.0)
      commondir: 1.0.1
      estree-walker: 2.0.2
      fdir: 6.4.6(picomatch@4.0.2)
      is-reference: 1.2.1
      magic-string: 0.30.17
      picomatch: 4.0.2
    optionalDependencies:
      rollup: 4.35.0

  '@rollup/pluginutils@5.2.0(rollup@4.35.0)':
    dependencies:
      '@types/estree': 1.0.8
      estree-walker: 2.0.2
      picomatch: 4.0.2
    optionalDependencies:
      rollup: 4.35.0

  '@rollup/rollup-android-arm-eabi@4.35.0':
    optional: true

  '@rollup/rollup-android-arm64@4.35.0':
    optional: true

  '@rollup/rollup-darwin-arm64@4.35.0':
    optional: true

  '@rollup/rollup-darwin-x64@4.35.0':
    optional: true

  '@rollup/rollup-freebsd-arm64@4.35.0':
    optional: true

  '@rollup/rollup-freebsd-x64@4.35.0':
    optional: true

  '@rollup/rollup-linux-arm-gnueabihf@4.35.0':
    optional: true

  '@rollup/rollup-linux-arm-musleabihf@4.35.0':
    optional: true

  '@rollup/rollup-linux-arm64-gnu@4.35.0':
    optional: true

  '@rollup/rollup-linux-arm64-musl@4.35.0':
    optional: true

  '@rollup/rollup-linux-loongarch64-gnu@4.35.0':
    optional: true

  '@rollup/rollup-linux-powerpc64le-gnu@4.35.0':
    optional: true

  '@rollup/rollup-linux-riscv64-gnu@4.35.0':
    optional: true

  '@rollup/rollup-linux-s390x-gnu@4.35.0':
    optional: true

  '@rollup/rollup-linux-x64-gnu@4.35.0':
    optional: true

  '@rollup/rollup-linux-x64-musl@4.35.0':
    optional: true

  '@rollup/rollup-win32-arm64-msvc@4.35.0':
    optional: true

  '@rollup/rollup-win32-ia32-msvc@4.35.0':
    optional: true

  '@rollup/rollup-win32-x64-msvc@4.35.0':
    optional: true

  '@sentry-internal/browser-utils@9.33.0':
    dependencies:
      '@sentry/core': 9.33.0

  '@sentry-internal/feedback@9.33.0':
    dependencies:
      '@sentry/core': 9.33.0

  '@sentry-internal/replay-canvas@9.33.0':
    dependencies:
      '@sentry-internal/replay': 9.33.0
      '@sentry/core': 9.33.0

  '@sentry-internal/replay@9.33.0':
    dependencies:
      '@sentry-internal/browser-utils': 9.33.0
      '@sentry/core': 9.33.0

  '@sentry/babel-plugin-component-annotate@3.5.0': {}

  '@sentry/browser@9.33.0':
    dependencies:
      '@sentry-internal/browser-utils': 9.33.0
      '@sentry-internal/feedback': 9.33.0
      '@sentry-internal/replay': 9.33.0
      '@sentry-internal/replay-canvas': 9.33.0
      '@sentry/core': 9.33.0

  '@sentry/bundler-plugin-core@3.5.0':
    dependencies:
      '@babel/core': 7.27.4
      '@sentry/babel-plugin-component-annotate': 3.5.0
      '@sentry/cli': 2.42.2
      dotenv: 16.5.0
      find-up: 5.0.0
      glob: 9.3.5
      magic-string: 0.30.8
      unplugin: 1.0.1
    transitivePeerDependencies:
      - encoding
      - supports-color

  '@sentry/cli-darwin@2.42.2':
    optional: true

  '@sentry/cli-linux-arm64@2.42.2':
    optional: true

  '@sentry/cli-linux-arm@2.42.2':
    optional: true

  '@sentry/cli-linux-i686@2.42.2':
    optional: true

  '@sentry/cli-linux-x64@2.42.2':
    optional: true

  '@sentry/cli-win32-i686@2.42.2':
    optional: true

  '@sentry/cli-win32-x64@2.42.2':
    optional: true

  '@sentry/cli@2.42.2':
    dependencies:
      https-proxy-agent: 5.0.1
      node-fetch: 2.7.0
      progress: 2.0.3
      proxy-from-env: 1.1.0
      which: 2.0.2
    optionalDependencies:
      '@sentry/cli-darwin': 2.42.2
      '@sentry/cli-linux-arm': 2.42.2
      '@sentry/cli-linux-arm64': 2.42.2
      '@sentry/cli-linux-i686': 2.42.2
      '@sentry/cli-linux-x64': 2.42.2
      '@sentry/cli-win32-i686': 2.42.2
      '@sentry/cli-win32-x64': 2.42.2
    transitivePeerDependencies:
      - encoding
      - supports-color

  '@sentry/core@9.33.0': {}

  '@sentry/nextjs@9.33.0(@opentelemetry/context-async-hooks@1.30.1(@opentelemetry/api@1.9.0))(@opentelemetry/core@1.30.1(@opentelemetry/api@1.9.0))(@opentelemetry/instrumentation@0.57.2(@opentelemetry/api@1.9.0))(@opentelemetry/sdk-trace-base@1.30.1(@opentelemetry/api@1.9.0))(next@15.4.0-canary.77(@babel/core@7.27.4)(@opentelemetry/api@1.9.0)(react-dom@19.1.0(react@19.1.0))(react@19.1.0))(react@19.1.0)(webpack@5.99.9)':
    dependencies:
      '@opentelemetry/api': 1.9.0
      '@opentelemetry/semantic-conventions': 1.34.0
      '@rollup/plugin-commonjs': 28.0.1(rollup@4.35.0)
      '@sentry-internal/browser-utils': 9.33.0
      '@sentry/core': 9.33.0
      '@sentry/node': 9.33.0
      '@sentry/opentelemetry': 9.33.0(@opentelemetry/api@1.9.0)(@opentelemetry/context-async-hooks@1.30.1(@opentelemetry/api@1.9.0))(@opentelemetry/core@1.30.1(@opentelemetry/api@1.9.0))(@opentelemetry/instrumentation@0.57.2(@opentelemetry/api@1.9.0))(@opentelemetry/sdk-trace-base@1.30.1(@opentelemetry/api@1.9.0))(@opentelemetry/semantic-conventions@1.34.0)
      '@sentry/react': 9.33.0(react@19.1.0)
      '@sentry/vercel-edge': 9.33.0
      '@sentry/webpack-plugin': 3.5.0(webpack@5.99.9)
      chalk: 3.0.0
      next: 15.4.0-canary.77(@babel/core@7.27.4)(@opentelemetry/api@1.9.0)(react-dom@19.1.0(react@19.1.0))(react@19.1.0)
      resolve: 1.22.8
      rollup: 4.35.0
      stacktrace-parser: 0.1.11
    transitivePeerDependencies:
      - '@opentelemetry/context-async-hooks'
      - '@opentelemetry/core'
      - '@opentelemetry/instrumentation'
      - '@opentelemetry/sdk-trace-base'
      - encoding
      - react
      - supports-color
      - webpack

  '@sentry/node@9.33.0':
    dependencies:
      '@opentelemetry/api': 1.9.0
      '@opentelemetry/context-async-hooks': 1.30.1(@opentelemetry/api@1.9.0)
      '@opentelemetry/core': 1.30.1(@opentelemetry/api@1.9.0)
      '@opentelemetry/instrumentation': 0.57.2(@opentelemetry/api@1.9.0)
      '@opentelemetry/instrumentation-amqplib': 0.46.1(@opentelemetry/api@1.9.0)
      '@opentelemetry/instrumentation-connect': 0.43.1(@opentelemetry/api@1.9.0)
      '@opentelemetry/instrumentation-dataloader': 0.16.1(@opentelemetry/api@1.9.0)
      '@opentelemetry/instrumentation-express': 0.47.1(@opentelemetry/api@1.9.0)
      '@opentelemetry/instrumentation-fs': 0.19.1(@opentelemetry/api@1.9.0)
      '@opentelemetry/instrumentation-generic-pool': 0.43.1(@opentelemetry/api@1.9.0)
      '@opentelemetry/instrumentation-graphql': 0.47.1(@opentelemetry/api@1.9.0)
      '@opentelemetry/instrumentation-hapi': 0.45.2(@opentelemetry/api@1.9.0)
      '@opentelemetry/instrumentation-http': 0.57.2(@opentelemetry/api@1.9.0)
      '@opentelemetry/instrumentation-ioredis': 0.47.1(@opentelemetry/api@1.9.0)
      '@opentelemetry/instrumentation-kafkajs': 0.7.1(@opentelemetry/api@1.9.0)
      '@opentelemetry/instrumentation-knex': 0.44.1(@opentelemetry/api@1.9.0)
      '@opentelemetry/instrumentation-koa': 0.47.1(@opentelemetry/api@1.9.0)
      '@opentelemetry/instrumentation-lru-memoizer': 0.44.1(@opentelemetry/api@1.9.0)
      '@opentelemetry/instrumentation-mongodb': 0.52.0(@opentelemetry/api@1.9.0)
      '@opentelemetry/instrumentation-mongoose': 0.46.1(@opentelemetry/api@1.9.0)
      '@opentelemetry/instrumentation-mysql': 0.45.1(@opentelemetry/api@1.9.0)
      '@opentelemetry/instrumentation-mysql2': 0.45.2(@opentelemetry/api@1.9.0)
      '@opentelemetry/instrumentation-pg': 0.51.1(@opentelemetry/api@1.9.0)
      '@opentelemetry/instrumentation-redis-4': 0.46.1(@opentelemetry/api@1.9.0)
      '@opentelemetry/instrumentation-tedious': 0.18.1(@opentelemetry/api@1.9.0)
      '@opentelemetry/instrumentation-undici': 0.10.1(@opentelemetry/api@1.9.0)
      '@opentelemetry/resources': 1.30.1(@opentelemetry/api@1.9.0)
      '@opentelemetry/sdk-trace-base': 1.30.1(@opentelemetry/api@1.9.0)
      '@opentelemetry/semantic-conventions': 1.34.0
      '@prisma/instrumentation': 6.10.1(@opentelemetry/api@1.9.0)
      '@sentry/core': 9.33.0
      '@sentry/opentelemetry': 9.33.0(@opentelemetry/api@1.9.0)(@opentelemetry/context-async-hooks@1.30.1(@opentelemetry/api@1.9.0))(@opentelemetry/core@1.30.1(@opentelemetry/api@1.9.0))(@opentelemetry/instrumentation@0.57.2(@opentelemetry/api@1.9.0))(@opentelemetry/sdk-trace-base@1.30.1(@opentelemetry/api@1.9.0))(@opentelemetry/semantic-conventions@1.34.0)
      import-in-the-middle: 1.14.2
      minimatch: 9.0.5
    transitivePeerDependencies:
      - supports-color

  '@sentry/opentelemetry@9.33.0(@opentelemetry/api@1.9.0)(@opentelemetry/context-async-hooks@1.30.1(@opentelemetry/api@1.9.0))(@opentelemetry/core@1.30.1(@opentelemetry/api@1.9.0))(@opentelemetry/instrumentation@0.57.2(@opentelemetry/api@1.9.0))(@opentelemetry/sdk-trace-base@1.30.1(@opentelemetry/api@1.9.0))(@opentelemetry/semantic-conventions@1.34.0)':
    dependencies:
      '@opentelemetry/api': 1.9.0
      '@opentelemetry/context-async-hooks': 1.30.1(@opentelemetry/api@1.9.0)
      '@opentelemetry/core': 1.30.1(@opentelemetry/api@1.9.0)
      '@opentelemetry/instrumentation': 0.57.2(@opentelemetry/api@1.9.0)
      '@opentelemetry/sdk-trace-base': 1.30.1(@opentelemetry/api@1.9.0)
      '@opentelemetry/semantic-conventions': 1.34.0
      '@sentry/core': 9.33.0

  '@sentry/react@9.33.0(react@19.1.0)':
    dependencies:
      '@sentry/browser': 9.33.0
      '@sentry/core': 9.33.0
      hoist-non-react-statics: 3.3.2
      react: 19.1.0

  '@sentry/vercel-edge@9.33.0':
    dependencies:
      '@opentelemetry/api': 1.9.0
      '@sentry/core': 9.33.0

  '@sentry/webpack-plugin@3.5.0(webpack@5.99.9)':
    dependencies:
      '@sentry/bundler-plugin-core': 3.5.0
      unplugin: 1.0.1
      uuid: 9.0.1
      webpack: 5.99.9
    transitivePeerDependencies:
      - encoding
      - supports-color

  '@shikijs/core@3.7.0':
    dependencies:
      '@shikijs/types': 3.7.0
      '@shikijs/vscode-textmate': 10.0.2
      '@types/hast': 3.0.4
      hast-util-to-html: 9.0.5

  '@shikijs/engine-javascript@3.7.0':
    dependencies:
      '@shikijs/types': 3.7.0
      '@shikijs/vscode-textmate': 10.0.2
      oniguruma-to-es: 4.3.3

  '@shikijs/engine-oniguruma@3.7.0':
    dependencies:
      '@shikijs/types': 3.7.0
      '@shikijs/vscode-textmate': 10.0.2

  '@shikijs/langs@3.7.0':
    dependencies:
      '@shikijs/types': 3.7.0

  '@shikijs/rehype@3.7.0':
    dependencies:
      '@shikijs/types': 3.7.0
      '@types/hast': 3.0.4
      hast-util-to-string: 3.0.1
      shiki: 3.7.0
      unified: 11.0.5
      unist-util-visit: 5.0.0

  '@shikijs/themes@3.7.0':
    dependencies:
      '@shikijs/types': 3.7.0

  '@shikijs/transformers@3.7.0':
    dependencies:
      '@shikijs/core': 3.7.0
      '@shikijs/types': 3.7.0

  '@shikijs/types@3.7.0':
    dependencies:
      '@shikijs/vscode-textmate': 10.0.2
      '@types/hast': 3.0.4

  '@shikijs/vscode-textmate@10.0.2': {}

  '@standard-schema/spec@1.0.0': {}

  '@standard-schema/utils@0.3.0': {}

  '@swc/counter@0.1.3': {}

  '@swc/helpers@0.5.15':
    dependencies:
      tslib: 2.8.1

  '@t3-oss/env-core@0.12.0(typescript@5.8.3)(zod@3.25.67)':
    optionalDependencies:
      typescript: 5.8.3
      zod: 3.25.67

  '@t3-oss/env-core@0.13.8(typescript@5.8.3)(zod@3.25.67)':
    optionalDependencies:
      typescript: 5.8.3
      zod: 3.25.67

  '@t3-oss/env-nextjs@0.12.0(typescript@5.8.3)(zod@3.25.67)':
    dependencies:
      '@t3-oss/env-core': 0.12.0(typescript@5.8.3)(zod@3.25.67)
    optionalDependencies:
      typescript: 5.8.3
      zod: 3.25.67

  '@tailwindcss/node@4.1.10':
    dependencies:
      '@ampproject/remapping': 2.3.0
      enhanced-resolve: 5.18.1
      jiti: 2.4.2
      lightningcss: 1.30.1
      magic-string: 0.30.17
      source-map-js: 1.2.1
      tailwindcss: 4.1.10

  '@tailwindcss/oxide-android-arm64@4.1.10':
    optional: true

  '@tailwindcss/oxide-darwin-arm64@4.1.10':
    optional: true

  '@tailwindcss/oxide-darwin-x64@4.1.10':
    optional: true

  '@tailwindcss/oxide-freebsd-x64@4.1.10':
    optional: true

  '@tailwindcss/oxide-linux-arm-gnueabihf@4.1.10':
    optional: true

  '@tailwindcss/oxide-linux-arm64-gnu@4.1.10':
    optional: true

  '@tailwindcss/oxide-linux-arm64-musl@4.1.10':
    optional: true

  '@tailwindcss/oxide-linux-x64-gnu@4.1.10':
    optional: true

  '@tailwindcss/oxide-linux-x64-musl@4.1.10':
    optional: true

  '@tailwindcss/oxide-wasm32-wasi@4.1.10':
    optional: true

  '@tailwindcss/oxide-win32-arm64-msvc@4.1.10':
    optional: true

  '@tailwindcss/oxide-win32-x64-msvc@4.1.10':
    optional: true

  '@tailwindcss/oxide@4.1.10':
    dependencies:
      detect-libc: 2.0.4
      tar: 7.4.3
    optionalDependencies:
      '@tailwindcss/oxide-android-arm64': 4.1.10
      '@tailwindcss/oxide-darwin-arm64': 4.1.10
      '@tailwindcss/oxide-darwin-x64': 4.1.10
      '@tailwindcss/oxide-freebsd-x64': 4.1.10
      '@tailwindcss/oxide-linux-arm-gnueabihf': 4.1.10
      '@tailwindcss/oxide-linux-arm64-gnu': 4.1.10
      '@tailwindcss/oxide-linux-arm64-musl': 4.1.10
      '@tailwindcss/oxide-linux-x64-gnu': 4.1.10
      '@tailwindcss/oxide-linux-x64-musl': 4.1.10
      '@tailwindcss/oxide-wasm32-wasi': 4.1.10
      '@tailwindcss/oxide-win32-arm64-msvc': 4.1.10
      '@tailwindcss/oxide-win32-x64-msvc': 4.1.10

  '@tailwindcss/postcss@4.1.10':
    dependencies:
      '@alloc/quick-lru': 5.2.0
      '@tailwindcss/node': 4.1.10
      '@tailwindcss/oxide': 4.1.10
      postcss: 8.5.6
      tailwindcss: 4.1.10

  '@tanstack/react-virtual@3.13.11(react-dom@19.1.0(react@19.1.0))(react@19.1.0)':
    dependencies:
      '@tanstack/virtual-core': 3.13.11
      react: 19.1.0
      react-dom: 19.1.0(react@19.1.0)

  '@tanstack/virtual-core@3.13.11': {}

  '@tootallnate/quickjs-emscripten@0.23.0': {}

  '@tsconfig/node10@1.0.11': {}

  '@tsconfig/node12@1.0.11': {}

  '@tsconfig/node14@1.0.3': {}

  '@tsconfig/node16@1.0.4': {}

  '@turbo/gen@2.5.4(@types/node@24.0.3)(typescript@5.8.3)':
    dependencies:
      '@turbo/workspaces': 2.5.4
      commander: 10.0.1
      fs-extra: 10.1.0
      inquirer: 8.2.6
      minimatch: 9.0.5
      node-plop: 0.26.3
      picocolors: 1.0.1
      proxy-agent: 6.5.0
      ts-node: 10.9.2(@types/node@24.0.3)(typescript@5.8.3)
      update-check: 1.5.4
      validate-npm-package-name: 5.0.1
    transitivePeerDependencies:
      - '@swc/core'
      - '@swc/wasm'
      - '@types/node'
      - supports-color
      - typescript

  '@turbo/workspaces@2.5.4':
    dependencies:
      commander: 10.0.1
      execa: 5.1.1
      fast-glob: 3.3.3
      fs-extra: 10.1.0
      gradient-string: 2.0.2
      inquirer: 8.2.6
      js-yaml: 4.1.0
      ora: 4.1.1
      picocolors: 1.0.1
      semver: 7.6.2
      update-check: 1.5.4

  '@tybys/wasm-util@0.8.3':
    dependencies:
      tslib: 2.8.1
    optional: true

  '@types/connect@3.4.38':
    dependencies:
      '@types/node': 24.0.3

  '@types/d3-array@3.2.1': {}

  '@types/d3-color@3.1.3': {}

  '@types/d3-ease@3.0.2': {}

  '@types/d3-interpolate@3.0.4':
    dependencies:
      '@types/d3-color': 3.1.3

  '@types/d3-path@3.1.1': {}

  '@types/d3-scale@4.0.9':
    dependencies:
      '@types/d3-time': 3.0.4

  '@types/d3-shape@3.1.7':
    dependencies:
      '@types/d3-path': 3.1.1

  '@types/d3-time@3.0.4': {}

  '@types/d3-timer@3.0.2': {}

  '@types/debug@4.1.12':
    dependencies:
      '@types/ms': 2.1.0

  '@types/eslint-scope@3.7.7':
    dependencies:
      '@types/eslint': 9.6.1
      '@types/estree': 1.0.8

  '@types/eslint@9.6.1':
    dependencies:
      '@types/estree': 1.0.8
      '@types/json-schema': 7.0.15

  '@types/estree-jsx@1.0.5':
    dependencies:
      '@types/estree': 1.0.8

  '@types/estree@1.0.6': {}

  '@types/estree@1.0.8': {}

  '@types/glob@7.2.0':
    dependencies:
      '@types/minimatch': 5.1.2
      '@types/node': 24.0.3

  '@types/hast@3.0.4':
    dependencies:
      '@types/unist': 3.0.3

  '@types/inquirer@6.5.0':
    dependencies:
      '@types/through': 0.0.33
      rxjs: 6.6.7

  '@types/js-cookie@3.0.6': {}

  '@types/json-schema@7.0.15': {}

  '@types/mdast@4.0.4':
    dependencies:
      '@types/unist': 3.0.3

  '@types/mdx@2.0.13': {}

  '@types/minimatch@5.1.2': {}

  '@types/ms@2.1.0': {}

  '@types/mysql@2.15.26':
    dependencies:
      '@types/node': 24.0.3

  '@types/node@20.19.1':
    dependencies:
      undici-types: 6.21.0

  '@types/node@22.16.0':
    dependencies:
      undici-types: 6.21.0

  '@types/node@24.0.3':
    dependencies:
      undici-types: 7.8.0

  '@types/pg-pool@2.0.6':
    dependencies:
      '@types/pg': 8.6.1

  '@types/pg@8.6.1':
    dependencies:
      '@types/node': 24.0.3
      pg-protocol: 1.10.3
      pg-types: 2.2.0

  '@types/react-dom@19.1.6(@types/react@19.1.8)':
    dependencies:
      '@types/react': 19.1.8

  '@types/react-reconciler@0.28.9(@types/react@19.1.8)':
    dependencies:
      '@types/react': 19.1.8

  '@types/react@19.1.8':
    dependencies:
      csstype: 3.1.3

  '@types/shimmer@1.2.0': {}

  '@types/tedious@4.0.14':
    dependencies:
      '@types/node': 24.0.3

  '@types/through@0.0.33':
    dependencies:
      '@types/node': 24.0.3

  '@types/tinycolor2@1.4.6': {}

  '@types/unist@2.0.11': {}

  '@types/unist@3.0.3': {}

  '@ungap/structured-clone@1.3.0': {}

  '@vercel/analytics@1.5.0(next@15.4.0-canary.77(@babel/core@7.27.4)(@opentelemetry/api@1.9.0)(react-dom@19.1.0(react@19.1.0))(react@19.1.0))(react@19.1.0)':
    optionalDependencies:
      next: 15.4.0-canary.77(@babel/core@7.27.4)(@opentelemetry/api@1.9.0)(react-dom@19.1.0(react@19.1.0))(react@19.1.0)
      react: 19.1.0

  '@vercel/speed-insights@1.2.0(next@15.4.0-canary.77(@babel/core@7.27.4)(@opentelemetry/api@1.9.0)(react-dom@19.1.0(react@19.1.0))(react@19.1.0))(react@19.1.0)':
    optionalDependencies:
      next: 15.4.0-canary.77(@babel/core@7.27.4)(@opentelemetry/api@1.9.0)(react-dom@19.1.0(react@19.1.0))(react@19.1.0)
      react: 19.1.0

  '@webassemblyjs/ast@1.14.1':
    dependencies:
      '@webassemblyjs/helper-numbers': 1.13.2
      '@webassemblyjs/helper-wasm-bytecode': 1.13.2

  '@webassemblyjs/floating-point-hex-parser@1.13.2': {}

  '@webassemblyjs/helper-api-error@1.13.2': {}

  '@webassemblyjs/helper-buffer@1.14.1': {}

  '@webassemblyjs/helper-numbers@1.13.2':
    dependencies:
      '@webassemblyjs/floating-point-hex-parser': 1.13.2
      '@webassemblyjs/helper-api-error': 1.13.2
      '@xtuc/long': 4.2.2

  '@webassemblyjs/helper-wasm-bytecode@1.13.2': {}

  '@webassemblyjs/helper-wasm-section@1.14.1':
    dependencies:
      '@webassemblyjs/ast': 1.14.1
      '@webassemblyjs/helper-buffer': 1.14.1
      '@webassemblyjs/helper-wasm-bytecode': 1.13.2
      '@webassemblyjs/wasm-gen': 1.14.1

  '@webassemblyjs/ieee754@1.13.2':
    dependencies:
      '@xtuc/ieee754': 1.2.0

  '@webassemblyjs/leb128@1.13.2':
    dependencies:
      '@xtuc/long': 4.2.2

  '@webassemblyjs/utf8@1.13.2': {}

  '@webassemblyjs/wasm-edit@1.14.1':
    dependencies:
      '@webassemblyjs/ast': 1.14.1
      '@webassemblyjs/helper-buffer': 1.14.1
      '@webassemblyjs/helper-wasm-bytecode': 1.13.2
      '@webassemblyjs/helper-wasm-section': 1.14.1
      '@webassemblyjs/wasm-gen': 1.14.1
      '@webassemblyjs/wasm-opt': 1.14.1
      '@webassemblyjs/wasm-parser': 1.14.1
      '@webassemblyjs/wast-printer': 1.14.1

  '@webassemblyjs/wasm-gen@1.14.1':
    dependencies:
      '@webassemblyjs/ast': 1.14.1
      '@webassemblyjs/helper-wasm-bytecode': 1.13.2
      '@webassemblyjs/ieee754': 1.13.2
      '@webassemblyjs/leb128': 1.13.2
      '@webassemblyjs/utf8': 1.13.2

  '@webassemblyjs/wasm-opt@1.14.1':
    dependencies:
      '@webassemblyjs/ast': 1.14.1
      '@webassemblyjs/helper-buffer': 1.14.1
      '@webassemblyjs/wasm-gen': 1.14.1
      '@webassemblyjs/wasm-parser': 1.14.1

  '@webassemblyjs/wasm-parser@1.14.1':
    dependencies:
      '@webassemblyjs/ast': 1.14.1
      '@webassemblyjs/helper-api-error': 1.13.2
      '@webassemblyjs/helper-wasm-bytecode': 1.13.2
      '@webassemblyjs/ieee754': 1.13.2
      '@webassemblyjs/leb128': 1.13.2
      '@webassemblyjs/utf8': 1.13.2

  '@webassemblyjs/wast-printer@1.14.1':
    dependencies:
      '@webassemblyjs/ast': 1.14.1
      '@xtuc/long': 4.2.2

  '@xtuc/ieee754@1.2.0': {}

  '@xtuc/long@4.2.2': {}

  acorn-import-attributes@1.9.5(acorn@8.15.0):
    dependencies:
      acorn: 8.15.0

  acorn-jsx@5.3.2(acorn@8.15.0):
    dependencies:
      acorn: 8.15.0

  acorn-walk@8.3.4:
    dependencies:
      acorn: 8.15.0

  acorn@8.15.0: {}

  agent-base@6.0.2:
    dependencies:
      debug: 4.4.1
    transitivePeerDependencies:
      - supports-color

  agent-base@7.1.3: {}

  aggregate-error@3.1.0:
    dependencies:
      clean-stack: 2.2.0
      indent-string: 4.0.0

  ai@5.0.0-beta.5(zod@3.25.67):
    dependencies:
      '@ai-sdk/gateway': 1.0.0-beta.3(zod@3.25.67)
      '@ai-sdk/provider': 2.0.0-beta.1
      '@ai-sdk/provider-utils': 3.0.0-beta.2(zod@3.25.67)
      '@opentelemetry/api': 1.9.0
      zod: 3.25.67

  ajv-formats@2.1.1(ajv@8.17.1):
    optionalDependencies:
      ajv: 8.17.1

  ajv-keywords@5.1.0(ajv@8.17.1):
    dependencies:
      ajv: 8.17.1
      fast-deep-equal: 3.1.3

  ajv@8.17.1:
    dependencies:
      fast-deep-equal: 3.1.3
      fast-uri: 3.0.6
      json-schema-traverse: 1.0.0
      require-from-string: 2.0.2

  ansi-escapes@4.3.2:
    dependencies:
      type-fest: 0.21.3

  ansi-regex@5.0.1: {}

  ansi-styles@3.2.1:
    dependencies:
      color-convert: 1.9.3

  ansi-styles@4.3.0:
    dependencies:
      color-convert: 2.0.1

  anymatch@3.1.3:
    dependencies:
      normalize-path: 3.0.0
      picomatch: 2.3.1

  arg@4.1.3: {}

  argparse@2.0.1: {}

  aria-hidden@1.2.6:
    dependencies:
      tslib: 2.8.1

  array-union@2.1.0: {}

  ast-types@0.13.4:
    dependencies:
      tslib: 2.8.1

  astring@1.9.0: {}

  autoprefixer@10.4.21(postcss@8.5.6):
    dependencies:
      browserslist: 4.25.0
      caniuse-lite: 1.0.30001724
      fraction.js: 4.3.7
      normalize-range: 0.1.2
      picocolors: 1.1.1
      postcss: 8.5.6
      postcss-value-parser: 4.2.0

  bail@2.0.2: {}

  balanced-match@1.0.2: {}

  base64-js@1.5.1: {}

  basic-ftp@5.0.5: {}

  binary-extensions@2.3.0: {}

  bippy@0.3.17(@types/react@19.1.8)(react@19.1.0):
    dependencies:
      '@types/react-reconciler': 0.28.9(@types/react@19.1.8)
      react: 19.1.0
    transitivePeerDependencies:
      - '@types/react'

  bl@4.1.0:
    dependencies:
      buffer: 5.7.1
      inherits: 2.0.4
      readable-stream: 3.6.2

  brace-expansion@1.1.12:
    dependencies:
      balanced-match: 1.0.2
      concat-map: 0.0.1

  brace-expansion@2.0.2:
    dependencies:
      balanced-match: 1.0.2

  braces@3.0.3:
    dependencies:
      fill-range: 7.1.1

  browserslist@4.25.0:
    dependencies:
      caniuse-lite: 1.0.30001724
      electron-to-chromium: 1.5.172
      node-releases: 2.0.19
      update-browserslist-db: 1.1.3(browserslist@4.25.0)

  buffer-from@1.1.2: {}

  buffer@5.7.1:
    dependencies:
      base64-js: 1.5.1
      ieee754: 1.2.1

  busboy@1.6.0:
    dependencies:
      streamsearch: 1.1.0

  camel-case@3.0.0:
    dependencies:
      no-case: 2.3.2
      upper-case: 1.1.3

  caniuse-lite@1.0.30001724: {}

  ccount@2.0.1: {}

  chalk@2.4.2:
    dependencies:
      ansi-styles: 3.2.1
      escape-string-regexp: 1.0.5
      supports-color: 5.5.0

  chalk@3.0.0:
    dependencies:
      ansi-styles: 4.3.0
      supports-color: 7.2.0

  chalk@4.1.2:
    dependencies:
      ansi-styles: 4.3.0
      supports-color: 7.2.0

  change-case@3.1.0:
    dependencies:
      camel-case: 3.0.0
      constant-case: 2.0.0
      dot-case: 2.1.1
      header-case: 1.0.1
      is-lower-case: 1.1.3
      is-upper-case: 1.1.2
      lower-case: 1.1.4
      lower-case-first: 1.0.2
      no-case: 2.3.2
      param-case: 2.1.1
      pascal-case: 2.0.1
      path-case: 2.1.1
      sentence-case: 2.1.1
      snake-case: 2.1.0
      swap-case: 1.1.2
      title-case: 2.1.1
      upper-case: 1.1.3
      upper-case-first: 1.1.2

  character-entities-html4@2.1.0: {}

  character-entities-legacy@3.0.0: {}

  character-entities@2.0.2: {}

  character-reference-invalid@2.0.1: {}

  chardet@0.7.0: {}

  chokidar@3.6.0:
    dependencies:
      anymatch: 3.1.3
      braces: 3.0.3
      glob-parent: 5.1.2
      is-binary-path: 2.1.0
      is-glob: 4.0.3
      normalize-path: 3.0.0
      readdirp: 3.6.0
    optionalDependencies:
      fsevents: 2.3.3

  chokidar@4.0.3:
    dependencies:
      readdirp: 4.1.2

  chownr@3.0.0: {}

  chrome-trace-event@1.0.4: {}

  cjs-module-lexer@1.4.3: {}

  class-variance-authority@0.7.1:
    dependencies:
      clsx: 2.1.1

  clean-stack@2.2.0: {}

  cli-cursor@3.1.0:
    dependencies:
      restore-cursor: 3.1.0

  cli-spinners@2.9.2: {}

  cli-width@3.0.0: {}

  client-only@0.0.1: {}

  cliui@8.0.1:
    dependencies:
      string-width: 4.2.3
      strip-ansi: 6.0.1
      wrap-ansi: 7.0.0

  clone@1.0.4: {}

  clsx@2.1.1: {}

  cmdk@1.1.1(@types/react-dom@19.1.6(@types/react@19.1.8))(@types/react@19.1.8)(react-dom@19.1.0(react@19.1.0))(react@19.1.0):
    dependencies:
      '@radix-ui/react-compose-refs': 1.1.2(@types/react@19.1.8)(react@19.1.0)
      '@radix-ui/react-dialog': 1.1.14(@types/react-dom@19.1.6(@types/react@19.1.8))(@types/react@19.1.8)(react-dom@19.1.0(react@19.1.0))(react@19.1.0)
      '@radix-ui/react-id': 1.1.1(@types/react@19.1.8)(react@19.1.0)
      '@radix-ui/react-primitive': 2.1.3(@types/react-dom@19.1.6(@types/react@19.1.8))(@types/react@19.1.8)(react-dom@19.1.0(react@19.1.0))(react@19.1.0)
      react: 19.1.0
      react-dom: 19.1.0(react@19.1.0)
    transitivePeerDependencies:
      - '@types/react'
      - '@types/react-dom'

  collapse-white-space@2.1.0: {}

  color-convert@1.9.3:
    dependencies:
      color-name: 1.1.3

  color-convert@2.0.1:
    dependencies:
      color-name: 1.1.4

  color-name@1.1.3: {}

  color-name@1.1.4: {}

  color-string@1.9.1:
    dependencies:
      color-name: 1.1.4
      simple-swizzle: 0.2.2
    optional: true

  color@4.2.3:
    dependencies:
      color-convert: 2.0.1
      color-string: 1.9.1
    optional: true

  comma-separated-tokens@2.0.3: {}

  commander@10.0.1: {}

  commander@2.20.3: {}

  commondir@1.0.1: {}

  compute-scroll-into-view@3.1.1: {}

  concat-map@0.0.1: {}

  concurrently@9.2.0:
    dependencies:
      chalk: 4.1.2
      lodash: 4.17.21
      rxjs: 7.8.2
      shell-quote: 1.8.3
      supports-color: 8.1.1
      tree-kill: 1.2.2
      yargs: 17.7.2

  constant-case@2.0.0:
    dependencies:
      snake-case: 2.1.0
      upper-case: 1.1.3

  convert-source-map@2.0.0: {}

  convex-helpers@0.1.95(@standard-schema/spec@1.0.0)(convex@1.24.8(react@19.1.0))(react@19.1.0)(typescript@5.8.3)(zod@3.25.67):
    dependencies:
      convex: 1.24.8(react@19.1.0)
    optionalDependencies:
      '@standard-schema/spec': 1.0.0
      react: 19.1.0
      typescript: 5.8.3
      zod: 3.25.67

  convex@1.24.8(react@19.1.0):
    dependencies:
      esbuild: 0.25.2
      jwt-decode: 4.0.0
      prettier: 3.5.3
    optionalDependencies:
      react: 19.1.0

  cookie@1.0.2: {}

  core-js-pure@3.43.0: {}

  core-js@3.43.0: {}

  create-require@1.1.1: {}

  cross-fetch@4.1.0:
    dependencies:
      node-fetch: 2.7.0
    transitivePeerDependencies:
      - encoding

  cross-spawn@7.0.6:
    dependencies:
      path-key: 3.1.1
      shebang-command: 2.0.0
      which: 2.0.2

  cssesc@3.0.0: {}

  csstype@3.1.3: {}

  d3-array@3.2.4:
    dependencies:
      internmap: 2.0.3

  d3-color@3.1.0: {}

  d3-ease@3.0.1: {}

  d3-format@3.1.0: {}

  d3-interpolate@3.0.1:
    dependencies:
      d3-color: 3.1.0

  d3-path@3.1.0: {}

  d3-scale@4.0.2:
    dependencies:
      d3-array: 3.2.4
      d3-format: 3.1.0
      d3-interpolate: 3.0.1
      d3-time: 3.1.0
      d3-time-format: 4.1.0

  d3-shape@3.2.0:
    dependencies:
      d3-path: 3.1.0

  d3-time-format@4.1.0:
    dependencies:
      d3-time: 3.1.0

  d3-time@3.1.0:
    dependencies:
      d3-array: 3.2.4

  d3-timer@3.0.1: {}

  data-uri-to-buffer@6.0.2: {}

  date-fns-jalali@4.1.0-0: {}

  date-fns@4.1.0: {}

  debug@4.4.1:
    dependencies:
      ms: 2.1.3

  decimal.js-light@2.5.1: {}

  decode-named-character-reference@1.2.0:
    dependencies:
      character-entities: 2.0.2

  deep-extend@0.6.0: {}

  defaults@1.0.4:
    dependencies:
      clone: 1.0.4

  degenerator@5.0.1:
    dependencies:
      ast-types: 0.13.4
      escodegen: 2.1.0
      esprima: 4.0.1

  del@5.1.0:
    dependencies:
      globby: 10.0.2
      graceful-fs: 4.2.11
      is-glob: 4.0.3
      is-path-cwd: 2.2.0
      is-path-inside: 3.0.3
      p-map: 3.0.0
      rimraf: 3.0.2
      slash: 3.0.0

  dequal@2.0.3: {}

  detect-libc@2.0.4: {}

  detect-node-es@1.1.0: {}

  devlop@1.1.0:
    dependencies:
      dequal: 2.0.3

  diff@4.0.2: {}

  dir-glob@3.0.1:
    dependencies:
      path-type: 4.0.0

  dom-helpers@5.2.1:
    dependencies:
      '@babel/runtime': 7.27.6
      csstype: 3.1.3

  dot-case@2.1.1:
    dependencies:
      no-case: 2.3.2

  dotenv-cli@7.4.4:
    dependencies:
      cross-spawn: 7.0.6
      dotenv: 16.5.0
      dotenv-expand: 10.0.0
      minimist: 1.2.8

  dotenv-expand@10.0.0: {}

  dotenv@16.4.7: {}

  dotenv@16.5.0: {}

  electron-to-chromium@1.5.172: {}

  embla-carousel-react@8.6.0(react@19.1.0):
    dependencies:
      embla-carousel: 8.6.0
      embla-carousel-reactive-utils: 8.6.0(embla-carousel@8.6.0)
      react: 19.1.0

  embla-carousel-reactive-utils@8.6.0(embla-carousel@8.6.0):
    dependencies:
      embla-carousel: 8.6.0

  embla-carousel@8.6.0: {}

  emoji-regex@8.0.0: {}

  enhanced-resolve@5.18.1:
    dependencies:
      graceful-fs: 4.2.11
      tapable: 2.2.2

  es-module-lexer@1.7.0: {}

  esast-util-from-estree@2.0.0:
    dependencies:
      '@types/estree-jsx': 1.0.5
      devlop: 1.1.0
      estree-util-visit: 2.0.0
      unist-util-position-from-estree: 2.0.0

  esast-util-from-js@2.0.1:
    dependencies:
      '@types/estree-jsx': 1.0.5
      acorn: 8.15.0
      esast-util-from-estree: 2.0.0
      vfile-message: 4.0.2

  esbuild@0.25.2:
    optionalDependencies:
      '@esbuild/aix-ppc64': 0.25.2
      '@esbuild/android-arm': 0.25.2
      '@esbuild/android-arm64': 0.25.2
      '@esbuild/android-x64': 0.25.2
      '@esbuild/darwin-arm64': 0.25.2
      '@esbuild/darwin-x64': 0.25.2
      '@esbuild/freebsd-arm64': 0.25.2
      '@esbuild/freebsd-x64': 0.25.2
      '@esbuild/linux-arm': 0.25.2
      '@esbuild/linux-arm64': 0.25.2
      '@esbuild/linux-ia32': 0.25.2
      '@esbuild/linux-loong64': 0.25.2
      '@esbuild/linux-mips64el': 0.25.2
      '@esbuild/linux-ppc64': 0.25.2
      '@esbuild/linux-riscv64': 0.25.2
      '@esbuild/linux-s390x': 0.25.2
      '@esbuild/linux-x64': 0.25.2
      '@esbuild/netbsd-arm64': 0.25.2
      '@esbuild/netbsd-x64': 0.25.2
      '@esbuild/openbsd-arm64': 0.25.2
      '@esbuild/openbsd-x64': 0.25.2
      '@esbuild/sunos-x64': 0.25.2
      '@esbuild/win32-arm64': 0.25.2
      '@esbuild/win32-ia32': 0.25.2
      '@esbuild/win32-x64': 0.25.2

  esbuild@0.25.5:
    optionalDependencies:
      '@esbuild/aix-ppc64': 0.25.5
      '@esbuild/android-arm': 0.25.5
      '@esbuild/android-arm64': 0.25.5
      '@esbuild/android-x64': 0.25.5
      '@esbuild/darwin-arm64': 0.25.5
      '@esbuild/darwin-x64': 0.25.5
      '@esbuild/freebsd-arm64': 0.25.5
      '@esbuild/freebsd-x64': 0.25.5
      '@esbuild/linux-arm': 0.25.5
      '@esbuild/linux-arm64': 0.25.5
      '@esbuild/linux-ia32': 0.25.5
      '@esbuild/linux-loong64': 0.25.5
      '@esbuild/linux-mips64el': 0.25.5
      '@esbuild/linux-ppc64': 0.25.5
      '@esbuild/linux-riscv64': 0.25.5
      '@esbuild/linux-s390x': 0.25.5
      '@esbuild/linux-x64': 0.25.5
      '@esbuild/netbsd-arm64': 0.25.5
      '@esbuild/netbsd-x64': 0.25.5
      '@esbuild/openbsd-arm64': 0.25.5
      '@esbuild/openbsd-x64': 0.25.5
      '@esbuild/sunos-x64': 0.25.5
      '@esbuild/win32-arm64': 0.25.5
      '@esbuild/win32-ia32': 0.25.5
      '@esbuild/win32-x64': 0.25.5

  escalade@3.2.0: {}

  escape-string-regexp@1.0.5: {}

  escape-string-regexp@5.0.0: {}

  escodegen@2.1.0:
    dependencies:
      esprima: 4.0.1
      estraverse: 5.3.0
      esutils: 2.0.3
    optionalDependencies:
      source-map: 0.6.1

  eslint-scope@5.1.1:
    dependencies:
      esrecurse: 4.3.0
      estraverse: 4.3.0

  esprima@4.0.1: {}

  esrecurse@4.3.0:
    dependencies:
      estraverse: 5.3.0

  estraverse@4.3.0: {}

  estraverse@5.3.0: {}

  estree-util-attach-comments@3.0.0:
    dependencies:
      '@types/estree': 1.0.8

  estree-util-build-jsx@3.0.1:
    dependencies:
      '@types/estree-jsx': 1.0.5
      devlop: 1.1.0
      estree-util-is-identifier-name: 3.0.0
      estree-walker: 3.0.3

  estree-util-is-identifier-name@3.0.0: {}

  estree-util-scope@1.0.0:
    dependencies:
      '@types/estree': 1.0.8
      devlop: 1.1.0

  estree-util-to-js@2.0.0:
    dependencies:
      '@types/estree-jsx': 1.0.5
      astring: 1.9.0
      source-map: 0.7.4

  estree-util-value-to-estree@3.4.0:
    dependencies:
      '@types/estree': 1.0.8

  estree-util-visit@2.0.0:
    dependencies:
      '@types/estree-jsx': 1.0.5
      '@types/unist': 3.0.3

  estree-walker@2.0.2: {}

  estree-walker@3.0.3:
    dependencies:
      '@types/estree': 1.0.8

  esutils@2.0.3: {}

  eventemitter3@4.0.7: {}

<<<<<<< HEAD
  eventsource-parser@3.0.3: {}
=======
  events@3.3.0: {}

  eventsource-parser@3.0.2: {}
>>>>>>> 442cc3ac

  exa-js@1.8.17(zod@3.25.67):
    dependencies:
      cross-fetch: 4.1.0
      dotenv: 16.4.7
      openai: 5.7.0(zod@3.25.67)
    transitivePeerDependencies:
      - encoding
      - ws
      - zod

  execa@5.1.1:
    dependencies:
      cross-spawn: 7.0.6
      get-stream: 6.0.1
      human-signals: 2.1.0
      is-stream: 2.0.1
      merge-stream: 2.0.0
      npm-run-path: 4.0.1
      onetime: 5.1.2
      signal-exit: 3.0.7
      strip-final-newline: 2.0.0

  extend@3.0.2: {}

  external-editor@3.1.0:
    dependencies:
      chardet: 0.7.0
      iconv-lite: 0.4.24
      tmp: 0.0.33

  fast-deep-equal@3.1.3: {}

  fast-equals@5.2.2: {}

  fast-glob@3.3.3:
    dependencies:
      '@nodelib/fs.stat': 2.0.5
      '@nodelib/fs.walk': 1.2.8
      glob-parent: 5.1.2
      merge2: 1.4.1
      micromatch: 4.0.8

  fast-uri@3.0.6: {}

  fastq@1.19.1:
    dependencies:
      reusify: 1.1.0

  fdir@6.4.6(picomatch@4.0.2):
    optionalDependencies:
      picomatch: 4.0.2

  fflate@0.4.8: {}

  figures@3.2.0:
    dependencies:
      escape-string-regexp: 1.0.5

  fill-range@7.1.1:
    dependencies:
      to-regex-range: 5.0.1

  find-up@5.0.0:
    dependencies:
      locate-path: 6.0.0
      path-exists: 4.0.0

  forwarded-parse@2.1.2: {}

  fraction.js@4.3.7: {}

  fs-extra@10.1.0:
    dependencies:
      graceful-fs: 4.2.11
      jsonfile: 6.1.0
      universalify: 2.0.1

  fs-monkey@1.0.6:
    optional: true

  fs.realpath@1.0.0: {}

  fsevents@2.3.2:
    optional: true

  fsevents@2.3.3:
    optional: true

  fumadocs-core@15.5.4(@types/react@19.1.8)(next@15.3.4(@opentelemetry/api@1.9.0)(react-dom@19.1.0(react@19.1.0))(react@19.1.0))(react-dom@19.1.0(react@19.1.0))(react@19.1.0):
    dependencies:
      '@formatjs/intl-localematcher': 0.6.1
      '@orama/orama': 3.1.9
      '@shikijs/rehype': 3.7.0
      '@shikijs/transformers': 3.7.0
      github-slugger: 2.0.0
      hast-util-to-estree: 3.1.3
      hast-util-to-jsx-runtime: 2.3.6
      image-size: 2.0.2
      negotiator: 1.0.0
      react-remove-scroll: 2.7.1(@types/react@19.1.8)(react@19.1.0)
      remark: 15.0.1
      remark-gfm: 4.0.1
      remark-rehype: 11.1.2
      scroll-into-view-if-needed: 3.1.0
      shiki: 3.7.0
      unist-util-visit: 5.0.0
    optionalDependencies:
      '@types/react': 19.1.8
      next: 15.3.4(@opentelemetry/api@1.9.0)(react-dom@19.1.0(react@19.1.0))(react@19.1.0)
      react: 19.1.0
      react-dom: 19.1.0(react@19.1.0)
    transitivePeerDependencies:
      - supports-color

  fumadocs-mdx@11.6.9(acorn@8.15.0)(fumadocs-core@15.5.4(@types/react@19.1.8)(next@15.3.4(@opentelemetry/api@1.9.0)(react-dom@19.1.0(react@19.1.0))(react@19.1.0))(react-dom@19.1.0(react@19.1.0))(react@19.1.0))(next@15.3.4(@opentelemetry/api@1.9.0)(react-dom@19.1.0(react@19.1.0))(react@19.1.0)):
    dependencies:
      '@mdx-js/mdx': 3.1.0(acorn@8.15.0)
      '@standard-schema/spec': 1.0.0
      chokidar: 4.0.3
      esbuild: 0.25.5
      estree-util-value-to-estree: 3.4.0
      fumadocs-core: 15.5.4(@types/react@19.1.8)(next@15.3.4(@opentelemetry/api@1.9.0)(react-dom@19.1.0(react@19.1.0))(react@19.1.0))(react-dom@19.1.0(react@19.1.0))(react@19.1.0)
      js-yaml: 4.1.0
      lru-cache: 11.1.0
      picocolors: 1.1.1
      tinyexec: 1.0.1
      tinyglobby: 0.2.14
      unist-util-visit: 5.0.0
      zod: 3.25.67
    optionalDependencies:
      next: 15.3.4(@opentelemetry/api@1.9.0)(react-dom@19.1.0(react@19.1.0))(react@19.1.0)
    transitivePeerDependencies:
      - acorn
      - supports-color

  fumadocs-ui@15.5.4(@types/react-dom@19.1.6(@types/react@19.1.8))(@types/react@19.1.8)(next@15.3.4(@opentelemetry/api@1.9.0)(react-dom@19.1.0(react@19.1.0))(react@19.1.0))(react-dom@19.1.0(react@19.1.0))(react@19.1.0)(tailwindcss@4.1.10):
    dependencies:
      '@radix-ui/react-accordion': 1.2.11(@types/react-dom@19.1.6(@types/react@19.1.8))(@types/react@19.1.8)(react-dom@19.1.0(react@19.1.0))(react@19.1.0)
      '@radix-ui/react-collapsible': 1.1.11(@types/react-dom@19.1.6(@types/react@19.1.8))(@types/react@19.1.8)(react-dom@19.1.0(react@19.1.0))(react@19.1.0)
      '@radix-ui/react-dialog': 1.1.14(@types/react-dom@19.1.6(@types/react@19.1.8))(@types/react@19.1.8)(react-dom@19.1.0(react@19.1.0))(react@19.1.0)
      '@radix-ui/react-direction': 1.1.1(@types/react@19.1.8)(react@19.1.0)
      '@radix-ui/react-navigation-menu': 1.2.13(@types/react-dom@19.1.6(@types/react@19.1.8))(@types/react@19.1.8)(react-dom@19.1.0(react@19.1.0))(react@19.1.0)
      '@radix-ui/react-popover': 1.1.14(@types/react-dom@19.1.6(@types/react@19.1.8))(@types/react@19.1.8)(react-dom@19.1.0(react@19.1.0))(react@19.1.0)
      '@radix-ui/react-presence': 1.1.4(@types/react-dom@19.1.6(@types/react@19.1.8))(@types/react@19.1.8)(react-dom@19.1.0(react@19.1.0))(react@19.1.0)
      '@radix-ui/react-scroll-area': 1.2.9(@types/react-dom@19.1.6(@types/react@19.1.8))(@types/react@19.1.8)(react-dom@19.1.0(react@19.1.0))(react@19.1.0)
      '@radix-ui/react-slot': 1.2.3(@types/react@19.1.8)(react@19.1.0)
      '@radix-ui/react-tabs': 1.1.12(@types/react-dom@19.1.6(@types/react@19.1.8))(@types/react@19.1.8)(react-dom@19.1.0(react@19.1.0))(react@19.1.0)
      class-variance-authority: 0.7.1
      fumadocs-core: 15.5.4(@types/react@19.1.8)(next@15.3.4(@opentelemetry/api@1.9.0)(react-dom@19.1.0(react@19.1.0))(react@19.1.0))(react-dom@19.1.0(react@19.1.0))(react@19.1.0)
      lodash.merge: 4.6.2
      next-themes: 0.4.6(react-dom@19.1.0(react@19.1.0))(react@19.1.0)
      postcss-selector-parser: 7.1.0
      react: 19.1.0
      react-dom: 19.1.0(react@19.1.0)
      react-medium-image-zoom: 5.2.14(react-dom@19.1.0(react@19.1.0))(react@19.1.0)
      scroll-into-view-if-needed: 3.1.0
      tailwind-merge: 3.3.1
    optionalDependencies:
      '@types/react': 19.1.8
      next: 15.3.4(@opentelemetry/api@1.9.0)(react-dom@19.1.0(react@19.1.0))(react@19.1.0)
      tailwindcss: 4.1.10
    transitivePeerDependencies:
      - '@oramacloud/client'
      - '@types/react-dom'
      - algoliasearch
      - supports-color

  function-bind@1.1.2: {}

  geist@1.4.2(next@15.3.4(@opentelemetry/api@1.9.0)(react-dom@19.1.0(react@19.1.0))(react@19.1.0)):
    dependencies:
      next: 15.3.4(@opentelemetry/api@1.9.0)(react-dom@19.1.0(react@19.1.0))(react@19.1.0)

  geist@1.4.2(next@15.4.0-canary.77(@babel/core@7.27.4)(@opentelemetry/api@1.9.0)(react-dom@19.1.0(react@19.1.0))(react@19.1.0)):
    dependencies:
      next: 15.4.0-canary.77(@babel/core@7.27.4)(@opentelemetry/api@1.9.0)(react-dom@19.1.0(react@19.1.0))(react@19.1.0)

  gensync@1.0.0-beta.2: {}

  get-caller-file@2.0.5: {}

  get-nonce@1.0.1: {}

  get-stream@6.0.1: {}

  get-tsconfig@4.10.1:
    dependencies:
      resolve-pkg-maps: 1.0.0

  get-uri@6.0.4:
    dependencies:
      basic-ftp: 5.0.5
      data-uri-to-buffer: 6.0.2
      debug: 4.4.1
    transitivePeerDependencies:
      - supports-color

  github-slugger@2.0.0: {}

  glob-parent@5.1.2:
    dependencies:
      is-glob: 4.0.3

  glob-to-regexp@0.4.1: {}

  glob@7.2.3:
    dependencies:
      fs.realpath: 1.0.0
      inflight: 1.0.6
      inherits: 2.0.4
      minimatch: 3.1.2
      once: 1.4.0
      path-is-absolute: 1.0.1

  glob@9.3.5:
    dependencies:
      fs.realpath: 1.0.0
      minimatch: 8.0.4
      minipass: 4.2.8
      path-scurry: 1.11.1

  globals@11.12.0: {}

  globby@10.0.2:
    dependencies:
      '@types/glob': 7.2.0
      array-union: 2.1.0
      dir-glob: 3.0.1
      fast-glob: 3.3.3
      glob: 7.2.3
      ignore: 5.3.2
      merge2: 1.4.1
      slash: 3.0.0

  graceful-fs@4.2.11: {}

  gradient-string@2.0.2:
    dependencies:
      chalk: 4.1.2
      tinygradient: 1.1.5

  handlebars@4.7.8:
    dependencies:
      minimist: 1.2.8
      neo-async: 2.6.2
      source-map: 0.6.1
      wordwrap: 1.0.0
    optionalDependencies:
      uglify-js: 3.19.3

  has-flag@3.0.0: {}

  has-flag@4.0.0: {}

  hasown@2.0.2:
    dependencies:
      function-bind: 1.1.2

  hast-util-to-estree@3.1.3:
    dependencies:
      '@types/estree': 1.0.8
      '@types/estree-jsx': 1.0.5
      '@types/hast': 3.0.4
      comma-separated-tokens: 2.0.3
      devlop: 1.1.0
      estree-util-attach-comments: 3.0.0
      estree-util-is-identifier-name: 3.0.0
      hast-util-whitespace: 3.0.0
      mdast-util-mdx-expression: 2.0.1
      mdast-util-mdx-jsx: 3.2.0
      mdast-util-mdxjs-esm: 2.0.1
      property-information: 7.1.0
      space-separated-tokens: 2.0.2
      style-to-js: 1.1.17
      unist-util-position: 5.0.0
      zwitch: 2.0.4
    transitivePeerDependencies:
      - supports-color

  hast-util-to-html@9.0.5:
    dependencies:
      '@types/hast': 3.0.4
      '@types/unist': 3.0.3
      ccount: 2.0.1
      comma-separated-tokens: 2.0.3
      hast-util-whitespace: 3.0.0
      html-void-elements: 3.0.0
      mdast-util-to-hast: 13.2.0
      property-information: 7.1.0
      space-separated-tokens: 2.0.2
      stringify-entities: 4.0.4
      zwitch: 2.0.4

  hast-util-to-jsx-runtime@2.3.6:
    dependencies:
      '@types/estree': 1.0.8
      '@types/hast': 3.0.4
      '@types/unist': 3.0.3
      comma-separated-tokens: 2.0.3
      devlop: 1.1.0
      estree-util-is-identifier-name: 3.0.0
      hast-util-whitespace: 3.0.0
      mdast-util-mdx-expression: 2.0.1
      mdast-util-mdx-jsx: 3.2.0
      mdast-util-mdxjs-esm: 2.0.1
      property-information: 7.1.0
      space-separated-tokens: 2.0.2
      style-to-js: 1.1.17
      unist-util-position: 5.0.0
      vfile-message: 4.0.2
    transitivePeerDependencies:
      - supports-color

  hast-util-to-string@3.0.1:
    dependencies:
      '@types/hast': 3.0.4

  hast-util-whitespace@3.0.0:
    dependencies:
      '@types/hast': 3.0.4

  header-case@1.0.1:
    dependencies:
      no-case: 2.3.2
      upper-case: 1.1.3

  hoist-non-react-statics@3.3.2:
    dependencies:
      react-is: 16.13.1

  html-url-attributes@3.0.1: {}

  html-void-elements@3.0.0: {}

  http-proxy-agent@7.0.2:
    dependencies:
      agent-base: 7.1.3
      debug: 4.4.1
    transitivePeerDependencies:
      - supports-color

  https-proxy-agent@5.0.1:
    dependencies:
      agent-base: 6.0.2
      debug: 4.4.1
    transitivePeerDependencies:
      - supports-color

  https-proxy-agent@7.0.6:
    dependencies:
      agent-base: 7.1.3
      debug: 4.4.1
    transitivePeerDependencies:
      - supports-color

  human-signals@2.1.0: {}

  iconv-lite@0.4.24:
    dependencies:
      safer-buffer: 2.1.2

  ieee754@1.2.1: {}

  ignore@5.3.2: {}

  image-size@2.0.2: {}

  import-in-the-middle@1.14.2:
    dependencies:
      acorn: 8.15.0
      acorn-import-attributes: 1.9.5(acorn@8.15.0)
      cjs-module-lexer: 1.4.3
      module-details-from-path: 1.0.4

  indent-string@4.0.0: {}

  inflight@1.0.6:
    dependencies:
      once: 1.4.0
      wrappy: 1.0.2

  inherits@2.0.4: {}

  ini@1.3.8: {}

  inline-style-parser@0.2.4: {}

  input-otp@1.4.2(react-dom@19.1.0(react@19.1.0))(react@19.1.0):
    dependencies:
      react: 19.1.0
      react-dom: 19.1.0(react@19.1.0)

  inquirer@7.3.3:
    dependencies:
      ansi-escapes: 4.3.2
      chalk: 4.1.2
      cli-cursor: 3.1.0
      cli-width: 3.0.0
      external-editor: 3.1.0
      figures: 3.2.0
      lodash: 4.17.21
      mute-stream: 0.0.8
      run-async: 2.4.1
      rxjs: 6.6.7
      string-width: 4.2.3
      strip-ansi: 6.0.1
      through: 2.3.8

  inquirer@8.2.6:
    dependencies:
      ansi-escapes: 4.3.2
      chalk: 4.1.2
      cli-cursor: 3.1.0
      cli-width: 3.0.0
      external-editor: 3.1.0
      figures: 3.2.0
      lodash: 4.17.21
      mute-stream: 0.0.8
      ora: 5.4.1
      run-async: 2.4.1
      rxjs: 7.8.2
      string-width: 4.2.3
      strip-ansi: 6.0.1
      through: 2.3.8
      wrap-ansi: 6.2.0

  internmap@2.0.3: {}

  ip-address@9.0.5:
    dependencies:
      jsbn: 1.1.0
      sprintf-js: 1.1.3

  is-alphabetical@2.0.1: {}

  is-alphanumerical@2.0.1:
    dependencies:
      is-alphabetical: 2.0.1
      is-decimal: 2.0.1

  is-arrayish@0.3.2:
    optional: true

  is-binary-path@2.1.0:
    dependencies:
      binary-extensions: 2.3.0

  is-core-module@2.16.1:
    dependencies:
      hasown: 2.0.2

  is-decimal@2.0.1: {}

  is-extglob@2.1.1: {}

  is-fullwidth-code-point@3.0.0: {}

  is-glob@4.0.3:
    dependencies:
      is-extglob: 2.1.1

  is-hexadecimal@2.0.1: {}

  is-interactive@1.0.0: {}

  is-lower-case@1.1.3:
    dependencies:
      lower-case: 1.1.4

  is-network-error@1.1.0: {}

  is-number@7.0.0: {}

  is-path-cwd@2.2.0: {}

  is-path-inside@3.0.3: {}

  is-plain-obj@4.1.0: {}

  is-reference@1.2.1:
    dependencies:
      '@types/estree': 1.0.8

  is-stream@2.0.1: {}

  is-unicode-supported@0.1.0: {}

  is-upper-case@1.1.2:
    dependencies:
      upper-case: 1.1.3

  isbinaryfile@4.0.10: {}

  isexe@2.0.0: {}

  jest-worker@27.5.1:
    dependencies:
      '@types/node': 24.0.3
      merge-stream: 2.0.0
      supports-color: 8.1.1

  jiti@2.4.2: {}

  jose@5.10.0: {}

  jose@6.0.11: {}

  js-cookie@3.0.5: {}

  js-tokens@4.0.0: {}

  js-yaml@4.1.0:
    dependencies:
      argparse: 2.0.1

  jsbn@1.1.0: {}

  jsesc@3.1.0: {}

  json-parse-even-better-errors@2.3.1: {}

  json-schema-traverse@1.0.0: {}

  json-schema@0.4.0: {}

  json5@2.2.3: {}

  jsonfile@6.1.0:
    dependencies:
      universalify: 2.0.1
    optionalDependencies:
      graceful-fs: 4.2.11

  jwt-decode@4.0.0: {}

  kleur@4.1.5: {}

  lightningcss-darwin-arm64@1.30.1:
    optional: true

  lightningcss-darwin-x64@1.30.1:
    optional: true

  lightningcss-freebsd-x64@1.30.1:
    optional: true

  lightningcss-linux-arm-gnueabihf@1.30.1:
    optional: true

  lightningcss-linux-arm64-gnu@1.30.1:
    optional: true

  lightningcss-linux-arm64-musl@1.30.1:
    optional: true

  lightningcss-linux-x64-gnu@1.30.1:
    optional: true

  lightningcss-linux-x64-musl@1.30.1:
    optional: true

  lightningcss-win32-arm64-msvc@1.30.1:
    optional: true

  lightningcss-win32-x64-msvc@1.30.1:
    optional: true

  lightningcss@1.30.1:
    dependencies:
      detect-libc: 2.0.4
    optionalDependencies:
      lightningcss-darwin-arm64: 1.30.1
      lightningcss-darwin-x64: 1.30.1
      lightningcss-freebsd-x64: 1.30.1
      lightningcss-linux-arm-gnueabihf: 1.30.1
      lightningcss-linux-arm64-gnu: 1.30.1
      lightningcss-linux-arm64-musl: 1.30.1
      lightningcss-linux-x64-gnu: 1.30.1
      lightningcss-linux-x64-musl: 1.30.1
      lightningcss-win32-arm64-msvc: 1.30.1
      lightningcss-win32-x64-msvc: 1.30.1

  loader-runner@4.3.0: {}

  locate-path@6.0.0:
    dependencies:
      p-locate: 5.0.0

  lodash.get@4.4.2: {}

  lodash.merge@4.6.2: {}

  lodash@4.17.21: {}

  log-symbols@3.0.0:
    dependencies:
      chalk: 2.4.2

  log-symbols@4.1.0:
    dependencies:
      chalk: 4.1.2
      is-unicode-supported: 0.1.0

  longest-streak@3.1.0: {}

  loose-envify@1.4.0:
    dependencies:
      js-tokens: 4.0.0

  lower-case-first@1.0.2:
    dependencies:
      lower-case: 1.1.4

  lower-case@1.1.4: {}

  lru-cache@10.4.3: {}

  lru-cache@11.1.0: {}

  lru-cache@5.1.1:
    dependencies:
      yallist: 3.1.1

  lru-cache@7.18.3: {}

  lucia@3.2.2:
    dependencies:
      '@oslojs/crypto': 1.0.1
      '@oslojs/encoding': 1.1.0

  lucide-react@0.468.0(react@19.1.0):
    dependencies:
      react: 19.1.0

  lucide-react@0.522.0(react@19.1.0):
    dependencies:
      react: 19.1.0

  magic-string@0.30.17:
    dependencies:
      '@jridgewell/sourcemap-codec': 1.5.0

  magic-string@0.30.8:
    dependencies:
      '@jridgewell/sourcemap-codec': 1.5.0

  make-error@1.3.6: {}

  markdown-extensions@2.0.0: {}

  markdown-table@3.0.4: {}

  mdast-util-find-and-replace@3.0.2:
    dependencies:
      '@types/mdast': 4.0.4
      escape-string-regexp: 5.0.0
      unist-util-is: 6.0.0
      unist-util-visit-parents: 6.0.1

  mdast-util-from-markdown@2.0.2:
    dependencies:
      '@types/mdast': 4.0.4
      '@types/unist': 3.0.3
      decode-named-character-reference: 1.2.0
      devlop: 1.1.0
      mdast-util-to-string: 4.0.0
      micromark: 4.0.2
      micromark-util-decode-numeric-character-reference: 2.0.2
      micromark-util-decode-string: 2.0.1
      micromark-util-normalize-identifier: 2.0.1
      micromark-util-symbol: 2.0.1
      micromark-util-types: 2.0.2
      unist-util-stringify-position: 4.0.0
    transitivePeerDependencies:
      - supports-color

  mdast-util-gfm-autolink-literal@2.0.1:
    dependencies:
      '@types/mdast': 4.0.4
      ccount: 2.0.1
      devlop: 1.1.0
      mdast-util-find-and-replace: 3.0.2
      micromark-util-character: 2.1.1

  mdast-util-gfm-footnote@2.1.0:
    dependencies:
      '@types/mdast': 4.0.4
      devlop: 1.1.0
      mdast-util-from-markdown: 2.0.2
      mdast-util-to-markdown: 2.1.2
      micromark-util-normalize-identifier: 2.0.1
    transitivePeerDependencies:
      - supports-color

  mdast-util-gfm-strikethrough@2.0.0:
    dependencies:
      '@types/mdast': 4.0.4
      mdast-util-from-markdown: 2.0.2
      mdast-util-to-markdown: 2.1.2
    transitivePeerDependencies:
      - supports-color

  mdast-util-gfm-table@2.0.0:
    dependencies:
      '@types/mdast': 4.0.4
      devlop: 1.1.0
      markdown-table: 3.0.4
      mdast-util-from-markdown: 2.0.2
      mdast-util-to-markdown: 2.1.2
    transitivePeerDependencies:
      - supports-color

  mdast-util-gfm-task-list-item@2.0.0:
    dependencies:
      '@types/mdast': 4.0.4
      devlop: 1.1.0
      mdast-util-from-markdown: 2.0.2
      mdast-util-to-markdown: 2.1.2
    transitivePeerDependencies:
      - supports-color

  mdast-util-gfm@3.1.0:
    dependencies:
      mdast-util-from-markdown: 2.0.2
      mdast-util-gfm-autolink-literal: 2.0.1
      mdast-util-gfm-footnote: 2.1.0
      mdast-util-gfm-strikethrough: 2.0.0
      mdast-util-gfm-table: 2.0.0
      mdast-util-gfm-task-list-item: 2.0.0
      mdast-util-to-markdown: 2.1.2
    transitivePeerDependencies:
      - supports-color

  mdast-util-mdx-expression@2.0.1:
    dependencies:
      '@types/estree-jsx': 1.0.5
      '@types/hast': 3.0.4
      '@types/mdast': 4.0.4
      devlop: 1.1.0
      mdast-util-from-markdown: 2.0.2
      mdast-util-to-markdown: 2.1.2
    transitivePeerDependencies:
      - supports-color

  mdast-util-mdx-jsx@3.2.0:
    dependencies:
      '@types/estree-jsx': 1.0.5
      '@types/hast': 3.0.4
      '@types/mdast': 4.0.4
      '@types/unist': 3.0.3
      ccount: 2.0.1
      devlop: 1.1.0
      mdast-util-from-markdown: 2.0.2
      mdast-util-to-markdown: 2.1.2
      parse-entities: 4.0.2
      stringify-entities: 4.0.4
      unist-util-stringify-position: 4.0.0
      vfile-message: 4.0.2
    transitivePeerDependencies:
      - supports-color

  mdast-util-mdx@3.0.0:
    dependencies:
      mdast-util-from-markdown: 2.0.2
      mdast-util-mdx-expression: 2.0.1
      mdast-util-mdx-jsx: 3.2.0
      mdast-util-mdxjs-esm: 2.0.1
      mdast-util-to-markdown: 2.1.2
    transitivePeerDependencies:
      - supports-color

  mdast-util-mdxjs-esm@2.0.1:
    dependencies:
      '@types/estree-jsx': 1.0.5
      '@types/hast': 3.0.4
      '@types/mdast': 4.0.4
      devlop: 1.1.0
      mdast-util-from-markdown: 2.0.2
      mdast-util-to-markdown: 2.1.2
    transitivePeerDependencies:
      - supports-color

  mdast-util-phrasing@4.1.0:
    dependencies:
      '@types/mdast': 4.0.4
      unist-util-is: 6.0.0

  mdast-util-to-hast@13.2.0:
    dependencies:
      '@types/hast': 3.0.4
      '@types/mdast': 4.0.4
      '@ungap/structured-clone': 1.3.0
      devlop: 1.1.0
      micromark-util-sanitize-uri: 2.0.1
      trim-lines: 3.0.1
      unist-util-position: 5.0.0
      unist-util-visit: 5.0.0
      vfile: 6.0.3

  mdast-util-to-markdown@2.1.2:
    dependencies:
      '@types/mdast': 4.0.4
      '@types/unist': 3.0.3
      longest-streak: 3.1.0
      mdast-util-phrasing: 4.1.0
      mdast-util-to-string: 4.0.0
      micromark-util-classify-character: 2.0.1
      micromark-util-decode-string: 2.0.1
      unist-util-visit: 5.0.0
      zwitch: 2.0.4

  mdast-util-to-string@4.0.0:
    dependencies:
      '@types/mdast': 4.0.4

  memfs-browser@3.5.10302:
    dependencies:
      memfs: 3.5.3
    optional: true

  memfs@3.5.3:
    dependencies:
      fs-monkey: 1.0.6
    optional: true

  merge-stream@2.0.0: {}

  merge2@1.4.1: {}

  micromark-core-commonmark@2.0.3:
    dependencies:
      decode-named-character-reference: 1.2.0
      devlop: 1.1.0
      micromark-factory-destination: 2.0.1
      micromark-factory-label: 2.0.1
      micromark-factory-space: 2.0.1
      micromark-factory-title: 2.0.1
      micromark-factory-whitespace: 2.0.1
      micromark-util-character: 2.1.1
      micromark-util-chunked: 2.0.1
      micromark-util-classify-character: 2.0.1
      micromark-util-html-tag-name: 2.0.1
      micromark-util-normalize-identifier: 2.0.1
      micromark-util-resolve-all: 2.0.1
      micromark-util-subtokenize: 2.1.0
      micromark-util-symbol: 2.0.1
      micromark-util-types: 2.0.2

  micromark-extension-gfm-autolink-literal@2.1.0:
    dependencies:
      micromark-util-character: 2.1.1
      micromark-util-sanitize-uri: 2.0.1
      micromark-util-symbol: 2.0.1
      micromark-util-types: 2.0.2

  micromark-extension-gfm-footnote@2.1.0:
    dependencies:
      devlop: 1.1.0
      micromark-core-commonmark: 2.0.3
      micromark-factory-space: 2.0.1
      micromark-util-character: 2.1.1
      micromark-util-normalize-identifier: 2.0.1
      micromark-util-sanitize-uri: 2.0.1
      micromark-util-symbol: 2.0.1
      micromark-util-types: 2.0.2

  micromark-extension-gfm-strikethrough@2.1.0:
    dependencies:
      devlop: 1.1.0
      micromark-util-chunked: 2.0.1
      micromark-util-classify-character: 2.0.1
      micromark-util-resolve-all: 2.0.1
      micromark-util-symbol: 2.0.1
      micromark-util-types: 2.0.2

  micromark-extension-gfm-table@2.1.1:
    dependencies:
      devlop: 1.1.0
      micromark-factory-space: 2.0.1
      micromark-util-character: 2.1.1
      micromark-util-symbol: 2.0.1
      micromark-util-types: 2.0.2

  micromark-extension-gfm-tagfilter@2.0.0:
    dependencies:
      micromark-util-types: 2.0.2

  micromark-extension-gfm-task-list-item@2.1.0:
    dependencies:
      devlop: 1.1.0
      micromark-factory-space: 2.0.1
      micromark-util-character: 2.1.1
      micromark-util-symbol: 2.0.1
      micromark-util-types: 2.0.2

  micromark-extension-gfm@3.0.0:
    dependencies:
      micromark-extension-gfm-autolink-literal: 2.1.0
      micromark-extension-gfm-footnote: 2.1.0
      micromark-extension-gfm-strikethrough: 2.1.0
      micromark-extension-gfm-table: 2.1.1
      micromark-extension-gfm-tagfilter: 2.0.0
      micromark-extension-gfm-task-list-item: 2.1.0
      micromark-util-combine-extensions: 2.0.1
      micromark-util-types: 2.0.2

  micromark-extension-mdx-expression@3.0.1:
    dependencies:
      '@types/estree': 1.0.8
      devlop: 1.1.0
      micromark-factory-mdx-expression: 2.0.3
      micromark-factory-space: 2.0.1
      micromark-util-character: 2.1.1
      micromark-util-events-to-acorn: 2.0.3
      micromark-util-symbol: 2.0.1
      micromark-util-types: 2.0.2

  micromark-extension-mdx-jsx@3.0.2:
    dependencies:
      '@types/estree': 1.0.8
      devlop: 1.1.0
      estree-util-is-identifier-name: 3.0.0
      micromark-factory-mdx-expression: 2.0.3
      micromark-factory-space: 2.0.1
      micromark-util-character: 2.1.1
      micromark-util-events-to-acorn: 2.0.3
      micromark-util-symbol: 2.0.1
      micromark-util-types: 2.0.2
      vfile-message: 4.0.2

  micromark-extension-mdx-md@2.0.0:
    dependencies:
      micromark-util-types: 2.0.2

  micromark-extension-mdxjs-esm@3.0.0:
    dependencies:
      '@types/estree': 1.0.8
      devlop: 1.1.0
      micromark-core-commonmark: 2.0.3
      micromark-util-character: 2.1.1
      micromark-util-events-to-acorn: 2.0.3
      micromark-util-symbol: 2.0.1
      micromark-util-types: 2.0.2
      unist-util-position-from-estree: 2.0.0
      vfile-message: 4.0.2

  micromark-extension-mdxjs@3.0.0:
    dependencies:
      acorn: 8.15.0
      acorn-jsx: 5.3.2(acorn@8.15.0)
      micromark-extension-mdx-expression: 3.0.1
      micromark-extension-mdx-jsx: 3.0.2
      micromark-extension-mdx-md: 2.0.0
      micromark-extension-mdxjs-esm: 3.0.0
      micromark-util-combine-extensions: 2.0.1
      micromark-util-types: 2.0.2

  micromark-factory-destination@2.0.1:
    dependencies:
      micromark-util-character: 2.1.1
      micromark-util-symbol: 2.0.1
      micromark-util-types: 2.0.2

  micromark-factory-label@2.0.1:
    dependencies:
      devlop: 1.1.0
      micromark-util-character: 2.1.1
      micromark-util-symbol: 2.0.1
      micromark-util-types: 2.0.2

  micromark-factory-mdx-expression@2.0.3:
    dependencies:
      '@types/estree': 1.0.8
      devlop: 1.1.0
      micromark-factory-space: 2.0.1
      micromark-util-character: 2.1.1
      micromark-util-events-to-acorn: 2.0.3
      micromark-util-symbol: 2.0.1
      micromark-util-types: 2.0.2
      unist-util-position-from-estree: 2.0.0
      vfile-message: 4.0.2

  micromark-factory-space@2.0.1:
    dependencies:
      micromark-util-character: 2.1.1
      micromark-util-types: 2.0.2

  micromark-factory-title@2.0.1:
    dependencies:
      micromark-factory-space: 2.0.1
      micromark-util-character: 2.1.1
      micromark-util-symbol: 2.0.1
      micromark-util-types: 2.0.2

  micromark-factory-whitespace@2.0.1:
    dependencies:
      micromark-factory-space: 2.0.1
      micromark-util-character: 2.1.1
      micromark-util-symbol: 2.0.1
      micromark-util-types: 2.0.2

  micromark-util-character@2.1.1:
    dependencies:
      micromark-util-symbol: 2.0.1
      micromark-util-types: 2.0.2

  micromark-util-chunked@2.0.1:
    dependencies:
      micromark-util-symbol: 2.0.1

  micromark-util-classify-character@2.0.1:
    dependencies:
      micromark-util-character: 2.1.1
      micromark-util-symbol: 2.0.1
      micromark-util-types: 2.0.2

  micromark-util-combine-extensions@2.0.1:
    dependencies:
      micromark-util-chunked: 2.0.1
      micromark-util-types: 2.0.2

  micromark-util-decode-numeric-character-reference@2.0.2:
    dependencies:
      micromark-util-symbol: 2.0.1

  micromark-util-decode-string@2.0.1:
    dependencies:
      decode-named-character-reference: 1.2.0
      micromark-util-character: 2.1.1
      micromark-util-decode-numeric-character-reference: 2.0.2
      micromark-util-symbol: 2.0.1

  micromark-util-encode@2.0.1: {}

  micromark-util-events-to-acorn@2.0.3:
    dependencies:
      '@types/estree': 1.0.8
      '@types/unist': 3.0.3
      devlop: 1.1.0
      estree-util-visit: 2.0.0
      micromark-util-symbol: 2.0.1
      micromark-util-types: 2.0.2
      vfile-message: 4.0.2

  micromark-util-html-tag-name@2.0.1: {}

  micromark-util-normalize-identifier@2.0.1:
    dependencies:
      micromark-util-symbol: 2.0.1

  micromark-util-resolve-all@2.0.1:
    dependencies:
      micromark-util-types: 2.0.2

  micromark-util-sanitize-uri@2.0.1:
    dependencies:
      micromark-util-character: 2.1.1
      micromark-util-encode: 2.0.1
      micromark-util-symbol: 2.0.1

  micromark-util-subtokenize@2.1.0:
    dependencies:
      devlop: 1.1.0
      micromark-util-chunked: 2.0.1
      micromark-util-symbol: 2.0.1
      micromark-util-types: 2.0.2

  micromark-util-symbol@2.0.1: {}

  micromark-util-types@2.0.2: {}

  micromark@4.0.2:
    dependencies:
      '@types/debug': 4.1.12
      debug: 4.4.1
      decode-named-character-reference: 1.2.0
      devlop: 1.1.0
      micromark-core-commonmark: 2.0.3
      micromark-factory-space: 2.0.1
      micromark-util-character: 2.1.1
      micromark-util-chunked: 2.0.1
      micromark-util-combine-extensions: 2.0.1
      micromark-util-decode-numeric-character-reference: 2.0.2
      micromark-util-encode: 2.0.1
      micromark-util-normalize-identifier: 2.0.1
      micromark-util-resolve-all: 2.0.1
      micromark-util-sanitize-uri: 2.0.1
      micromark-util-subtokenize: 2.1.0
      micromark-util-symbol: 2.0.1
      micromark-util-types: 2.0.2
    transitivePeerDependencies:
      - supports-color

  micromatch@4.0.8:
    dependencies:
      braces: 3.0.3
      picomatch: 2.3.1

  mime-db@1.52.0: {}

  mime-types@2.1.35:
    dependencies:
      mime-db: 1.52.0

  mimic-fn@2.1.0: {}

  minimatch@3.1.2:
    dependencies:
      brace-expansion: 1.1.12

  minimatch@8.0.4:
    dependencies:
      brace-expansion: 2.0.2

  minimatch@9.0.5:
    dependencies:
      brace-expansion: 2.0.2

  minimist@1.2.8: {}

  minipass@4.2.8: {}

  minipass@7.1.2: {}

  minizlib@3.0.2:
    dependencies:
      minipass: 7.1.2

  mkdirp@0.5.6:
    dependencies:
      minimist: 1.2.8

  mkdirp@3.0.1: {}

  module-details-from-path@1.0.4: {}

  mri@1.2.0: {}

  ms@2.1.3: {}

  mute-stream@0.0.8: {}

  nanoid@3.3.11: {}

  nanoid@5.1.5: {}

  negotiator@1.0.0: {}

  neo-async@2.6.2: {}

  netmask@2.0.2: {}

  next-themes@0.4.6(react-dom@19.1.0(react@19.1.0))(react@19.1.0):
    dependencies:
      react: 19.1.0
      react-dom: 19.1.0(react@19.1.0)

  next@15.3.4(@opentelemetry/api@1.9.0)(react-dom@19.1.0(react@19.1.0))(react@19.1.0):
    dependencies:
      '@next/env': 15.3.4
      '@swc/counter': 0.1.3
      '@swc/helpers': 0.5.15
      busboy: 1.6.0
      caniuse-lite: 1.0.30001724
      postcss: 8.4.31
      react: 19.1.0
      react-dom: 19.1.0(react@19.1.0)
      styled-jsx: 5.1.6(@babel/core@7.27.4)(react@19.1.0)
    optionalDependencies:
      '@next/swc-darwin-arm64': 15.3.4
      '@next/swc-darwin-x64': 15.3.4
      '@next/swc-linux-arm64-gnu': 15.3.4
      '@next/swc-linux-arm64-musl': 15.3.4
      '@next/swc-linux-x64-gnu': 15.3.4
      '@next/swc-linux-x64-musl': 15.3.4
      '@next/swc-win32-arm64-msvc': 15.3.4
      '@next/swc-win32-x64-msvc': 15.3.4
      '@opentelemetry/api': 1.9.0
      sharp: 0.34.2
    transitivePeerDependencies:
      - '@babel/core'
      - babel-plugin-macros

  next@15.4.0-canary.77(@babel/core@7.27.4)(@opentelemetry/api@1.9.0)(react-dom@19.1.0(react@19.1.0))(react@19.1.0):
    dependencies:
      '@next/env': 15.4.0-canary.77
      '@swc/helpers': 0.5.15
      caniuse-lite: 1.0.30001724
      postcss: 8.4.31
      react: 19.1.0
      react-dom: 19.1.0(react@19.1.0)
      styled-jsx: 5.1.6(@babel/core@7.27.4)(react@19.1.0)
    optionalDependencies:
      '@next/swc-darwin-arm64': 15.4.0-canary.77
      '@next/swc-darwin-x64': 15.4.0-canary.77
      '@next/swc-linux-arm64-gnu': 15.4.0-canary.77
      '@next/swc-linux-arm64-musl': 15.4.0-canary.77
      '@next/swc-linux-x64-gnu': 15.4.0-canary.77
      '@next/swc-linux-x64-musl': 15.4.0-canary.77
      '@next/swc-win32-arm64-msvc': 15.4.0-canary.77
      '@next/swc-win32-x64-msvc': 15.4.0-canary.77
      '@opentelemetry/api': 1.9.0
      sharp: 0.34.2
    transitivePeerDependencies:
      - '@babel/core'
      - babel-plugin-macros

  no-case@2.3.2:
    dependencies:
      lower-case: 1.1.4

  node-fetch@2.7.0:
    dependencies:
      whatwg-url: 5.0.0

  node-plop@0.26.3:
    dependencies:
      '@babel/runtime-corejs3': 7.27.6
      '@types/inquirer': 6.5.0
      change-case: 3.1.0
      del: 5.1.0
      globby: 10.0.2
      handlebars: 4.7.8
      inquirer: 7.3.3
      isbinaryfile: 4.0.10
      lodash.get: 4.4.2
      mkdirp: 0.5.6
      resolve: 1.22.10

  node-releases@2.0.19: {}

  normalize-path@3.0.0: {}

  normalize-range@0.1.2: {}

  npm-run-path@4.0.1:
    dependencies:
      path-key: 3.1.1

  oauth4webapi@3.5.3: {}

  object-assign@4.1.1: {}

  once@1.4.0:
    dependencies:
      wrappy: 1.0.2

  onetime@5.1.2:
    dependencies:
      mimic-fn: 2.1.0

  oniguruma-parser@0.12.1: {}

  oniguruma-to-es@4.3.3:
    dependencies:
      oniguruma-parser: 0.12.1
      regex: 6.0.1
      regex-recursion: 6.0.2

  openai@5.7.0(zod@3.25.67):
    optionalDependencies:
      zod: 3.25.67

  ora@4.1.1:
    dependencies:
      chalk: 3.0.0
      cli-cursor: 3.1.0
      cli-spinners: 2.9.2
      is-interactive: 1.0.0
      log-symbols: 3.0.0
      mute-stream: 0.0.8
      strip-ansi: 6.0.1
      wcwidth: 1.0.1

  ora@5.4.1:
    dependencies:
      bl: 4.1.0
      chalk: 4.1.2
      cli-cursor: 3.1.0
      cli-spinners: 2.9.2
      is-interactive: 1.0.0
      is-unicode-supported: 0.1.0
      log-symbols: 4.1.0
      strip-ansi: 6.0.1
      wcwidth: 1.0.1

  os-tmpdir@1.0.2: {}

  oslo@1.2.1:
    dependencies:
      '@node-rs/argon2': 1.7.0
      '@node-rs/bcrypt': 1.9.0

  p-limit@3.1.0:
    dependencies:
      yocto-queue: 0.1.0

  p-locate@5.0.0:
    dependencies:
      p-limit: 3.1.0

  p-map@3.0.0:
    dependencies:
      aggregate-error: 3.1.0

  pac-proxy-agent@7.2.0:
    dependencies:
      '@tootallnate/quickjs-emscripten': 0.23.0
      agent-base: 7.1.3
      debug: 4.4.1
      get-uri: 6.0.4
      http-proxy-agent: 7.0.2
      https-proxy-agent: 7.0.6
      pac-resolver: 7.0.1
      socks-proxy-agent: 8.0.5
    transitivePeerDependencies:
      - supports-color

  pac-resolver@7.0.1:
    dependencies:
      degenerator: 5.0.1
      netmask: 2.0.2

  param-case@2.1.1:
    dependencies:
      no-case: 2.3.2

  parse-entities@4.0.2:
    dependencies:
      '@types/unist': 2.0.11
      character-entities-legacy: 3.0.0
      character-reference-invalid: 2.0.1
      decode-named-character-reference: 1.2.0
      is-alphanumerical: 2.0.1
      is-decimal: 2.0.1
      is-hexadecimal: 2.0.1

  pascal-case@2.0.1:
    dependencies:
      camel-case: 3.0.0
      upper-case-first: 1.1.2

  path-case@2.1.1:
    dependencies:
      no-case: 2.3.2

  path-exists@4.0.0: {}

  path-is-absolute@1.0.1: {}

  path-key@3.1.1: {}

  path-parse@1.0.7: {}

  path-scurry@1.11.1:
    dependencies:
      lru-cache: 10.4.3
      minipass: 7.1.2

  path-to-regexp@6.3.0: {}

  path-type@4.0.0: {}

  pg-int8@1.0.1: {}

  pg-protocol@1.10.3: {}

  pg-types@2.2.0:
    dependencies:
      pg-int8: 1.0.1
      postgres-array: 2.0.0
      postgres-bytea: 1.0.0
      postgres-date: 1.0.7
      postgres-interval: 1.2.0

  picocolors@1.0.1: {}

  picocolors@1.1.1: {}

  picomatch@2.3.1: {}

  picomatch@4.0.2: {}

  playwright-core@1.53.1: {}

  playwright@1.53.1:
    dependencies:
      playwright-core: 1.53.1
    optionalDependencies:
      fsevents: 2.3.2

  postcss-selector-parser@7.1.0:
    dependencies:
      cssesc: 3.0.0
      util-deprecate: 1.0.2

  postcss-value-parser@4.2.0: {}

  postcss@8.4.31:
    dependencies:
      nanoid: 3.3.11
      picocolors: 1.1.1
      source-map-js: 1.2.1

  postcss@8.5.6:
    dependencies:
      nanoid: 3.3.11
      picocolors: 1.1.1
      source-map-js: 1.2.1

  postgres-array@2.0.0: {}

  postgres-bytea@1.0.0: {}

  postgres-date@1.0.7: {}

  postgres-interval@1.2.0:
    dependencies:
      xtend: 4.0.2

  posthog-js@1.256.0:
    dependencies:
      core-js: 3.43.0
      fflate: 0.4.8
      preact: 10.26.9
      web-vitals: 4.2.4

  posthog-node@5.1.1: {}

  preact-render-to-string@6.5.11(preact@10.24.3):
    dependencies:
      preact: 10.24.3

  preact@10.24.3: {}

  preact@10.26.9: {}

  prettier@3.5.3: {}

  progress@2.0.3: {}

  prop-types@15.8.1:
    dependencies:
      loose-envify: 1.4.0
      object-assign: 4.1.1
      react-is: 16.13.1

  property-information@7.1.0: {}

  proxy-agent@6.5.0:
    dependencies:
      agent-base: 7.1.3
      debug: 4.4.1
      http-proxy-agent: 7.0.2
      https-proxy-agent: 7.0.6
      lru-cache: 7.18.3
      pac-proxy-agent: 7.2.0
      proxy-from-env: 1.1.0
      socks-proxy-agent: 8.0.5
    transitivePeerDependencies:
      - supports-color

  proxy-from-env@1.1.0: {}

  queue-microtask@1.2.3: {}

  randombytes@2.1.0:
    dependencies:
      safe-buffer: 5.2.1

  rc@1.2.8:
    dependencies:
      deep-extend: 0.6.0
      ini: 1.3.8
      minimist: 1.2.8
      strip-json-comments: 2.0.1

  react-day-picker@9.7.0(react@19.1.0):
    dependencies:
      '@date-fns/tz': 1.2.0
      date-fns: 4.1.0
      date-fns-jalali: 4.1.0-0
      react: 19.1.0

  react-dom@19.1.0(react@19.1.0):
    dependencies:
      react: 19.1.0
      scheduler: 0.26.0

  react-hook-form@7.58.1(react@19.1.0):
    dependencies:
      react: 19.1.0

  react-is@16.13.1: {}

  react-is@18.3.1: {}

  react-markdown@10.1.0(@types/react@19.1.8)(react@19.1.0):
    dependencies:
      '@types/hast': 3.0.4
      '@types/mdast': 4.0.4
      '@types/react': 19.1.8
      devlop: 1.1.0
      hast-util-to-jsx-runtime: 2.3.6
      html-url-attributes: 3.0.1
      mdast-util-to-hast: 13.2.0
      react: 19.1.0
      remark-parse: 11.0.0
      remark-rehype: 11.1.2
      unified: 11.0.5
      unist-util-visit: 5.0.0
      vfile: 6.0.3
    transitivePeerDependencies:
      - supports-color

  react-medium-image-zoom@5.2.14(react-dom@19.1.0(react@19.1.0))(react@19.1.0):
    dependencies:
      react: 19.1.0
      react-dom: 19.1.0(react@19.1.0)

  react-remove-scroll-bar@2.3.8(@types/react@19.1.8)(react@19.1.0):
    dependencies:
      react: 19.1.0
      react-style-singleton: 2.2.3(@types/react@19.1.8)(react@19.1.0)
      tslib: 2.8.1
    optionalDependencies:
      '@types/react': 19.1.8

  react-remove-scroll@2.7.1(@types/react@19.1.8)(react@19.1.0):
    dependencies:
      react: 19.1.0
      react-remove-scroll-bar: 2.3.8(@types/react@19.1.8)(react@19.1.0)
      react-style-singleton: 2.2.3(@types/react@19.1.8)(react@19.1.0)
      tslib: 2.8.1
      use-callback-ref: 1.3.3(@types/react@19.1.8)(react@19.1.0)
      use-sidecar: 1.1.3(@types/react@19.1.8)(react@19.1.0)
    optionalDependencies:
      '@types/react': 19.1.8

  react-resizable-panels@3.0.3(react-dom@19.1.0(react@19.1.0))(react@19.1.0):
    dependencies:
      react: 19.1.0
      react-dom: 19.1.0(react@19.1.0)

  react-scan@0.3.4(@types/react@19.1.8)(next@15.4.0-canary.77(@babel/core@7.27.4)(@opentelemetry/api@1.9.0)(react-dom@19.1.0(react@19.1.0))(react@19.1.0))(react-dom@19.1.0(react@19.1.0))(react@19.1.0)(rollup@4.35.0):
    dependencies:
      '@babel/core': 7.27.4
      '@babel/generator': 7.27.5
      '@babel/types': 7.27.6
      '@clack/core': 0.3.5
      '@clack/prompts': 0.8.2
      '@pivanov/utils': 0.0.2(react-dom@19.1.0(react@19.1.0))(react@19.1.0)
      '@preact/signals': 1.3.2(preact@10.26.9)
      '@rollup/pluginutils': 5.2.0(rollup@4.35.0)
      '@types/node': 20.19.1
      bippy: 0.3.17(@types/react@19.1.8)(react@19.1.0)
      esbuild: 0.25.5
      estree-walker: 3.0.3
      kleur: 4.1.5
      mri: 1.2.0
      playwright: 1.53.1
      preact: 10.26.9
      react: 19.1.0
      react-dom: 19.1.0(react@19.1.0)
      tsx: 4.20.3
    optionalDependencies:
      next: 15.4.0-canary.77(@babel/core@7.27.4)(@opentelemetry/api@1.9.0)(react-dom@19.1.0(react@19.1.0))(react@19.1.0)
      unplugin: 2.1.0
    transitivePeerDependencies:
      - '@types/react'
      - rollup
      - supports-color

  react-smooth@4.0.4(react-dom@19.1.0(react@19.1.0))(react@19.1.0):
    dependencies:
      fast-equals: 5.2.2
      prop-types: 15.8.1
      react: 19.1.0
      react-dom: 19.1.0(react@19.1.0)
      react-transition-group: 4.4.5(react-dom@19.1.0(react@19.1.0))(react@19.1.0)

  react-style-singleton@2.2.3(@types/react@19.1.8)(react@19.1.0):
    dependencies:
      get-nonce: 1.0.1
      react: 19.1.0
      tslib: 2.8.1
    optionalDependencies:
      '@types/react': 19.1.8

  react-transition-group@4.4.5(react-dom@19.1.0(react@19.1.0))(react@19.1.0):
    dependencies:
      '@babel/runtime': 7.27.6
      dom-helpers: 5.2.1
      loose-envify: 1.4.0
      prop-types: 15.8.1
      react: 19.1.0
      react-dom: 19.1.0(react@19.1.0)

  react@19.1.0: {}

  readable-stream@3.6.2:
    dependencies:
      inherits: 2.0.4
      string_decoder: 1.3.0
      util-deprecate: 1.0.2

  readdirp@3.6.0:
    dependencies:
      picomatch: 2.3.1

  readdirp@4.1.2: {}

  recharts-scale@0.4.5:
    dependencies:
      decimal.js-light: 2.5.1

  recharts@2.15.4(react-dom@19.1.0(react@19.1.0))(react@19.1.0):
    dependencies:
      clsx: 2.1.1
      eventemitter3: 4.0.7
      lodash: 4.17.21
      react: 19.1.0
      react-dom: 19.1.0(react@19.1.0)
      react-is: 18.3.1
      react-smooth: 4.0.4(react-dom@19.1.0(react@19.1.0))(react@19.1.0)
      recharts-scale: 0.4.5
      tiny-invariant: 1.3.3
      victory-vendor: 36.9.2

  recma-build-jsx@1.0.0:
    dependencies:
      '@types/estree': 1.0.8
      estree-util-build-jsx: 3.0.1
      vfile: 6.0.3

  recma-jsx@1.0.0(acorn@8.15.0):
    dependencies:
      acorn-jsx: 5.3.2(acorn@8.15.0)
      estree-util-to-js: 2.0.0
      recma-parse: 1.0.0
      recma-stringify: 1.0.0
      unified: 11.0.5
    transitivePeerDependencies:
      - acorn

  recma-parse@1.0.0:
    dependencies:
      '@types/estree': 1.0.8
      esast-util-from-js: 2.0.1
      unified: 11.0.5
      vfile: 6.0.3

  recma-stringify@1.0.0:
    dependencies:
      '@types/estree': 1.0.8
      estree-util-to-js: 2.0.0
      unified: 11.0.5
      vfile: 6.0.3

  regex-recursion@6.0.2:
    dependencies:
      regex-utilities: 2.3.0

  regex-utilities@2.3.0: {}

  regex@6.0.1:
    dependencies:
      regex-utilities: 2.3.0

  registry-auth-token@3.3.2:
    dependencies:
      rc: 1.2.8
      safe-buffer: 5.2.1

  registry-url@3.1.0:
    dependencies:
      rc: 1.2.8

  rehype-recma@1.0.0:
    dependencies:
      '@types/estree': 1.0.8
      '@types/hast': 3.0.4
      hast-util-to-estree: 3.1.3
    transitivePeerDependencies:
      - supports-color

  remark-gfm@4.0.1:
    dependencies:
      '@types/mdast': 4.0.4
      mdast-util-gfm: 3.1.0
      micromark-extension-gfm: 3.0.0
      remark-parse: 11.0.0
      remark-stringify: 11.0.0
      unified: 11.0.5
    transitivePeerDependencies:
      - supports-color

  remark-mdx@3.1.0:
    dependencies:
      mdast-util-mdx: 3.0.0
      micromark-extension-mdxjs: 3.0.0
    transitivePeerDependencies:
      - supports-color

  remark-parse@11.0.0:
    dependencies:
      '@types/mdast': 4.0.4
      mdast-util-from-markdown: 2.0.2
      micromark-util-types: 2.0.2
      unified: 11.0.5
    transitivePeerDependencies:
      - supports-color

  remark-rehype@11.1.2:
    dependencies:
      '@types/hast': 3.0.4
      '@types/mdast': 4.0.4
      mdast-util-to-hast: 13.2.0
      unified: 11.0.5
      vfile: 6.0.3

  remark-stringify@11.0.0:
    dependencies:
      '@types/mdast': 4.0.4
      mdast-util-to-markdown: 2.1.2
      unified: 11.0.5

  remark@15.0.1:
    dependencies:
      '@types/mdast': 4.0.4
      remark-parse: 11.0.0
      remark-stringify: 11.0.0
      unified: 11.0.5
    transitivePeerDependencies:
      - supports-color

  require-directory@2.1.1: {}

  require-from-string@2.0.2: {}

  require-in-the-middle@7.5.2:
    dependencies:
      debug: 4.4.1
      module-details-from-path: 1.0.4
      resolve: 1.22.10
    transitivePeerDependencies:
      - supports-color

  resolve-pkg-maps@1.0.0: {}

  resolve@1.22.10:
    dependencies:
      is-core-module: 2.16.1
      path-parse: 1.0.7
      supports-preserve-symlinks-flag: 1.0.0

  resolve@1.22.8:
    dependencies:
      is-core-module: 2.16.1
      path-parse: 1.0.7
      supports-preserve-symlinks-flag: 1.0.0

  restore-cursor@3.1.0:
    dependencies:
      onetime: 5.1.2
      signal-exit: 3.0.7

  reusify@1.1.0: {}

  rimraf@3.0.2:
    dependencies:
      glob: 7.2.3

  rollup@4.35.0:
    dependencies:
      '@types/estree': 1.0.6
    optionalDependencies:
      '@rollup/rollup-android-arm-eabi': 4.35.0
      '@rollup/rollup-android-arm64': 4.35.0
      '@rollup/rollup-darwin-arm64': 4.35.0
      '@rollup/rollup-darwin-x64': 4.35.0
      '@rollup/rollup-freebsd-arm64': 4.35.0
      '@rollup/rollup-freebsd-x64': 4.35.0
      '@rollup/rollup-linux-arm-gnueabihf': 4.35.0
      '@rollup/rollup-linux-arm-musleabihf': 4.35.0
      '@rollup/rollup-linux-arm64-gnu': 4.35.0
      '@rollup/rollup-linux-arm64-musl': 4.35.0
      '@rollup/rollup-linux-loongarch64-gnu': 4.35.0
      '@rollup/rollup-linux-powerpc64le-gnu': 4.35.0
      '@rollup/rollup-linux-riscv64-gnu': 4.35.0
      '@rollup/rollup-linux-s390x-gnu': 4.35.0
      '@rollup/rollup-linux-x64-gnu': 4.35.0
      '@rollup/rollup-linux-x64-musl': 4.35.0
      '@rollup/rollup-win32-arm64-msvc': 4.35.0
      '@rollup/rollup-win32-ia32-msvc': 4.35.0
      '@rollup/rollup-win32-x64-msvc': 4.35.0
      fsevents: 2.3.3

  run-async@2.4.1: {}

  run-parallel@1.2.0:
    dependencies:
      queue-microtask: 1.2.3

  rxjs@6.6.7:
    dependencies:
      tslib: 1.14.1

  rxjs@7.8.2:
    dependencies:
      tslib: 2.8.1

  safe-buffer@5.2.1: {}

  safer-buffer@2.1.2: {}

  scheduler@0.26.0: {}

  schema-utils@4.3.2:
    dependencies:
      '@types/json-schema': 7.0.15
      ajv: 8.17.1
      ajv-formats: 2.1.1(ajv@8.17.1)
      ajv-keywords: 5.1.0(ajv@8.17.1)

  scroll-into-view-if-needed@3.1.0:
    dependencies:
      compute-scroll-into-view: 3.1.1

  semver@6.3.1: {}

  semver@7.6.2: {}

  semver@7.7.2: {}

  sentence-case@2.1.1:
    dependencies:
      no-case: 2.3.2
      upper-case-first: 1.1.2

  serialize-javascript@6.0.2:
    dependencies:
      randombytes: 2.1.0

  server-only@0.0.1: {}

  sharp@0.34.2:
    dependencies:
      color: 4.2.3
      detect-libc: 2.0.4
      semver: 7.7.2
    optionalDependencies:
      '@img/sharp-darwin-arm64': 0.34.2
      '@img/sharp-darwin-x64': 0.34.2
      '@img/sharp-libvips-darwin-arm64': 1.1.0
      '@img/sharp-libvips-darwin-x64': 1.1.0
      '@img/sharp-libvips-linux-arm': 1.1.0
      '@img/sharp-libvips-linux-arm64': 1.1.0
      '@img/sharp-libvips-linux-ppc64': 1.1.0
      '@img/sharp-libvips-linux-s390x': 1.1.0
      '@img/sharp-libvips-linux-x64': 1.1.0
      '@img/sharp-libvips-linuxmusl-arm64': 1.1.0
      '@img/sharp-libvips-linuxmusl-x64': 1.1.0
      '@img/sharp-linux-arm': 0.34.2
      '@img/sharp-linux-arm64': 0.34.2
      '@img/sharp-linux-s390x': 0.34.2
      '@img/sharp-linux-x64': 0.34.2
      '@img/sharp-linuxmusl-arm64': 0.34.2
      '@img/sharp-linuxmusl-x64': 0.34.2
      '@img/sharp-wasm32': 0.34.2
      '@img/sharp-win32-arm64': 0.34.2
      '@img/sharp-win32-ia32': 0.34.2
      '@img/sharp-win32-x64': 0.34.2
    optional: true

  shebang-command@2.0.0:
    dependencies:
      shebang-regex: 3.0.0

  shebang-regex@3.0.0: {}

  shell-quote@1.8.3: {}

  shiki@3.7.0:
    dependencies:
      '@shikijs/core': 3.7.0
      '@shikijs/engine-javascript': 3.7.0
      '@shikijs/engine-oniguruma': 3.7.0
      '@shikijs/langs': 3.7.0
      '@shikijs/themes': 3.7.0
      '@shikijs/types': 3.7.0
      '@shikijs/vscode-textmate': 10.0.2
      '@types/hast': 3.0.4

  shimmer@1.2.1: {}

  signal-exit@3.0.7: {}

  simple-swizzle@0.2.2:
    dependencies:
      is-arrayish: 0.3.2
    optional: true

  sisteransi@1.0.5: {}

  slash@3.0.0: {}

  smart-buffer@4.2.0: {}

  snake-case@2.1.0:
    dependencies:
      no-case: 2.3.2

  socks-proxy-agent@8.0.5:
    dependencies:
      agent-base: 7.1.3
      debug: 4.4.1
      socks: 2.8.5
    transitivePeerDependencies:
      - supports-color

  socks@2.8.5:
    dependencies:
      ip-address: 9.0.5
      smart-buffer: 4.2.0

  sonner@2.0.5(react-dom@19.1.0(react@19.1.0))(react@19.1.0):
    dependencies:
      react: 19.1.0
      react-dom: 19.1.0(react@19.1.0)

  source-map-js@1.2.1: {}

  source-map-support@0.5.21:
    dependencies:
      buffer-from: 1.1.2
      source-map: 0.6.1

  source-map@0.6.1: {}

  source-map@0.7.4: {}

  space-separated-tokens@2.0.2: {}

  sprintf-js@1.1.3: {}

  stacktrace-parser@0.1.11:
    dependencies:
      type-fest: 0.7.1

  streamsearch@1.1.0: {}

  string-width@4.2.3:
    dependencies:
      emoji-regex: 8.0.0
      is-fullwidth-code-point: 3.0.0
      strip-ansi: 6.0.1

  string_decoder@1.3.0:
    dependencies:
      safe-buffer: 5.2.1

  stringify-entities@4.0.4:
    dependencies:
      character-entities-html4: 2.1.0
      character-entities-legacy: 3.0.0

  strip-ansi@6.0.1:
    dependencies:
      ansi-regex: 5.0.1

  strip-final-newline@2.0.0: {}

  strip-json-comments@2.0.1: {}

  style-to-js@1.1.17:
    dependencies:
      style-to-object: 1.0.9

  style-to-object@1.0.9:
    dependencies:
      inline-style-parser: 0.2.4

  styled-jsx@5.1.6(@babel/core@7.27.4)(react@19.1.0):
    dependencies:
      client-only: 0.0.1
      react: 19.1.0
    optionalDependencies:
      '@babel/core': 7.27.4

  supports-color@5.5.0:
    dependencies:
      has-flag: 3.0.0

  supports-color@7.2.0:
    dependencies:
      has-flag: 4.0.0

  supports-color@8.1.1:
    dependencies:
      has-flag: 4.0.0

  supports-preserve-symlinks-flag@1.0.0: {}

  swap-case@1.1.2:
    dependencies:
      lower-case: 1.1.4
      upper-case: 1.1.3

  swr@2.3.3(react@19.1.0):
    dependencies:
      dequal: 2.0.3
      react: 19.1.0
      use-sync-external-store: 1.5.0(react@19.1.0)

  tailwind-merge@3.3.1: {}

  tailwindcss-animate@1.0.7(tailwindcss@4.1.10):
    dependencies:
      tailwindcss: 4.1.10

  tailwindcss@4.1.10: {}

  tapable@2.2.2: {}

  tar@7.4.3:
    dependencies:
      '@isaacs/fs-minipass': 4.0.1
      chownr: 3.0.0
      minipass: 7.1.2
      minizlib: 3.0.2
      mkdirp: 3.0.1
      yallist: 5.0.0

  terser-webpack-plugin@5.3.14(webpack@5.99.9):
    dependencies:
      '@jridgewell/trace-mapping': 0.3.25
      jest-worker: 27.5.1
      schema-utils: 4.3.2
      serialize-javascript: 6.0.2
      terser: 5.43.1
      webpack: 5.99.9

  terser@5.43.1:
    dependencies:
      '@jridgewell/source-map': 0.3.9
      acorn: 8.15.0
      commander: 2.20.3
      source-map-support: 0.5.21

  throttleit@2.1.0: {}

  through@2.3.8: {}

  tiny-invariant@1.3.3: {}

  tinycolor2@1.6.0: {}

  tinyexec@1.0.1: {}

  tinyglobby@0.2.14:
    dependencies:
      fdir: 6.4.6(picomatch@4.0.2)
      picomatch: 4.0.2

  tinygradient@1.1.5:
    dependencies:
      '@types/tinycolor2': 1.4.6
      tinycolor2: 1.6.0

  title-case@2.1.1:
    dependencies:
      no-case: 2.3.2
      upper-case: 1.1.3

  tmp@0.0.33:
    dependencies:
      os-tmpdir: 1.0.2

  to-regex-range@5.0.1:
    dependencies:
      is-number: 7.0.0

  tr46@0.0.3: {}

  tree-kill@1.2.2: {}

  trim-lines@3.0.1: {}

  trough@2.2.0: {}

  ts-node@10.9.2(@types/node@24.0.3)(typescript@5.8.3):
    dependencies:
      '@cspotcode/source-map-support': 0.8.1
      '@tsconfig/node10': 1.0.11
      '@tsconfig/node12': 1.0.11
      '@tsconfig/node14': 1.0.3
      '@tsconfig/node16': 1.0.4
      '@types/node': 24.0.3
      acorn: 8.15.0
      acorn-walk: 8.3.4
      arg: 4.1.3
      create-require: 1.1.1
      diff: 4.0.2
      make-error: 1.3.6
      typescript: 5.8.3
      v8-compile-cache-lib: 3.0.1
      yn: 3.1.1

  tslib@1.14.1: {}

  tslib@2.8.1: {}

  tsx@4.20.3:
    dependencies:
      esbuild: 0.25.5
      get-tsconfig: 4.10.1
    optionalDependencies:
      fsevents: 2.3.3

  turbo-darwin-64@2.5.4:
    optional: true

  turbo-darwin-arm64@2.5.4:
    optional: true

  turbo-linux-64@2.5.4:
    optional: true

  turbo-linux-arm64@2.5.4:
    optional: true

  turbo-windows-64@2.5.4:
    optional: true

  turbo-windows-arm64@2.5.4:
    optional: true

  turbo@2.5.4:
    optionalDependencies:
      turbo-darwin-64: 2.5.4
      turbo-darwin-arm64: 2.5.4
      turbo-linux-64: 2.5.4
      turbo-linux-arm64: 2.5.4
      turbo-windows-64: 2.5.4
      turbo-windows-arm64: 2.5.4

  tw-animate-css@1.3.4: {}

  type-fest@0.21.3: {}

  type-fest@0.7.1: {}

  typescript@5.6.3: {}

  typescript@5.8.3: {}

  uglify-js@3.19.3:
    optional: true

  undici-types@6.21.0: {}

  undici-types@7.8.0: {}

  unified@11.0.5:
    dependencies:
      '@types/unist': 3.0.3
      bail: 2.0.2
      devlop: 1.1.0
      extend: 3.0.2
      is-plain-obj: 4.1.0
      trough: 2.2.0
      vfile: 6.0.3

  unist-util-is@6.0.0:
    dependencies:
      '@types/unist': 3.0.3

  unist-util-position-from-estree@2.0.0:
    dependencies:
      '@types/unist': 3.0.3

  unist-util-position@5.0.0:
    dependencies:
      '@types/unist': 3.0.3

  unist-util-stringify-position@4.0.0:
    dependencies:
      '@types/unist': 3.0.3

  unist-util-visit-parents@6.0.1:
    dependencies:
      '@types/unist': 3.0.3
      unist-util-is: 6.0.0

  unist-util-visit@5.0.0:
    dependencies:
      '@types/unist': 3.0.3
      unist-util-is: 6.0.0
      unist-util-visit-parents: 6.0.1

  universalify@2.0.1: {}

  unplugin@1.0.1:
    dependencies:
      acorn: 8.15.0
      chokidar: 3.6.0
      webpack-sources: 3.3.3
      webpack-virtual-modules: 0.5.0

  unplugin@2.1.0:
    dependencies:
      acorn: 8.15.0
      webpack-virtual-modules: 0.6.2
    optional: true

  update-browserslist-db@1.1.3(browserslist@4.25.0):
    dependencies:
      browserslist: 4.25.0
      escalade: 3.2.0
      picocolors: 1.1.1

  update-check@1.5.4:
    dependencies:
      registry-auth-token: 3.3.2
      registry-url: 3.1.0

  upper-case-first@1.1.2:
    dependencies:
      upper-case: 1.1.3

  upper-case@1.1.3: {}

  use-callback-ref@1.3.3(@types/react@19.1.8)(react@19.1.0):
    dependencies:
      react: 19.1.0
      tslib: 2.8.1
    optionalDependencies:
      '@types/react': 19.1.8

  use-sidecar@1.1.3(@types/react@19.1.8)(react@19.1.0):
    dependencies:
      detect-node-es: 1.1.0
      react: 19.1.0
      tslib: 2.8.1
    optionalDependencies:
      '@types/react': 19.1.8

  use-sync-external-store@1.5.0(react@19.1.0):
    dependencies:
      react: 19.1.0

  util-deprecate@1.0.2: {}

  uuid@9.0.1: {}

  v8-compile-cache-lib@3.0.1: {}

  validate-npm-package-name@5.0.1: {}

  vaul@1.1.2(@types/react-dom@19.1.6(@types/react@19.1.8))(@types/react@19.1.8)(react-dom@19.1.0(react@19.1.0))(react@19.1.0):
    dependencies:
      '@radix-ui/react-dialog': 1.1.14(@types/react-dom@19.1.6(@types/react@19.1.8))(@types/react@19.1.8)(react-dom@19.1.0(react@19.1.0))(react@19.1.0)
      react: 19.1.0
      react-dom: 19.1.0(react@19.1.0)
    transitivePeerDependencies:
      - '@types/react'
      - '@types/react-dom'

  vfile-message@4.0.2:
    dependencies:
      '@types/unist': 3.0.3
      unist-util-stringify-position: 4.0.0

  vfile@6.0.3:
    dependencies:
      '@types/unist': 3.0.3
      vfile-message: 4.0.2

  victory-vendor@36.9.2:
    dependencies:
      '@types/d3-array': 3.2.1
      '@types/d3-ease': 3.0.2
      '@types/d3-interpolate': 3.0.4
      '@types/d3-scale': 4.0.9
      '@types/d3-shape': 3.1.7
      '@types/d3-time': 3.0.4
      '@types/d3-timer': 3.0.2
      d3-array: 3.2.4
      d3-ease: 3.0.1
      d3-interpolate: 3.0.1
      d3-scale: 4.0.2
      d3-shape: 3.2.0
      d3-time: 3.1.0
      d3-timer: 3.0.1

  watchpack@2.4.4:
    dependencies:
      glob-to-regexp: 0.4.1
      graceful-fs: 4.2.11

  wcwidth@1.0.1:
    dependencies:
      defaults: 1.0.4

  web-vitals@4.2.4: {}

  webidl-conversions@3.0.1: {}

  webpack-sources@3.3.3: {}

  webpack-virtual-modules@0.5.0: {}

  webpack-virtual-modules@0.6.2:
    optional: true

  webpack@5.99.9:
    dependencies:
      '@types/eslint-scope': 3.7.7
      '@types/estree': 1.0.8
      '@types/json-schema': 7.0.15
      '@webassemblyjs/ast': 1.14.1
      '@webassemblyjs/wasm-edit': 1.14.1
      '@webassemblyjs/wasm-parser': 1.14.1
      acorn: 8.15.0
      browserslist: 4.25.0
      chrome-trace-event: 1.0.4
      enhanced-resolve: 5.18.1
      es-module-lexer: 1.7.0
      eslint-scope: 5.1.1
      events: 3.3.0
      glob-to-regexp: 0.4.1
      graceful-fs: 4.2.11
      json-parse-even-better-errors: 2.3.1
      loader-runner: 4.3.0
      mime-types: 2.1.35
      neo-async: 2.6.2
      schema-utils: 4.3.2
      tapable: 2.2.2
      terser-webpack-plugin: 5.3.14(webpack@5.99.9)
      watchpack: 2.4.4
      webpack-sources: 3.3.3
    transitivePeerDependencies:
      - '@swc/core'
      - esbuild
      - uglify-js

  whatwg-url@5.0.0:
    dependencies:
      tr46: 0.0.3
      webidl-conversions: 3.0.1

  which@2.0.2:
    dependencies:
      isexe: 2.0.0

  wordwrap@1.0.0: {}

  wrap-ansi@6.2.0:
    dependencies:
      ansi-styles: 4.3.0
      string-width: 4.2.3
      strip-ansi: 6.0.1

  wrap-ansi@7.0.0:
    dependencies:
      ansi-styles: 4.3.0
      string-width: 4.2.3
      strip-ansi: 6.0.1

  wrappy@1.0.2: {}

  xtend@4.0.2: {}

  y18n@5.0.8: {}

  yallist@3.1.1: {}

  yallist@5.0.0: {}

  yargs-parser@21.1.1: {}

  yargs@17.7.2:
    dependencies:
      cliui: 8.0.1
      escalade: 3.2.0
      get-caller-file: 2.0.5
      require-directory: 2.1.1
      string-width: 4.2.3
      y18n: 5.0.8
      yargs-parser: 21.1.1

  yn@3.1.1: {}

  yocto-queue@0.1.0: {}

  zod-to-json-schema@3.24.5(zod@3.25.67):
    dependencies:
      zod: 3.25.67

  zod@3.25.67: {}

  zustand@5.0.6(@types/react@19.1.8)(react@19.1.0)(use-sync-external-store@1.5.0(react@19.1.0)):
    optionalDependencies:
      '@types/react': 19.1.8
      react: 19.1.0
      use-sync-external-store: 1.5.0(react@19.1.0)

  zwitch@2.0.4: {}<|MERGE_RESOLUTION|>--- conflicted
+++ resolved
@@ -154,15 +154,12 @@
       '@mdx-js/react':
         specifier: ^3.1.0
         version: 3.1.0(@types/react@19.1.8)(react@19.1.0)
-<<<<<<< HEAD
       '@repo/utils':
         specifier: workspace:*
         version: link:../../packages/utils
-=======
       '@sentry/nextjs':
         specifier: ^9.14.0
         version: 9.33.0(@opentelemetry/context-async-hooks@1.30.1(@opentelemetry/api@1.9.0))(@opentelemetry/core@1.30.1(@opentelemetry/api@1.9.0))(@opentelemetry/instrumentation@0.57.2(@opentelemetry/api@1.9.0))(@opentelemetry/sdk-trace-base@1.30.1(@opentelemetry/api@1.9.0))(next@15.4.0-canary.77(@babel/core@7.27.4)(@opentelemetry/api@1.9.0)(react-dom@19.1.0(react@19.1.0))(react@19.1.0))(react@19.1.0)(webpack@5.99.9)
->>>>>>> 442cc3ac
       '@t3-oss/env-core':
         specifier: ^0.13.8
         version: 0.13.8(typescript@5.8.3)(zod@3.25.67)
@@ -3591,19 +3588,13 @@
   eventemitter3@4.0.7:
     resolution: {integrity: sha512-8guHBZCwKnFhYdHr2ysuRWErTwhoN2X8XELRlrRwpmfeY2jjuUN4taQMsULKUVo1K4DvZl+0pgfyoysHxvmvEw==}
 
-<<<<<<< HEAD
+  events@3.3.0:
+    resolution: {integrity: sha512-mQw+2fkQbALzQ7V0MY0IqdnXNOeTtP4r0lN9z7AAawCXgqea7bDii20AYrIBrFd/Hx0M2Ocz6S111CaFkUcb0Q==}
+    engines: {node: '>=0.8.x'}
+
   eventsource-parser@3.0.3:
     resolution: {integrity: sha512-nVpZkTMM9rF6AQ9gPJpFsNAMt48wIzB5TQgiTLdHiuO8XEDhUgZEhqKlZWXbIzo9VmJ/HvysHqEaVeD5v9TPvA==}
     engines: {node: '>=20.0.0'}
-=======
-  events@3.3.0:
-    resolution: {integrity: sha512-mQw+2fkQbALzQ7V0MY0IqdnXNOeTtP4r0lN9z7AAawCXgqea7bDii20AYrIBrFd/Hx0M2Ocz6S111CaFkUcb0Q==}
-    engines: {node: '>=0.8.x'}
-
-  eventsource-parser@3.0.2:
-    resolution: {integrity: sha512-6RxOBZ/cYgd8usLwsEl+EC09Au/9BcmCKYF2/xbml6DNczf7nv0MQb+7BA2F+li6//I+28VNlQR37XfQtcAJuA==}
-    engines: {node: '>=18.0.0'}
->>>>>>> 442cc3ac
 
   exa-js@1.8.17:
     resolution: {integrity: sha512-yvUgUEjRFxpraVi9+4IbVOkzWqWgK37ydYB/8/yw/vmTgsZH1ZROao60s2MSRFXVyiOjDNyJ4N+bmmlq/pr2Hw==}
@@ -8608,13 +8599,9 @@
 
   eventemitter3@4.0.7: {}
 
-<<<<<<< HEAD
+  events@3.3.0: {}
+
   eventsource-parser@3.0.3: {}
-=======
-  events@3.3.0: {}
-
-  eventsource-parser@3.0.2: {}
->>>>>>> 442cc3ac
 
   exa-js@1.8.17(zod@3.25.67):
     dependencies:
