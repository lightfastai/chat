import { siteConfig } from "@/lib/site-config"
import { preloadQuery } from "convex/nextjs"
import type { Metadata } from "next"
import { Suspense } from "react"
import { api } from "../../../convex/_generated/api"
import { ChatInterface } from "../../components/chat/ChatInterface"
<<<<<<< HEAD
import { ChatLayout } from "../../components/chat/ChatLayout"
import { TooltipProvider } from "../../components/ui/tooltip"
=======
import { getAuthToken } from "../../lib/auth"
>>>>>>> 8de7b4fe

export const metadata: Metadata = {
  title: "New Chat",
  description:
    "Start intelligent conversations with AI agents using Lightfast.",
  openGraph: {
    title: `New Chat - ${siteConfig.name}`,
    description:
      "Start intelligent conversations with AI agents using Lightfast.",
    url: `${siteConfig.url}/chat`,
  },
  twitter: {
    title: `New Chat - ${siteConfig.name}`,
    description:
      "Start intelligent conversations with AI agents using Lightfast.",
  },
  robots: {
    index: false,
    follow: false,
  },
}

// Server component that enables SSR for the new chat page with prefetched user data
export default function ChatPage() {
<<<<<<< HEAD
  // This server component provides the static shell
  // Client-side hydration happens in ChatInterface and ChatLayoutClient
  return (
    <TooltipProvider>
      <ChatLayout>
        <ChatInterface />
      </ChatLayout>
    </TooltipProvider>
  )
=======
  return (
    <Suspense fallback={<ChatInterface />}>
      <ChatPageWithPreloadedData />
    </Suspense>
  )
}

// Server component that handles data preloading with PPR optimization
async function ChatPageWithPreloadedData() {
  try {
    // Get authentication token for server-side requests
    const token = await getAuthToken()

    // If no authentication token, render regular chat interface
    if (!token) {
      return <ChatInterface />
    }

    // Preload user data for PPR - this will be cached and streamed instantly
    const preloadedUser = await preloadQuery(api.users.current, {}, { token })

    // Pass preloaded user data to chat interface
    return <ChatInterface preloadedUser={preloadedUser} />
  } catch (error) {
    // Log error but still render - don't break the UI
    console.warn("Server-side user preload failed:", error)

    // Fallback to regular chat interface
    return <ChatInterface />
  }
>>>>>>> 8de7b4fe
}<|MERGE_RESOLUTION|>--- conflicted
+++ resolved
@@ -4,12 +4,7 @@
 import { Suspense } from "react"
 import { api } from "../../../convex/_generated/api"
 import { ChatInterface } from "../../components/chat/ChatInterface"
-<<<<<<< HEAD
-import { ChatLayout } from "../../components/chat/ChatLayout"
-import { TooltipProvider } from "../../components/ui/tooltip"
-=======
 import { getAuthToken } from "../../lib/auth"
->>>>>>> 8de7b4fe
 
 export const metadata: Metadata = {
   title: "New Chat",
@@ -34,17 +29,6 @@
 
 // Server component that enables SSR for the new chat page with prefetched user data
 export default function ChatPage() {
-<<<<<<< HEAD
-  // This server component provides the static shell
-  // Client-side hydration happens in ChatInterface and ChatLayoutClient
-  return (
-    <TooltipProvider>
-      <ChatLayout>
-        <ChatInterface />
-      </ChatLayout>
-    </TooltipProvider>
-  )
-=======
   return (
     <Suspense fallback={<ChatInterface />}>
       <ChatPageWithPreloadedData />
@@ -75,5 +59,4 @@
     // Fallback to regular chat interface
     return <ChatInterface />
   }
->>>>>>> 8de7b4fe
 }