--- conflicted
+++ resolved
@@ -13,25 +13,19 @@
 type Message = Doc<"messages">
 
 interface ChatInterfaceProps {
-<<<<<<< HEAD
   preloadedThreadById?: Preloaded<typeof api.threads.get>
   preloadedThreadByClientId?: Preloaded<typeof api.threads.getByClientId>
   preloadedMessages?: Preloaded<typeof api.messages.list>
+  preloadedUser?: Preloaded<typeof api.users.current>
 }
 
 export function ChatInterface({
   preloadedThreadById,
   preloadedThreadByClientId,
   preloadedMessages,
+  preloadedUser,
 }: ChatInterfaceProps = {}) {
   // Use custom chat hook with optimistic updates and preloaded data
-=======
-  preloadedUser?: Preloaded<typeof api.users.current>
-}
-
-export function ChatInterface({ preloadedUser }: ChatInterfaceProps) {
-  // Use custom chat hook with optimistic updates
->>>>>>> 8de7b4fe
   const { messages, currentThread, handleSendMessage, isDisabled, isNewChat } =
     useChat({
       preloadedThreadById,
