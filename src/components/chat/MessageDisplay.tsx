"use client"

import React from "react"
import { Avatar, AvatarFallback, AvatarImage } from "@/components/ui/avatar"
import { useQuery } from "convex/react"
import { User } from "lucide-react"
import { api } from "../../../convex/_generated/api"
import type { Doc } from "../../../convex/_generated/dataModel"
import { StreamingMessage } from "./StreamingMessage"
import { getModelDisplayName } from "@/lib/ai"
<<<<<<< HEAD
import { CopyButton } from "@/components/ui/copy-button"
=======
import { FeedbackButtons } from "./FeedbackButtons"
>>>>>>> 28fbb101

// Lightfast logo component
function LightfastLogo(props: React.SVGProps<SVGSVGElement>) {
  return (
    <svg
      width="104"
      height="70"
      viewBox="0 0 104 70"
      fill="none"
      xmlns="http://www.w3.org/2000/svg"
      aria-label="Lightfast"
      {...props}
    >
      <title>Lightfast</title>
      <path
        d="M15.3354 57.3195H47.1597V69.7863H0.543457V0.632019H15.3354V57.3195Z"
        fill="currentColor"
      />
      <path
        d="M79.6831 69.7863H65.2798L89.0532 0.658386H103.457L79.6831 69.7863Z"
        fill="currentColor"
      />
    </svg>
  )
}

type Message = Doc<"messages"> & { _streamId?: string | null }

interface MessageDisplayProps {
  message: Message
  userName: string
}

// Component to display individual messages with streaming support
export function MessageDisplay({ message, userName }: MessageDisplayProps) {
  const [thinkingDuration, setThinkingDuration] = React.useState<number | null>(
    null,
  )
  const [isHovered, setIsHovered] = React.useState(false)

  // Get current user for avatar display
  const currentUser = useQuery(api.users.current)

  // Calculate thinking duration
  // (This is still needed for StreamingMessage props)
  // If both timestamps are present, show duration
  // Otherwise, null
  // This logic can be simplified since we always use StreamingMessage
  React.useEffect(() => {
    if (message.thinkingStartedAt && message.thinkingCompletedAt) {
      setThinkingDuration(
        message.thinkingCompletedAt - message.thinkingStartedAt,
      )
    } else {
      setThinkingDuration(null)
    }
  }, [message.thinkingStartedAt, message.thinkingCompletedAt])

  const isAI = message.messageType === "assistant"

  // Always use StreamingMessage for all messages
  return (
    <div
      className={`flex gap-3 ${isAI ? "mt-6" : "mt-4"} ${!isAI ? "items-center" : ""} group/message`}
      onMouseEnter={() => setIsHovered(true)}
      onMouseLeave={() => setIsHovered(false)}
    >
      <Avatar className="w-8 h-8 shrink-0 rounded-md">
        {!isAI && currentUser?.image && (
          <AvatarImage
            src={currentUser.image}
            alt={currentUser.name || userName}
            className="object-cover"
          />
        )}
        <AvatarFallback
          className={`rounded-md ${isAI ? "bg-background text-primary" : "bg-secondary"}`}
        >
          {isAI ? (
            <LightfastLogo className="w-4 h-4" />
          ) : (
            <User className="w-4 h-4" />
          )}
        </AvatarFallback>
      </Avatar>

      <div className="flex-1 relative">
        <StreamingMessage
          message={message}
          className="text-sm leading-relaxed"
          modelName={
            message.modelId
              ? getModelDisplayName(message.modelId)
              : message.model
                ? getModelDisplayName(message.model)
                : "AI Assistant"
          }
          thinkingDuration={thinkingDuration}
        />
<<<<<<< HEAD

        {/* Copy button for message content */}
        {message.body && (
          <CopyButton
            text={message.body}
            size="icon"
            variant="ghost"
            className={`absolute top-0 right-0 h-7 w-7 opacity-0 transition-opacity ${
              isHovered ? "group-hover/message:opacity-100" : ""
            }`}
            aria-label="Copy message"
          />
=======
        {/* Show feedback buttons only for completed AI messages */}
        {isAI && message.isComplete !== false && !message._streamId && (
          <FeedbackButtons messageId={message._id} className="mt-2" />
>>>>>>> 28fbb101
        )}
      </div>
    </div>
  )
}<|MERGE_RESOLUTION|>--- conflicted
+++ resolved
@@ -8,11 +8,8 @@
 import type { Doc } from "../../../convex/_generated/dataModel"
 import { StreamingMessage } from "./StreamingMessage"
 import { getModelDisplayName } from "@/lib/ai"
-<<<<<<< HEAD
 import { CopyButton } from "@/components/ui/copy-button"
-=======
 import { FeedbackButtons } from "./FeedbackButtons"
->>>>>>> 28fbb101
 
 // Lightfast logo component
 function LightfastLogo(props: React.SVGProps<SVGSVGElement>) {
@@ -112,24 +109,21 @@
           }
           thinkingDuration={thinkingDuration}
         />
-<<<<<<< HEAD
 
-        {/* Copy button for message content */}
-        {message.body && (
-          <CopyButton
-            text={message.body}
-            size="icon"
-            variant="ghost"
-            className={`absolute top-0 right-0 h-7 w-7 opacity-0 transition-opacity ${
-              isHovered ? "group-hover/message:opacity-100" : ""
-            }`}
-            aria-label="Copy message"
-          />
-=======
-        {/* Show feedback buttons only for completed AI messages */}
+        {/* Show feedback and copy buttons for completed AI messages */}
         {isAI && message.isComplete !== false && !message._streamId && (
-          <FeedbackButtons messageId={message._id} className="mt-2" />
->>>>>>> 28fbb101
+          <div className="flex items-center gap-2 opacity-0 transition-opacity group-hover/message:opacity-100">
+            <FeedbackButtons messageId={message._id} />
+            {message.body && (
+              <CopyButton
+                text={message.body}
+                size="icon"
+                variant="ghost"
+                className="h-7 w-7"
+                aria-label="Copy message"
+              />
+            )}
+          </div>
         )}
       </div>
     </div>
