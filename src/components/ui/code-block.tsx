--- conflicted
+++ resolved
@@ -2,7 +2,6 @@
 
 import { Button } from "@/components/ui/button"
 import { cn } from "@/lib/utils"
-<<<<<<< HEAD
 import { Check, Copy, Maximize2, WrapText } from "lucide-react"
 import { useTheme } from "next-themes"
 import { useState } from "react"
@@ -11,10 +10,6 @@
   oneDark,
   oneLight,
 } from "react-syntax-highlighter/dist/esm/styles/prism"
-=======
-import { Check, Copy } from "lucide-react"
-import { useState } from "react"
->>>>>>> b947b3ef
 
 interface CodeBlockProps {
   code: string
@@ -23,13 +18,9 @@
 }
 
 export function CodeBlock({ code, language = "", className }: CodeBlockProps) {
-<<<<<<< HEAD
   const { theme } = useTheme()
   const [copied, setCopied] = useState(false)
   const [isWrapped, setIsWrapped] = useState(false)
-=======
-  const [copied, setCopied] = useState(false)
->>>>>>> b947b3ef
 
   const copyToClipboard = async () => {
     try {
@@ -100,7 +91,6 @@
         </div>
       </div>
 
-<<<<<<< HEAD
       {/* Syntax Highlighter */}
       <div className="border border-t-0 border-border rounded-b-md overflow-hidden">
         {isWrapped ? (
@@ -177,14 +167,6 @@
           </div>
         )}
       </div>
-=======
-      {/* Simple code block */}
-      <pre className="border border-t-0 border-border rounded-b-md overflow-auto bg-background">
-        <code className="block p-3 text-sm font-mono leading-relaxed">
-          {code}
-        </code>
-      </pre>
->>>>>>> b947b3ef
     </div>
   )
 }