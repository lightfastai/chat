"use client"

import type { ModelId } from "@/lib/ai/types"
import { isClientId, nanoid } from "@/lib/nanoid"
import { useMutation, useQuery } from "convex/react"
import { usePathname, useRouter } from "next/navigation"
import { useMemo } from "react"
import { api } from "../../convex/_generated/api"
import type { Doc, Id } from "../../convex/_generated/dataModel"

export function useChat() {
  const router = useRouter()
  const pathname = usePathname()

  // Extract current thread info from pathname with clientId support
  const pathInfo = useMemo(() => {
    if (pathname === "/chat") {
      return { type: "new", id: "new" }
    }

    const match = pathname.match(/^\/chat\/(.+)$/)
    if (!match) {
      return { type: "new", id: "new" }
    }

    const id = match[1]

    // Check if it's a client-generated ID (nanoid)
    if (isClientId(id)) {
      return { type: "clientId", id }
    }

    // Otherwise it's a real Convex thread ID
    return { type: "threadId", id: id as Id<"threads"> }
  }, [pathname])

  const currentThreadId = pathInfo.type === "threadId" ? pathInfo.id : "new"
  const currentClientId = pathInfo.type === "clientId" ? pathInfo.id : null
  const isNewChat = currentThreadId === "new" && !currentClientId

  // Get thread by clientId if we have one
  const threadByClientId = useQuery(
    api.threads.getByClientId,
    currentClientId ? { clientId: currentClientId } : "skip",
  )

  // Get thread by ID for regular threads
  const threadById = useQuery(
    api.threads.get,
    currentThreadId !== "new"
      ? { threadId: currentThreadId as Id<"threads"> }
      : "skip",
  )

  // Determine the actual thread to use
  const currentThread = threadByClientId || threadById

  // Get messages for current thread with branch support
  const getMessages = (branchId?: string) =>
    useQuery(
      api.messages.list,
      currentThread
        ? {
            threadId: currentThread._id,
            branchId: branchId,
          }
        : "skip",
    ) ?? []

  // Default messages for main branch
  const messages = getMessages()

  // Mutations with proper Convex optimistic updates
  const createThreadAndSend = useMutation(api.messages.createThreadAndSend)
  // Note: Optimistic updates for new threads are handled via instant navigation to clientId URL
  const sendMessage = useMutation(api.messages.send).withOptimisticUpdate(
    (localStore, args) => {
      const { threadId, body, modelId, conversationBranchId } = args
      const existingMessages = localStore.getQuery(api.messages.list, {
        threadId,
      })

      // If we've loaded the messages for this thread, add optimistic message
      if (existingMessages !== undefined) {
        const now = Date.now()
        const optimisticMessage: Doc<"messages"> = {
          _id: crypto.randomUUID() as Id<"messages">,
          _creationTime: now,
          threadId,
          body,
          messageType: "user",
          modelId,
          timestamp: now,
          isStreaming: false,
          isComplete: true,
          // Branch fields for optimistic update
          branchId: "main",
          branchSequence: 0,
          // Conversation branch fields for optimistic update
          conversationBranchId: conversationBranchId || "main",
        }

        // Create new array with optimistic message at the beginning
        // (since backend returns messages in desc order - newest first)
        localStore.setQuery(api.messages.list, { threadId }, [
          optimisticMessage,
          ...existingMessages,
        ])
      }
    },
  )

  // Use messages directly - Convex optimistic updates handle everything
  const allMessages = messages

  const handleSendMessage = async (
    message: string,
    modelId: string,
<<<<<<< HEAD
    conversationBranchId?: string,
=======
    attachments?: Id<"files">[],
    webSearchEnabled?: boolean,
>>>>>>> 00e1961c
  ) => {
    if (!message.trim()) return

    console.log(
      `🔧 useChat.handleSendMessage: Sending message to conversationBranchId=${conversationBranchId || "main"}`,
    )

    try {
      if (isNewChat) {
        // 🚀 Generate client ID and navigate instantly
        const clientId = nanoid()
        router.replace(`/chat/${clientId}`)

        // Create thread + send message atomically with optimistic updates
        await createThreadAndSend({
          title: "Generating title...",
          clientId: clientId,
          body: message,
          modelId: modelId as ModelId,
<<<<<<< HEAD
          conversationBranchId: conversationBranchId, // Pass conversation branch context
=======
          attachments,
          webSearchEnabled,
>>>>>>> 00e1961c
        })

        return
      }

      if (currentClientId && !currentThread) {
        // We have a clientId but thread doesn't exist yet, create it + send message
        await createThreadAndSend({
          title: "Generating title...",
          clientId: currentClientId,
          body: message,
          modelId: modelId as ModelId,
<<<<<<< HEAD
          conversationBranchId: conversationBranchId, // Pass conversation branch context
=======
          attachments,
          webSearchEnabled,
>>>>>>> 00e1961c
        })
      } else if (currentThread) {
        // Normal message sending with Convex optimistic update
        await sendMessage({
          threadId: currentThread._id,
          body: message,
          modelId: modelId as ModelId,
<<<<<<< HEAD
          conversationBranchId: conversationBranchId, // Pass conversation branch context
=======
          attachments,
          webSearchEnabled,
>>>>>>> 00e1961c
        })
      }
    } catch (error) {
      console.error("Error sending message:", error)
      throw error
    }
  }

  const getEmptyStateTitle = () => {
    if (isNewChat) {
      return "Welcome to AI Chat"
    }
    if (currentClientId && !currentThread) {
      return ""
    }
    return currentThread?.title || ""
  }

  const getEmptyStateDescription = () => {
    if (isNewChat) {
      return "Start a conversation with our AI assistant. Messages stream in real-time!"
    }
    if (currentClientId && !currentThread) {
      return ""
    }
    return ""
  }

  return {
    messages: allMessages,
    currentThread,
    threadId: currentThread?._id,
    isNewChat,
    handleSendMessage,
    emptyState: {
      title: getEmptyStateTitle(),
      description: getEmptyStateDescription(),
    },
    isDisabled: currentThread === null && !isNewChat && !currentClientId,
  }
}<|MERGE_RESOLUTION|>--- conflicted
+++ resolved
@@ -116,12 +116,9 @@
   const handleSendMessage = async (
     message: string,
     modelId: string,
-<<<<<<< HEAD
     conversationBranchId?: string,
-=======
     attachments?: Id<"files">[],
     webSearchEnabled?: boolean,
->>>>>>> 00e1961c
   ) => {
     if (!message.trim()) return
 
@@ -141,12 +138,9 @@
           clientId: clientId,
           body: message,
           modelId: modelId as ModelId,
-<<<<<<< HEAD
           conversationBranchId: conversationBranchId, // Pass conversation branch context
-=======
           attachments,
           webSearchEnabled,
->>>>>>> 00e1961c
         })
 
         return
@@ -159,12 +153,9 @@
           clientId: currentClientId,
           body: message,
           modelId: modelId as ModelId,
-<<<<<<< HEAD
           conversationBranchId: conversationBranchId, // Pass conversation branch context
-=======
           attachments,
           webSearchEnabled,
->>>>>>> 00e1961c
         })
       } else if (currentThread) {
         // Normal message sending with Convex optimistic update
@@ -172,12 +163,9 @@
           threadId: currentThread._id,
           body: message,
           modelId: modelId as ModelId,
-<<<<<<< HEAD
           conversationBranchId: conversationBranchId, // Pass conversation branch context
-=======
           attachments,
           webSearchEnabled,
->>>>>>> 00e1961c
         })
       }
     } catch (error) {
